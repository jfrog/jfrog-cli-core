--- conflicted
+++ resolved
@@ -14,10 +14,6 @@
         uses: dominikh/staticcheck-action@v1
         with:
           install-go: false
-<<<<<<< HEAD
-
-=======
->>>>>>> 87e0c451
   Go-Sec:
     runs-on: ubuntu-latest
     steps:
