--- conflicted
+++ resolved
@@ -3,45 +3,7 @@
 on: [push, pull_request]
 
 jobs:
-  go-lint:
-    runs-on: ${{ matrix.os }}
-    strategy:
-      fail-fast: false
-      matrix:
-        os: [ubuntu-latest, windows-latest, macOS-latest]
-    env:
-      GOPROXY: direct
-      GRADLE_OPTS: -Dorg.gradle.daemon=false
-    steps:
-      - uses: actions/checkout@v2
-<<<<<<< HEAD
-=======
-      - name: Install pipenv
-        run: pip3 install pipenv
->>>>>>> d8c433d4
-      - name: Install Go
-        uses: actions/setup-go@v2
-        with:
-          go-version: 1.17.x
-      - name: Go Cache
-        uses: actions/cache@v2
-        with:
-          path: |
-            ~/go/pkg/mod
-            ~/.cache/go-build
-            ~/Library/Caches/go-build
-            ~\AppData\Local\go-build
-          key: ${{ runner.os }}-go-${{ hashFiles('**/go.sum') }}
-          restore-keys: |
-            ${{ runner.os }}-go-
-<<<<<<< HEAD
-      - name: Go Lint
-=======
-      - name: Lint
->>>>>>> d8c433d4
-        run: go vet ./...
-
-  tests:
+  test:
     runs-on: ${{ matrix.os }}
     strategy:
       fail-fast: false
@@ -69,5 +31,7 @@
           key: ${{ runner.os }}-go-${{ hashFiles('**/go.sum') }}
           restore-keys: |
             ${{ runner.os }}-go-
+      - name: Lint
+        run: go vet ./...
       - name: Tests
         run: go test -v github.com/jfrog/jfrog-cli-core/v2/tests -timeout 0