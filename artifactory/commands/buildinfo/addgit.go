--- conflicted
+++ resolved
@@ -64,13 +64,8 @@
 }
 
 func (config *BuildAddGitCommand) Run() error {
-<<<<<<< HEAD
 	log.Info("Collecting git branch, revision and remote url...")
-	err := utils.SaveBuildGeneralDetails(config.buildConfiguration.BuildName, config.buildConfiguration.BuildNumber)
-=======
-	log.Info("Collecting git revision and remote url...")
 	err := utils.SaveBuildGeneralDetails(config.buildConfiguration.BuildName, config.buildConfiguration.BuildNumber, config.buildConfiguration.Project)
->>>>>>> 215902d9
 	if err != nil {
 		return err
 	}
@@ -87,7 +82,7 @@
 		}
 	}
 
-	// Collect URL Branch and Revision into GitManager.
+	// Collect URL and Revision into GitManager.
 	gitManager := clientutils.NewGitManager(config.dotGitPath)
 	err = gitManager.ReadConfig()
 	if err != nil {
