--- conflicted
+++ resolved
@@ -2,11 +2,8 @@
 
 import (
 	"errors"
-<<<<<<< HEAD
+	"fmt"
 	buildinfo "github.com/jfrog/build-info-go/entities"
-=======
-	"fmt"
->>>>>>> ad8edf81
 	"net/http"
 	"strconv"
 	"time"
