package buildinfo

import (
	"fmt"
	"sort"

	"github.com/jfrog/jfrog-cli-core/artifactory/utils"
	"github.com/jfrog/jfrog-cli-core/utils/config"
	"github.com/jfrog/jfrog-cli-core/utils/coreutils"
	"github.com/jfrog/jfrog-client-go/artifactory/buildinfo"
	"github.com/jfrog/jfrog-client-go/utils/errorutils"
)

type BuildPublishCommand struct {
	buildConfiguration *utils.BuildConfiguration
	rtDetails          *config.ArtifactoryDetails
	config             *buildinfo.Configuration
}

func NewBuildPublishCommand() *BuildPublishCommand {
	return &BuildPublishCommand{}
}

func (bpc *BuildPublishCommand) SetConfig(config *buildinfo.Configuration) *BuildPublishCommand {
	bpc.config = config
	return bpc
}

func (bpc *BuildPublishCommand) SetRtDetails(rtDetails *config.ArtifactoryDetails) *BuildPublishCommand {
	bpc.rtDetails = rtDetails
	return bpc
}

func (bpc *BuildPublishCommand) SetBuildConfiguration(buildConfiguration *utils.BuildConfiguration) *BuildPublishCommand {
	bpc.buildConfiguration = buildConfiguration
	return bpc
}

func (bpc *BuildPublishCommand) CommandName() string {
	return "rt_build_publish"
}

func (bpc *BuildPublishCommand) RtDetails() (*config.ArtifactoryDetails, error) {
	return bpc.rtDetails, nil
}

func (bpc *BuildPublishCommand) Run() error {
	servicesManager, err := utils.CreateServiceManager(bpc.rtDetails, bpc.config.DryRun)
	if err != nil {
		return err
	}

	buildInfo, err := bpc.createBuildInfoFromPartials()
	if err != nil {
		return err
	}

	generatedBuildsInfo, err := utils.GetGeneratedBuildsInfo(bpc.buildConfiguration.BuildName, bpc.buildConfiguration.BuildNumber)
	if err != nil {
		return err
	}

	for _, v := range generatedBuildsInfo {
		buildInfo.Append(v)
	}

	project := utils.GetBuildProject(bpc.buildConfiguration.Project)
	if err = servicesManager.PublishBuildInfo(buildInfo, project); err != nil {
		return err
	}

	if !bpc.config.DryRun {
		return utils.RemoveBuildDir(bpc.buildConfiguration.BuildName, bpc.buildConfiguration.BuildNumber)
	}
	return nil
}

func (bpc *BuildPublishCommand) createBuildInfoFromPartials() (*buildinfo.BuildInfo, error) {
	buildName := bpc.buildConfiguration.BuildName
	buildNumber := bpc.buildConfiguration.BuildNumber
	partials, err := utils.ReadPartialBuildInfoFiles(buildName, buildNumber)
	if err != nil {
		return nil, err
	}
	sort.Sort(partials)

	buildInfo := buildinfo.New()
	buildInfo.SetAgentName(coreutils.GetClientAgent())
	buildInfo.SetAgentVersion(coreutils.GetVersion())
	buildInfo.SetBuildAgentVersion(coreutils.GetVersion())
	buildInfo.SetArtifactoryPluginVersion(coreutils.GetUserAgent())
	buildInfo.Name = buildName
	buildInfo.Number = buildNumber
	buildGeneralDetails, err := utils.ReadBuildInfoGeneralDetails(buildName, buildNumber)
	if err != nil {
		return nil, err
	}
<<<<<<< HEAD
	buildInfo.Started = buildGeneralDetails.Timestamp.Format(buildinfo.TimeFormat)
	modules, env, vcs, issues, err := extractBuildInfoData(partials, bpc.config.IncludeFilter(), bpc.config.ExcludeFilter())
=======
	buildInfo.Started = buildGeneralDetails.Timestamp.Format("2006-01-02T15:04:05.000-0700")
	modules, env, vcsList, issues, err := extractBuildInfoData(partials, bpc.config.IncludeFilter(), bpc.config.ExcludeFilter())
>>>>>>> 3db7630e
	if err != nil {
		return nil, err
	}
	if len(env) != 0 {
		buildInfo.Properties = env
	}
	buildInfo.ArtifactoryPrincipal = bpc.rtDetails.User
	buildInfo.BuildUrl = bpc.config.BuildUrl
	for _, vcs := range vcsList {
		buildInfo.VcsList = append(buildInfo.VcsList, vcs)
	}

	// Check for Tracker as it must be set
	if issues.Tracker != nil && issues.Tracker.Name != "" {
		buildInfo.Issues = &issues
	}
	for _, module := range modules {
		if module.Id == "" {
			module.Id = buildName
		}
		buildInfo.Modules = append(buildInfo.Modules, module)
	}
	return buildInfo, nil
}

func extractBuildInfoData(partials buildinfo.Partials, includeFilter, excludeFilter buildinfo.Filter) ([]buildinfo.Module, buildinfo.Env, []buildinfo.Vcs, buildinfo.Issues, error) {
	var vcs []buildinfo.Vcs
	var issues buildinfo.Issues
	env := make(map[string]string)
	partialModules := make(map[string]partialModule)
	issuesMap := make(map[string]*buildinfo.AffectedIssue)
	for _, partial := range partials {
		switch {
		case partial.Artifacts != nil:
			for _, artifact := range partial.Artifacts {
				addArtifactToPartialModule(artifact, partial.ModuleId, partialModules)
			}
		case partial.Dependencies != nil:
			for _, dependency := range partial.Dependencies {
				addDependencyToPartialModule(dependency, partial.ModuleId, partialModules)
			}
		case partial.VcsList != nil:
			for _, partialVcs := range partial.VcsList {
				vcs = append(vcs, partialVcs)
			}
			if partial.Issues == nil {
				continue
			}
			// Collect issues.
			issues.Tracker = partial.Issues.Tracker
			issues.AggregateBuildIssues = partial.Issues.AggregateBuildIssues
			issues.AggregationBuildStatus = partial.Issues.AggregationBuildStatus
			// If affected issues exist, add them to issues map
			if partial.Issues.AffectedIssues != nil {
				for i, issue := range partial.Issues.AffectedIssues {
					issuesMap[issue.Key] = &partial.Issues.AffectedIssues[i]
				}
			}
		case partial.Env != nil:
			envAfterIncludeFilter, e := includeFilter(partial.Env)
			if errorutils.CheckError(e) != nil {
				return partialModulesToModules(partialModules), env, vcs, issues, e
			}
			envAfterExcludeFilter, e := excludeFilter(envAfterIncludeFilter)
			if errorutils.CheckError(e) != nil {
				return partialModulesToModules(partialModules), env, vcs, issues, e
			}
			for k, v := range envAfterExcludeFilter {
				env[k] = v
			}
		case partial.ModuleType == buildinfo.Build:
			partialModules[partial.ModuleId] = partialModule{
				moduleType: partial.ModuleType,
				checksum:   partial.Checksum,
			}
		}
	}
	return partialModulesToModules(partialModules), env, vcs, issuesMapToArray(issues, issuesMap), nil
}

func partialModulesToModules(partialModules map[string]partialModule) []buildinfo.Module {
	var modules []buildinfo.Module
	for moduleId, singlePartialModule := range partialModules {
		moduleArtifacts := artifactsMapToList(singlePartialModule.artifacts)
		moduleDependencies := dependenciesMapToList(singlePartialModule.dependencies)
		modules = append(modules, *createModule(moduleId, singlePartialModule.moduleType, singlePartialModule.checksum, moduleArtifacts, moduleDependencies))
	}
	return modules
}

func issuesMapToArray(issues buildinfo.Issues, issuesMap map[string]*buildinfo.AffectedIssue) buildinfo.Issues {
	for _, issue := range issuesMap {
		issues.AffectedIssues = append(issues.AffectedIssues, *issue)
	}
	return issues
}

func addDependencyToPartialModule(dependency buildinfo.Dependency, moduleId string, partialModules map[string]partialModule) {
	// init map if needed
	if partialModules[moduleId].dependencies == nil {
		partialModules[moduleId] =
			partialModule{artifacts: partialModules[moduleId].artifacts,
				dependencies: make(map[string]buildinfo.Dependency)}
	}
	key := fmt.Sprintf("%s-%s-%s-%s", dependency.Id, dependency.Sha1, dependency.Md5, dependency.Scopes)
	partialModules[moduleId].dependencies[key] = dependency
}

func addArtifactToPartialModule(artifact buildinfo.Artifact, moduleId string, partialModules map[string]partialModule) {
	// init map if needed
	if partialModules[moduleId].artifacts == nil {
		partialModules[moduleId] =
			partialModule{artifacts: make(map[string]buildinfo.Artifact),
				dependencies: partialModules[moduleId].dependencies}
	}
	key := fmt.Sprintf("%s-%s-%s", artifact.Name, artifact.Sha1, artifact.Md5)
	partialModules[moduleId].artifacts[key] = artifact
}

func artifactsMapToList(artifactsMap map[string]buildinfo.Artifact) []buildinfo.Artifact {
	var artifacts []buildinfo.Artifact
	for _, artifact := range artifactsMap {
		artifacts = append(artifacts, artifact)
	}
	return artifacts
}

func dependenciesMapToList(dependenciesMap map[string]buildinfo.Dependency) []buildinfo.Dependency {
	var dependencies []buildinfo.Dependency
	for _, dependency := range dependenciesMap {
		dependencies = append(dependencies, dependency)
	}
	return dependencies
}

func createModule(moduleId string, moduleType buildinfo.ModuleType, checksum *buildinfo.Checksum, artifacts []buildinfo.Artifact, dependencies []buildinfo.Dependency) *buildinfo.Module {
	module := createDefaultModule(moduleId)
	module.Type = moduleType
	module.Checksum = checksum
	if artifacts != nil && len(artifacts) > 0 {
		module.Artifacts = append(module.Artifacts, artifacts...)
	}
	if dependencies != nil && len(dependencies) > 0 {
		module.Dependencies = append(module.Dependencies, dependencies...)
	}
	return module
}

func createDefaultModule(moduleId string) *buildinfo.Module {
	return &buildinfo.Module{
		Id:           moduleId,
		Properties:   map[string][]string{},
		Artifacts:    []buildinfo.Artifact{},
		Dependencies: []buildinfo.Dependency{},
	}
}

type partialModule struct {
	moduleType   buildinfo.ModuleType
	artifacts    map[string]buildinfo.Artifact
	dependencies map[string]buildinfo.Dependency
	checksum     *buildinfo.Checksum
}<|MERGE_RESOLUTION|>--- conflicted
+++ resolved
@@ -95,13 +95,8 @@
 	if err != nil {
 		return nil, err
 	}
-<<<<<<< HEAD
 	buildInfo.Started = buildGeneralDetails.Timestamp.Format(buildinfo.TimeFormat)
-	modules, env, vcs, issues, err := extractBuildInfoData(partials, bpc.config.IncludeFilter(), bpc.config.ExcludeFilter())
-=======
-	buildInfo.Started = buildGeneralDetails.Timestamp.Format("2006-01-02T15:04:05.000-0700")
 	modules, env, vcsList, issues, err := extractBuildInfoData(partials, bpc.config.IncludeFilter(), bpc.config.ExcludeFilter())
->>>>>>> 3db7630e
 	if err != nil {
 		return nil, err
 	}
