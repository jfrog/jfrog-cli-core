package commandssummaries

import (
	buildinfo "github.com/jfrog/build-info-go/entities"
	"github.com/jfrog/jfrog-cli-core/v2/utils/coreutils"
	"github.com/stretchr/testify/assert"
	"os"
	"path/filepath"
	"strings"
	"testing"
)

func TestBuildInfoTable(t *testing.T) {
	buildInfoSummary := &BuildInfoSummary{}
	var builds = []*buildinfo.BuildInfo{
		{
			Name:     "buildName",
			Number:   "123",
			Started:  "2024-05-05T12:47:20.803+0300",
			BuildUrl: "http://myJFrogPlatform/builds/buildName/123",
		},
	}
	assert.Equal(t, getTestDataFile(t, "table.md"), buildInfoSummary.buildInfoTable(builds))
}

func TestBuildInfoModules(t *testing.T) {
	buildInfoSummary := &BuildInfoSummary{platformUrl: platformUrl, platformMajorVersion: 7}
	var builds = []*buildinfo.BuildInfo{
		{
			Name:     "buildName",
			Number:   "123",
			Started:  "2024-05-05T12:47:20.803+0300",
			BuildUrl: "http://myJFrogPlatform/builds/buildName/123",
			Modules: []buildinfo.Module{
				{
					Id: "gradle",
					// Validate that ignored types don't show.
					Type: buildinfo.Gradle,
					Artifacts: []buildinfo.Artifact{
						{
							Name:                   "gradleArtifact",
							Path:                   "dir/gradleArtifact",
							OriginalDeploymentRepo: "gradle-local",
						},
					},
				},
				{
					Id:   "maven",
					Type: buildinfo.Maven,
					Id:   "maven",
					Artifacts: []buildinfo.Artifact{{
						Name:                   "artifact1",
						Path:                   "path/to/artifact1",
						OriginalDeploymentRepo: "libs-release",
					}},
					// Validate that dependencies don't show.
					Dependencies: []buildinfo.Dependency{{
						Id: "dep1",
					},
					},
				},
				{
					Id:   "generic",
					Type: buildinfo.Generic,
					Id:   "generic",
					Artifacts: []buildinfo.Artifact{{
						Name:                   "artifact2",
						Path:                   "path/to/artifact2",
						OriginalDeploymentRepo: "generic-local",
					}},
				},
			},
		},
	}

<<<<<<< HEAD
	assert.Equal(t, getTestDataFile(t, "modules.md"), buildInfoSummary.buildInfoModules(builds))
=======
	result := gh.buildInfoModules(builds)
	// Validate that the markdown contains the expected "generic" repo content as well as the "maven" repo content.
	assert.Contains(t, result, getTestDataFile(t, "generic.md"))
	assert.Contains(t, result, getTestDataFile(t, "maven.md"))
	// The build-info also contains a "gradle" module, but it should not be included in the markdown.
	assert.NotContains(t, result, "gradle")
>>>>>>> be7e7b45
}

// Validate that if no supported module with artifacts was found, we avoid generating the markdown.
func TestBuildInfoModulesEmpty(t *testing.T) {
	buildInfoSummary := &BuildInfoSummary{}
	var builds = []*buildinfo.BuildInfo{
		{
			Name:     "buildName",
			Number:   "123",
			Started:  "2024-05-05T12:47:20.803+0300",
			BuildUrl: "http://myJFrogPlatform/builds/buildName/123",
			Modules: []buildinfo.Module{
				{
					Id:        "maven",
					Type:      buildinfo.Maven,
					Artifacts: []buildinfo.Artifact{},
					Dependencies: []buildinfo.Dependency{{
						Id: "dep1",
					},
					},
				},
				{
					Id:   "gradle",
					Type: buildinfo.Gradle,
					Artifacts: []buildinfo.Artifact{
						{
							Name:                   "gradleArtifact",
							Path:                   "dir/gradleArtifact",
							OriginalDeploymentRepo: "gradle-local",
						},
					},
				},
			},
		},
	}

	assert.Empty(t, buildInfoSummary.buildInfoModules(builds))
}

func TestBuildInfoModulesWithGrouping(t *testing.T) {
	gh := &BuildInfoSummary{platformUrl: platformUrl, majorVersion: 7}
	var builds = []*buildinfo.BuildInfo{
		{
			Name:    "dockerx",
			Number:  "1",
			Started: "2024-08-12T11:11:50.198+0300",
			Modules: []buildinfo.Module{
				{
					Properties: map[string]string{
						"docker.image.tag": "ecosysjfrog.jfrog.io/docker-local/multiarch-image:1",
					},
					Type: "docker",
					Id:   "multiarch-image:1",
					Artifacts: []buildinfo.Artifact{
						{
							Type: "json",
							Checksum: buildinfo.Checksum{
								Sha1:   "faf9824aca9d192e16c2f8a6670b149392465ce7",
								Sha256: "2217c766cddcd2d24994caaf7713db556a0fa8de108a946ebe5b0369f784a59a",
								Md5:    "ba0519ebb6feef0edefa03a7afb05406",
							},
							Name:                   "list.manifest.json",
							Path:                   "multiarch-image/1/list.manifest.json",
							OriginalDeploymentRepo: "docker-local",
						},
					},
				},
				{
					Type:   "docker",
					Parent: "multiarch-image:1",
					Id:     "linux/amd64/multiarch-image:1",
					Artifacts: []buildinfo.Artifact{
						{
							Checksum: buildinfo.Checksum{
								Sha1:   "32c1416f8430fbbabd82cb014c5e09c5fe702404",
								Sha256: "aee9d258e62f0666e3286acca21be37d2e39f69f8dde74454b9f3cd8ef437e4e",
								Md5:    "f568bfb1c9576a1f06235ebe0389d2d8",
							},
							Name:                   "sha256__aee9d258e62f0666e3286acca21be37d2e39f69f8dde74454b9f3cd8ef437e4e",
							Path:                   "multiarch-image/sha256:552ccb2628970ef526f13151a0269258589fc8b5701519a9c255c4dd224b9a21/sha256__aee9d258e62f0666e3286acca21be37d2e39f69f8dde74454b9f3cd8ef437e4e",
							OriginalDeploymentRepo: "docker-local",
						},
					},
				},
				{
					Type:   "docker",
					Parent: "multiarch-image:1",
					Id:     "linux/arm64/multiarch-image:1",
					Artifacts: []buildinfo.Artifact{
						{
							Checksum: buildinfo.Checksum{
								Sha1:   "82b6d4ae1f673c609469a0a84170390ecdff5a38",
								Sha256: "1f17f9d95f85ba55773db30ac8e6fae894831be87f5c28f2b58d17f04ef65e93",
								Md5:    "d178dd8c1e1fded51ade114136ebdaf2",
							},
							Name:                   "sha256__1f17f9d95f85ba55773db30ac8e6fae894831be87f5c28f2b58d17f04ef65e93",
							Path:                   "multiarch-image/sha256:bee6dc0408dfd20c01e12e644d8bc1d60ff100a8c180d6c7e85d374c13ae4f92/sha256__1f17f9d95f85ba55773db30ac8e6fae894831be87f5c28f2b58d17f04ef65e93",
							OriginalDeploymentRepo: "docker-local",
						},
					},
				},
				{
					Type:   "docker",
					Parent: "multiarch-image:1",
					Id:     "linux/arm/multiarch-image:1",
					Artifacts: []buildinfo.Artifact{
						{
							Checksum: buildinfo.Checksum{
								Sha1:   "63d3ac90f9cd322b76543d7bf96eeb92417faf41",
								Sha256: "33b5b5485e88e63d3630e5dcb008f98f102b0f980a9daa31bd976efdec7a8e4c",
								Md5:    "99bbb1e1035aea4d9150e4348f24e107",
							},
							Name:                   "sha256__33b5b5485e88e63d3630e5dcb008f98f102b0f980a9daa31bd976efdec7a8e4c",
							Path:                   "multiarch-image/sha256:686085b9972e0f7a432b934574e3dca27b4fa0a3d10d0ae7099010160db6d338/sha256__33b5b5485e88e63d3630e5dcb008f98f102b0f980a9daa31bd976efdec7a8e4c",
							OriginalDeploymentRepo: "docker-local",
						},
						{
							Checksum: buildinfo.Checksum{
								Sha1:   "9dceac352f990a3149ff97ab605c3c8833409abf",
								Sha256: "5480d2ca1740c20ce17652e01ed2265cdc914458acd41256a2b1ccff28f2762c",
								Md5:    "d6a694604c7e58b2c788dec5656a1add",
							},
							Name:                   "sha256__5480d2ca1740c20ce17652e01ed2265cdc914458acd41256a2b1ccff28f2762c",
							Path:                   "multiarch-image/sha256:686085b9972e0f7a432b934574e3dca27b4fa0a3d10d0ae7099010160db6d338/sha256__5480d2ca1740c20ce17652e01ed2265cdc914458acd41256a2b1ccff28f2762c",
							OriginalDeploymentRepo: "docker-local",
						},
					},
				},
				{
					Type:   "docker",
					Parent: "image:2",
					Id:     "image:2",
					Artifacts: []buildinfo.Artifact{
						{
							Checksum: buildinfo.Checksum{
								Sha1:   "32c1416f8430fbbabd82cb014c5e09c5fe702404",
								Sha256: "aee9d258e62f0666e3286acca21be37d2e39f69f8dde74454b9f3cd8ef437e4e",
								Md5:    "f568bfb1c9576a1f06235ebe0389d2d8",
							},
							Name:                   "sha256__aee9d258e62f0666e3286acca21be37d2e39f69f8dde74454b9f3cd8ef437e4e",
							Path:                   "image2/sha256:552ccb2628970ef526f13151a0269258589fc8b5701519a9c255c4dd224b9a21/sha256__aee9d258e62f0666e3286acca21be37d2e39f69f8dde74454b9f3cd8ef437e4e",
							OriginalDeploymentRepo: "docker-local",
						},
					},
				},
			},
		},
	}

	result := gh.buildInfoModules(builds)
	assert.Contains(t, result, getTestDataFile(t, "image2.md"))
	assert.Contains(t, result, getTestDataFile(t, "multiarch-image1.md"))
}

func getTestDataFile(t *testing.T, fileName string) string {
	modulesPath := filepath.Join(".", "testdata", fileName)
	content, err := os.ReadFile(modulesPath)
	assert.NoError(t, err)
	contentStr := string(content)
	if coreutils.IsWindows() {
		contentStr = strings.ReplaceAll(contentStr, "\r\n", "\n")
	}
	return contentStr
}

func TestParseBuildTime(t *testing.T) {
	// Test format
	actual := parseBuildTime("2006-01-02T15:04:05.000-0700")
	expected := "Jan 2, 2006 , 15:04:05"
	assert.Equal(t, expected, actual)
	// Test invalid format
	expected = "N/A"
	actual = parseBuildTime("")
	assert.Equal(t, expected, actual)
}<|MERGE_RESOLUTION|>--- conflicted
+++ resolved
@@ -47,7 +47,6 @@
 				{
 					Id:   "maven",
 					Type: buildinfo.Maven,
-					Id:   "maven",
 					Artifacts: []buildinfo.Artifact{{
 						Name:                   "artifact1",
 						Path:                   "path/to/artifact1",
@@ -62,7 +61,6 @@
 				{
 					Id:   "generic",
 					Type: buildinfo.Generic,
-					Id:   "generic",
 					Artifacts: []buildinfo.Artifact{{
 						Name:                   "artifact2",
 						Path:                   "path/to/artifact2",
@@ -73,16 +71,12 @@
 		},
 	}
 
-<<<<<<< HEAD
-	assert.Equal(t, getTestDataFile(t, "modules.md"), buildInfoSummary.buildInfoModules(builds))
-=======
-	result := gh.buildInfoModules(builds)
+	result := buildInfoSummary.buildInfoModules(builds)
 	// Validate that the markdown contains the expected "generic" repo content as well as the "maven" repo content.
 	assert.Contains(t, result, getTestDataFile(t, "generic.md"))
 	assert.Contains(t, result, getTestDataFile(t, "maven.md"))
 	// The build-info also contains a "gradle" module, but it should not be included in the markdown.
 	assert.NotContains(t, result, "gradle")
->>>>>>> be7e7b45
 }
 
 // Validate that if no supported module with artifacts was found, we avoid generating the markdown.
@@ -123,7 +117,7 @@
 }
 
 func TestBuildInfoModulesWithGrouping(t *testing.T) {
-	gh := &BuildInfoSummary{platformUrl: platformUrl, majorVersion: 7}
+	gh := &BuildInfoSummary{platformUrl: platformUrl, platformMajorVersion: 7}
 	var builds = []*buildinfo.BuildInfo{
 		{
 			Name:    "dockerx",
