--- conflicted
+++ resolved
@@ -308,13 +308,8 @@
 		}
 		log.Info("Deleting:", path)
 		if info.IsDir() {
-<<<<<<< HEAD
-			// If current path is a dir - remove all content and return SkipDir to stop walking this path
+			// If current path is a dir - remove all content and return ErrSkipDir to stop walking this path
 			err = fileutils.RemoveTempDir(path)
-=======
-			// If current path is a dir - remove all content and return ErrSkipDir to stop walking this path
-			err = os.RemoveAll(path)
->>>>>>> 180fa4b8
 			if err == nil {
 				return fileutils.ErrSkipDir
 			}
