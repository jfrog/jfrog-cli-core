--- conflicted
+++ resolved
@@ -161,11 +161,13 @@
 
 	// Build info
 	if !uc.DryRun() && isCollectBuildInfo {
-		err, resultBuildInfo := utils.ReadResultBuildInfo(resultsReader)
-		if err != nil {
-			return err
-		}
-<<<<<<< HEAD
+		// Handle sync-deletes
+		if uc.SyncDeletesPath() != "" {
+			err = uc.handleSyncDeletes(syncDeletesProp)
+			if err != nil {
+				return err
+			}
+		}
 		// Build Info
 		if isCollectBuildInfo {
 			err, resultBuildInfo := utils.ReadResultBuildInfo(resultsReader)
@@ -179,14 +181,7 @@
 				partial.ModuleType = buildinfo.Generic
 			}
 			err = utils.SavePartialBuildInfo(uc.buildConfiguration.BuildName, uc.buildConfiguration.BuildNumber, populateFunc)
-=======
-		buildArtifacts := convertFileInfoToBuildArtifacts(resultBuildInfo.FilesInfo)
-		populateFunc := func(partial *buildinfo.Partial) {
-			partial.Artifacts = buildArtifacts
-			partial.ModuleId = uc.buildConfiguration.Module
->>>>>>> 709ff9e9
-		}
-		err = utils.SavePartialBuildInfo(uc.buildConfiguration.BuildName, uc.buildConfiguration.BuildNumber, populateFunc)
+		}
 
 	}
 	return err
