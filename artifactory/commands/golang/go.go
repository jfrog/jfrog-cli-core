--- conflicted
+++ resolved
@@ -181,12 +181,8 @@
 	if err != nil {
 		return coreutils.ConvertExitCodeError(errorutils.CheckError(err))
 	}
-<<<<<<< HEAD
-
-	if isCollectBuildInfo {
-=======
+
 	if toCollect {
->>>>>>> 2d55824d
 		tempDirPath := ""
 		if isGoGetCommand := len(gc.goArg) > 0 && gc.goArg[0] == "get"; isGoGetCommand {
 			if len(gc.goArg) < 2 {
