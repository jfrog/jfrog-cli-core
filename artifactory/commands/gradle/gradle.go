package gradle

import (
<<<<<<< HEAD
=======
	"fmt"
	"io"
	"io/ioutil"
	"os"
	"os/exec"
	"path"
	"path/filepath"
	"strings"

	gofrogcmd "github.com/jfrog/gofrog/io"
	"github.com/jfrog/jfrog-cli-core/artifactory/commands/generic"
>>>>>>> 1d0a437d
	commandsutils "github.com/jfrog/jfrog-cli-core/artifactory/commands/utils"
	"github.com/jfrog/jfrog-cli-core/artifactory/utils"
	"github.com/jfrog/jfrog-cli-core/common/commands/gradle"
	"github.com/jfrog/jfrog-cli-core/utils/config"
	"github.com/jfrog/jfrog-client-go/utils/io/fileutils"
)

type GradleCommand struct {
	tasks           string
	configPath      string
	configuration   *utils.BuildConfiguration
	serverDetails   *config.ServerDetails
	threads         int
	detailedSummary bool
	xrayScan        bool
	result          *commandsutils.Result
}

func NewGradleCommand() *GradleCommand {
	return &GradleCommand{}
}

// Returns the ArtfiactoryDetails. The information returns from the config file provided.
func (gc *GradleCommand) ServerDetails() (*config.ServerDetails, error) {
	// Get the serverDetails from the config file.
	var err error
	if gc.serverDetails == nil {
		vConfig, err := utils.ReadConfigFile(gc.configPath, utils.YAML)
		if err != nil {
			return nil, err
		}
		gc.serverDetails, err = utils.GetServerDetails(vConfig)
	}
	return gc.serverDetails, err
}

func (gc *GradleCommand) SetServerDetails(serverDetails *config.ServerDetails) *GradleCommand {
	gc.serverDetails = serverDetails
	return gc
}

func (gc *GradleCommand) Run() error {
	deployableArtifactsFile := ""
	if gc.IsDetailedSummary() {
		tempFile, err := fileutils.CreateTempFile()
		if err != nil {
			return err
		}
		deployableArtifactsFile = tempFile.Name()
		tempFile.Close()
	}
<<<<<<< HEAD

	err := gradle.RunGradle(gc.tasks, gc.configPath, deployableArtifactsFile, gc.configuration, gc.threads, false, false)
	if err != nil {
		return err
	}

	if gc.IsDetailedSummary() {
		return gc.unmarshalDeployableArtifacts(deployableArtifactsFile)
=======
	gradleRunConfig, err := createGradleRunConfig(gc.tasks, gc.configPath, gc.configuration, gc.threads, gradleDependenciesDir, gradlePluginFilename, gc.detailedSummary, gc.xrayScan)
	if err != nil {
		return err
	}
	defer os.Remove(gradleRunConfig.env[gradleBuildInfoProperties])
	if err := gofrogcmd.RunCmd(gradleRunConfig); err != nil {
		return err
	}
	if gc.IsDetailedSummary() || gc.IsXrayScan() {
		return gc.unmarshalDeployableArtifacts(gradleRunConfig.env[utils.DEPLOYABLE_ARTIFACTS])
>>>>>>> 1d0a437d
	}
	if gc.IsXrayScan() {
		return gc.conditionalUpload()
	}
	return nil
}

func (gc *GradleCommand) unmarshalDeployableArtifacts(filesPath string) error {
	result, err := commandsutils.UnmarshalDeployableArtifacts(filesPath)
	if err != nil {
		return err
	}
	gc.SetResult(result)
	return nil
}

func (gc *GradleCommand) conditionalUpload() error {
	binariesSpecFile, pomSpecFile, err := commandsutils.ScanDeployableArtifacts(gc.result, gc.serverDetails)
	// First upload binaries
	uploadCmd := generic.NewUploadCommand()
	uploadCmd.SetBuildConfiguration(gc.configuration).SetSpec(binariesSpecFile).SetServerDetails(gc.serverDetails)
	err = uploadCmd.Run()
	if err != nil {
		return err
	}
	// Then Upload pom.xml's
	uploadCmd = generic.NewUploadCommand()
	uploadCmd.SetBuildConfiguration(gc.configuration).SetSpec(pomSpecFile).SetServerDetails(gc.serverDetails)
	return uploadCmd.Run()
}

func (gc *GradleCommand) CommandName() string {
	return "rt_gradle"
}

func (gc *GradleCommand) SetConfiguration(configuration *utils.BuildConfiguration) *GradleCommand {
	gc.configuration = configuration
	return gc
}

func (gc *GradleCommand) SetConfigPath(configPath string) *GradleCommand {
	gc.configPath = configPath
	return gc
}

func (gc *GradleCommand) SetTasks(tasks string) *GradleCommand {
	gc.tasks = tasks
	return gc
}

func (gc *GradleCommand) SetThreads(threads int) *GradleCommand {
	gc.threads = threads
	return gc
}

func (gc *GradleCommand) SetDetailedSummary(detailedSummary bool) *GradleCommand {
	gc.detailedSummary = detailedSummary
	return gc
}

func (gc *GradleCommand) IsDetailedSummary() bool {
	return gc.detailedSummary
}

func (gc *GradleCommand) SetXrayScan(xrayScan bool) *GradleCommand {
	gc.xrayScan = xrayScan
	return gc
}

func (gc *GradleCommand) IsXrayScan() bool {
	return gc.xrayScan
}

func (gc *GradleCommand) Result() *commandsutils.Result {
	return gc.result
}

func (gc *GradleCommand) SetResult(result *commandsutils.Result) *GradleCommand {
	gc.result = result
	return gc
<<<<<<< HEAD
=======
}

func downloadGradleDependencies() (gradleDependenciesDir, gradlePluginFilename string, err error) {
	dependenciesPath, err := config.GetJfrogDependenciesPath()
	if err != nil {
		return
	}
	gradleDependenciesDir = filepath.Join(dependenciesPath, "gradle", gradleExtractorDependencyVersion)
	gradlePluginFilename = fmt.Sprintf("build-info-extractor-gradle-%s-uber.jar", gradleExtractorDependencyVersion)

	filePath := fmt.Sprintf("org/jfrog/buildinfo/build-info-extractor-gradle/%s", gradleExtractorDependencyVersion)
	downloadPath := path.Join(filePath, gradlePluginFilename)

	filepath.Join(gradleDependenciesDir, gradlePluginFilename)
	err = utils.DownloadExtractorIfNeeded(downloadPath, filepath.Join(gradleDependenciesDir, gradlePluginFilename))
	return
}

func createGradleRunConfig(tasks, configPath string, configuration *utils.BuildConfiguration, threads int, gradleDependenciesDir, gradlePluginFilename string, detailedSummary, xrayScan bool) (*gradleRunConfig, error) {
	runConfig := &gradleRunConfig{env: map[string]string{}}
	runConfig.tasks = tasks

	vConfig, err := utils.ReadConfigFile(configPath, utils.YAML)
	if err != nil {
		return nil, err
	}

	runConfig.gradle, err = getGradleExecPath(vConfig.GetBool(useWrapper))
	if err != nil {
		return nil, err
	}

	if threads > 0 {
		vConfig.Set(utils.FORK_COUNT, threads)
	}

	runConfig.env[gradleBuildInfoProperties], err = utils.CreateBuildInfoPropertiesFile(configuration.BuildName, configuration.BuildNumber, configuration.Project, detailedSummary || xrayScan, xrayScan, vConfig, utils.Gradle)
	if err != nil {
		return nil, err
	}
	if detailedSummary || xrayScan {
		// Save the path to a temp file, where buildinfo project will write the deployable artifacts details.
		runConfig.env[utils.DEPLOYABLE_ARTIFACTS] = vConfig.Get(utils.DEPLOYABLE_ARTIFACTS).(string)
	}

	if !vConfig.GetBool(usePlugin) {
		runConfig.initScript, err = getInitScript(gradleDependenciesDir, gradlePluginFilename)
		if err != nil {
			return nil, err
		}
	}

	return runConfig, nil
}

func getInitScript(gradleDependenciesDir, gradlePluginFilename string) (string, error) {
	gradleDependenciesDir, err := filepath.Abs(gradleDependenciesDir)
	if err != nil {
		return "", errorutils.CheckError(err)
	}
	initScriptPath := filepath.Join(gradleDependenciesDir, gradleInitScriptTemplate)

	exists, err := fileutils.IsFileExists(initScriptPath, false)
	if exists || err != nil {
		return initScriptPath, err
	}

	gradlePluginPath := filepath.Join(gradleDependenciesDir, gradlePluginFilename)
	gradlePluginPath = strings.Replace(gradlePluginPath, "\\", "\\\\", -1)
	initScriptContent := strings.Replace(utils.GradleInitScript, "${pluginLibDir}", gradlePluginPath, -1)
	if !fileutils.IsPathExists(gradleDependenciesDir, false) {
		err = os.MkdirAll(gradleDependenciesDir, 0777)
		if errorutils.CheckError(err) != nil {
			return "", err
		}
	}

	return initScriptPath, errorutils.CheckError(ioutil.WriteFile(initScriptPath, []byte(initScriptContent), 0644))
}

type gradleRunConfig struct {
	gradle     string
	tasks      string
	initScript string
	env        map[string]string
}

func (config *gradleRunConfig) GetCmd() *exec.Cmd {
	var cmd []string
	cmd = append(cmd, config.gradle)
	if config.initScript != "" {
		cmd = append(cmd, "--init-script", config.initScript)
	}
	cmd = append(cmd, strings.Split(config.tasks, " ")...)

	log.Info("Running gradle command:", strings.Join(cmd, " "))
	return exec.Command(cmd[0], cmd[1:]...)
}

func (config *gradleRunConfig) GetEnv() map[string]string {
	return config.env
}

func (config *gradleRunConfig) GetStdWriter() io.WriteCloser {
	return nil
}

func (config *gradleRunConfig) GetErrWriter() io.WriteCloser {
	return nil
}

func getGradleExecPath(useWrapper bool) (string, error) {
	if useWrapper {
		if coreutils.IsWindows() {
			return "gradlew.bat", nil
		}
		return "./gradlew", nil
	}
	gradleExec, err := exec.LookPath("gradle")
	if err != nil {
		return "", errorutils.CheckError(err)
	}
	return gradleExec, nil
>>>>>>> 1d0a437d
}<|MERGE_RESOLUTION|>--- conflicted
+++ resolved
@@ -1,20 +1,7 @@
 package gradle
 
 import (
-<<<<<<< HEAD
-=======
-	"fmt"
-	"io"
-	"io/ioutil"
-	"os"
-	"os/exec"
-	"path"
-	"path/filepath"
-	"strings"
-
-	gofrogcmd "github.com/jfrog/gofrog/io"
 	"github.com/jfrog/jfrog-cli-core/artifactory/commands/generic"
->>>>>>> 1d0a437d
 	commandsutils "github.com/jfrog/jfrog-cli-core/artifactory/commands/utils"
 	"github.com/jfrog/jfrog-cli-core/artifactory/utils"
 	"github.com/jfrog/jfrog-cli-core/common/commands/gradle"
@@ -66,27 +53,14 @@
 		deployableArtifactsFile = tempFile.Name()
 		tempFile.Close()
 	}
-<<<<<<< HEAD
 
-	err := gradle.RunGradle(gc.tasks, gc.configPath, deployableArtifactsFile, gc.configuration, gc.threads, false, false)
+	err := gradle.RunGradle(gc.tasks, gc.configPath, deployableArtifactsFile, gc.configuration, gc.threads, false, gc.IsXrayScan())
 	if err != nil {
 		return err
 	}
 
-	if gc.IsDetailedSummary() {
+	if gc.IsDetailedSummary() || gc.IsXrayScan() {
 		return gc.unmarshalDeployableArtifacts(deployableArtifactsFile)
-=======
-	gradleRunConfig, err := createGradleRunConfig(gc.tasks, gc.configPath, gc.configuration, gc.threads, gradleDependenciesDir, gradlePluginFilename, gc.detailedSummary, gc.xrayScan)
-	if err != nil {
-		return err
-	}
-	defer os.Remove(gradleRunConfig.env[gradleBuildInfoProperties])
-	if err := gofrogcmd.RunCmd(gradleRunConfig); err != nil {
-		return err
-	}
-	if gc.IsDetailedSummary() || gc.IsXrayScan() {
-		return gc.unmarshalDeployableArtifacts(gradleRunConfig.env[utils.DEPLOYABLE_ARTIFACTS])
->>>>>>> 1d0a437d
 	}
 	if gc.IsXrayScan() {
 		return gc.conditionalUpload()
@@ -167,130 +141,4 @@
 func (gc *GradleCommand) SetResult(result *commandsutils.Result) *GradleCommand {
 	gc.result = result
 	return gc
-<<<<<<< HEAD
-=======
-}
-
-func downloadGradleDependencies() (gradleDependenciesDir, gradlePluginFilename string, err error) {
-	dependenciesPath, err := config.GetJfrogDependenciesPath()
-	if err != nil {
-		return
-	}
-	gradleDependenciesDir = filepath.Join(dependenciesPath, "gradle", gradleExtractorDependencyVersion)
-	gradlePluginFilename = fmt.Sprintf("build-info-extractor-gradle-%s-uber.jar", gradleExtractorDependencyVersion)
-
-	filePath := fmt.Sprintf("org/jfrog/buildinfo/build-info-extractor-gradle/%s", gradleExtractorDependencyVersion)
-	downloadPath := path.Join(filePath, gradlePluginFilename)
-
-	filepath.Join(gradleDependenciesDir, gradlePluginFilename)
-	err = utils.DownloadExtractorIfNeeded(downloadPath, filepath.Join(gradleDependenciesDir, gradlePluginFilename))
-	return
-}
-
-func createGradleRunConfig(tasks, configPath string, configuration *utils.BuildConfiguration, threads int, gradleDependenciesDir, gradlePluginFilename string, detailedSummary, xrayScan bool) (*gradleRunConfig, error) {
-	runConfig := &gradleRunConfig{env: map[string]string{}}
-	runConfig.tasks = tasks
-
-	vConfig, err := utils.ReadConfigFile(configPath, utils.YAML)
-	if err != nil {
-		return nil, err
-	}
-
-	runConfig.gradle, err = getGradleExecPath(vConfig.GetBool(useWrapper))
-	if err != nil {
-		return nil, err
-	}
-
-	if threads > 0 {
-		vConfig.Set(utils.FORK_COUNT, threads)
-	}
-
-	runConfig.env[gradleBuildInfoProperties], err = utils.CreateBuildInfoPropertiesFile(configuration.BuildName, configuration.BuildNumber, configuration.Project, detailedSummary || xrayScan, xrayScan, vConfig, utils.Gradle)
-	if err != nil {
-		return nil, err
-	}
-	if detailedSummary || xrayScan {
-		// Save the path to a temp file, where buildinfo project will write the deployable artifacts details.
-		runConfig.env[utils.DEPLOYABLE_ARTIFACTS] = vConfig.Get(utils.DEPLOYABLE_ARTIFACTS).(string)
-	}
-
-	if !vConfig.GetBool(usePlugin) {
-		runConfig.initScript, err = getInitScript(gradleDependenciesDir, gradlePluginFilename)
-		if err != nil {
-			return nil, err
-		}
-	}
-
-	return runConfig, nil
-}
-
-func getInitScript(gradleDependenciesDir, gradlePluginFilename string) (string, error) {
-	gradleDependenciesDir, err := filepath.Abs(gradleDependenciesDir)
-	if err != nil {
-		return "", errorutils.CheckError(err)
-	}
-	initScriptPath := filepath.Join(gradleDependenciesDir, gradleInitScriptTemplate)
-
-	exists, err := fileutils.IsFileExists(initScriptPath, false)
-	if exists || err != nil {
-		return initScriptPath, err
-	}
-
-	gradlePluginPath := filepath.Join(gradleDependenciesDir, gradlePluginFilename)
-	gradlePluginPath = strings.Replace(gradlePluginPath, "\\", "\\\\", -1)
-	initScriptContent := strings.Replace(utils.GradleInitScript, "${pluginLibDir}", gradlePluginPath, -1)
-	if !fileutils.IsPathExists(gradleDependenciesDir, false) {
-		err = os.MkdirAll(gradleDependenciesDir, 0777)
-		if errorutils.CheckError(err) != nil {
-			return "", err
-		}
-	}
-
-	return initScriptPath, errorutils.CheckError(ioutil.WriteFile(initScriptPath, []byte(initScriptContent), 0644))
-}
-
-type gradleRunConfig struct {
-	gradle     string
-	tasks      string
-	initScript string
-	env        map[string]string
-}
-
-func (config *gradleRunConfig) GetCmd() *exec.Cmd {
-	var cmd []string
-	cmd = append(cmd, config.gradle)
-	if config.initScript != "" {
-		cmd = append(cmd, "--init-script", config.initScript)
-	}
-	cmd = append(cmd, strings.Split(config.tasks, " ")...)
-
-	log.Info("Running gradle command:", strings.Join(cmd, " "))
-	return exec.Command(cmd[0], cmd[1:]...)
-}
-
-func (config *gradleRunConfig) GetEnv() map[string]string {
-	return config.env
-}
-
-func (config *gradleRunConfig) GetStdWriter() io.WriteCloser {
-	return nil
-}
-
-func (config *gradleRunConfig) GetErrWriter() io.WriteCloser {
-	return nil
-}
-
-func getGradleExecPath(useWrapper bool) (string, error) {
-	if useWrapper {
-		if coreutils.IsWindows() {
-			return "gradlew.bat", nil
-		}
-		return "./gradlew", nil
-	}
-	gradleExec, err := exec.LookPath("gradle")
-	if err != nil {
-		return "", errorutils.CheckError(err)
-	}
-	return gradleExec, nil
->>>>>>> 1d0a437d
 }