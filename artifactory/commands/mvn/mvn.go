package mvn

import (
	commandsutils "github.com/jfrog/jfrog-cli-core/artifactory/commands/utils"
	"github.com/jfrog/jfrog-cli-core/artifactory/utils"
	"github.com/jfrog/jfrog-cli-core/common/commands/mvn"
	"github.com/jfrog/jfrog-cli-core/utils/config"
	"github.com/jfrog/jfrog-client-go/utils/io/fileutils"
)

const mavenExtractorDependencyVersion = "2.27.0"

const classworldsConfFileName = "classworlds.conf"
const MavenHome = "M2_HOME"

type MvnCommand struct {
	goals           []string
	configPath      string
	insecureTls     bool
	configuration   *utils.BuildConfiguration
	serverDetails   *config.ServerDetails
	threads         int
	detailedSummary bool
	result          *commandsutils.Result
	disableDeploy   bool
}

func NewMvnCommand() *MvnCommand {
	return &MvnCommand{}
}

func (mc *MvnCommand) SetServerDetails(serverDetails *config.ServerDetails) *MvnCommand {
	mc.serverDetails = serverDetails
	return mc
}

func (mc *MvnCommand) SetConfiguration(configuration *utils.BuildConfiguration) *MvnCommand {
	mc.configuration = configuration
	return mc
}

func (mc *MvnCommand) SetConfigPath(configPath string) *MvnCommand {
	mc.configPath = configPath
	return mc
}

func (mc *MvnCommand) SetGoals(goals []string) *MvnCommand {
	mc.goals = goals
	return mc
}

func (mc *MvnCommand) SetThreads(threads int) *MvnCommand {
	mc.threads = threads
	return mc
}

func (mc *MvnCommand) SetInsecureTls(insecureTls bool) *MvnCommand {
	mc.insecureTls = insecureTls
	return mc
}

func (mc *MvnCommand) SetDetailedSummary(detailedSummary bool) *MvnCommand {
	mc.detailedSummary = detailedSummary
	return mc
}

func (mc *MvnCommand) IsDetailedSummary() bool {
	return mc.detailedSummary
}

func (mc *MvnCommand) Result() *commandsutils.Result {
	return mc.result
}

func (mc *MvnCommand) SetResult(result *commandsutils.Result) *MvnCommand {
	mc.result = result
	return mc
}

func (mc *MvnCommand) SetDisableDeploy(disableDeploy bool) *MvnCommand {
	mc.disableDeploy = disableDeploy
	return mc
}

func (mc *MvnCommand) Run() error {
	deployableArtifactsFile := ""
	if mc.IsDetailedSummary() {
		tempFile, err := fileutils.CreateTempFile()
		if err != nil {
			return err
		}
		deployableArtifactsFile = tempFile.Name()
		tempFile.Close()
	}

	err := mvn.RunMvn(mc.configPath, deployableArtifactsFile, mc.configuration, mc.goals, mc.threads, mc.insecureTls, false)
	if err != nil {
		return err
	}

	if mc.IsDetailedSummary() {
		return mc.unmarshalDeployableArtifacts(deployableArtifactsFile)
	}
	return nil
}

// Returns the ServerDetails. The information returns from the config file provided.
func (mc *MvnCommand) ServerDetails() (*config.ServerDetails, error) {
	// Get the serverDetails from the config file.
	var err error
	if mc.serverDetails == nil {
		vConfig, err := utils.ReadConfigFile(mc.configPath, utils.YAML)
		if err != nil {
			return nil, err
		}
		mc.serverDetails, err = utils.GetServerDetails(vConfig)
	}
	return mc.serverDetails, err
}

<<<<<<< HEAD
=======
func (mc *MvnCommand) CommandName() string {
	return "rt_maven"
}

func validateMavenInstallation() error {
	log.Debug("Checking prerequisites.")
	mavenHome := os.Getenv(MavenHome)
	if mavenHome == "" {
		return errorutils.CheckError(errors.New(MavenHome + " environment variable is not set"))
	}
	return nil
}

func downloadDependencies() (string, error) {
	dependenciesPath, err := config.GetJfrogDependenciesPath()
	if err != nil {
		return "", err
	}
	dependenciesPath = filepath.Join(dependenciesPath, "maven", mavenExtractorDependencyVersion)

	filename := fmt.Sprintf("build-info-extractor-maven3-%s-uber.jar", mavenExtractorDependencyVersion)
	filePath := fmt.Sprintf("org/jfrog/buildinfo/build-info-extractor-maven3/%s", mavenExtractorDependencyVersion)
	downloadPath := path.Join(filePath, filename)

	err = utils.DownloadExtractorIfNeeded(downloadPath, filepath.Join(dependenciesPath, filename))
	if err != nil {
		return "", err
	}

	err = createClassworldsConfig(dependenciesPath)
	return dependenciesPath, err
}

func createClassworldsConfig(dependenciesPath string) error {
	classworldsPath := filepath.Join(dependenciesPath, classworldsConfFileName)

	if fileutils.IsPathExists(classworldsPath, false) {
		return nil
	}
	return errorutils.CheckError(ioutil.WriteFile(classworldsPath, []byte(utils.ClassworldsConf), 0644))
}

func (mc *MvnCommand) createMvnRunConfig(dependenciesPath string) (*mvnRunConfig, error) {
	var err error
	var javaExecPath string

	javaHome := os.Getenv("JAVA_HOME")
	if javaHome != "" {
		javaExecPath = filepath.Join(javaHome, "bin", "java")
	} else {
		javaExecPath, err = exec.LookPath("java")
		if err != nil {
			return nil, errorutils.CheckError(err)
		}
	}

	mavenHome := os.Getenv("M2_HOME")
	plexusClassworlds, err := filepath.Glob(filepath.Join(mavenHome, "boot", "plexus-classworlds*.jar"))
	if err != nil {
		return nil, errorutils.CheckError(err)
	}

	mavenOpts := os.Getenv("MAVEN_OPTS")

	if len(plexusClassworlds) != 1 {
		return nil, errorutils.CheckError(errors.New("couldn't find plexus-classworlds-x.x.x.jar in Maven installation path, please check M2_HOME environment variable"))
	}

	var currentWorkdir string
	currentWorkdir, err = os.Getwd()
	if err != nil {
		return nil, errorutils.CheckError(err)
	}

	var vConfig *viper.Viper
	vConfig, err = utils.ReadConfigFile(mc.configPath, utils.YAML)
	if err != nil {
		return nil, err
	}

	if len(mc.configuration.BuildName) > 0 && len(mc.configuration.BuildNumber) > 0 {
		vConfig.Set(utils.BUILD_NAME, mc.configuration.BuildName)
		vConfig.Set(utils.BUILD_NUMBER, mc.configuration.BuildNumber)
		vConfig.Set(utils.BUILD_PROJECT, mc.configuration.Project)
		err = utils.SaveBuildGeneralDetails(mc.configuration.BuildName, mc.configuration.BuildNumber, mc.configuration.Project)
		if err != nil {
			return nil, err
		}
	}
	vConfig.Set(utils.INSECURE_TLS, mc.insecureTls)

	if mc.threads > 0 {
		vConfig.Set(utils.FORK_COUNT, mc.threads)
	}

	if !vConfig.IsSet("deployer") {
		setEmptyDeployer(vConfig)
	}

	buildInfoProperties, err := utils.CreateBuildInfoPropertiesFile(mc.configuration.BuildName, mc.configuration.BuildNumber, mc.configuration.Project, mc.IsDetailedSummary(), vConfig, utils.Maven)
	if err != nil {
		return nil, err
	}

	return &mvnRunConfig{
		java:                         javaExecPath,
		pluginDependencies:           dependenciesPath,
		plexusClassworlds:            plexusClassworlds[0],
		cleassworldsConfig:           filepath.Join(dependenciesPath, classworldsConfFileName),
		mavenHome:                    mavenHome,
		workspace:                    currentWorkdir,
		goals:                        mc.goals,
		buildInfoProperties:          buildInfoProperties,
		artifactoryResolutionEnabled: vConfig.IsSet("resolver"),
		generatedBuildInfoPath:       vConfig.GetString(utils.GENERATED_BUILD_INFO),
		mavenOpts:                    mavenOpts,
		deployableArtifactsFilePath:  vConfig.GetString(utils.DEPLOYABLE_ARTIFACTS),
	}, nil
}

>>>>>>> 6ab10f93
func (mc *MvnCommand) unmarshalDeployableArtifacts(filesPath string) error {
	result, err := commandsutils.UnmarshalDeployableArtifacts(filesPath)
	if err != nil {
		return err
	}
	mc.SetResult(result)
	return nil
}

func (mc *MvnCommand) CommandName() string {
	return "rt_maven"
}<|MERGE_RESOLUTION|>--- conflicted
+++ resolved
@@ -8,10 +8,11 @@
 	"github.com/jfrog/jfrog-client-go/utils/io/fileutils"
 )
 
-const mavenExtractorDependencyVersion = "2.27.0"
-
-const classworldsConfFileName = "classworlds.conf"
-const MavenHome = "M2_HOME"
+const (
+	mavenExtractorDependencyVersion = "2.27.0"
+	classworldsConfFileName         = "classworlds.conf"
+	MavenHome                       = "M2_HOME"
+)
 
 type MvnCommand struct {
 	goals           []string
@@ -118,129 +119,6 @@
 	return mc.serverDetails, err
 }
 
-<<<<<<< HEAD
-=======
-func (mc *MvnCommand) CommandName() string {
-	return "rt_maven"
-}
-
-func validateMavenInstallation() error {
-	log.Debug("Checking prerequisites.")
-	mavenHome := os.Getenv(MavenHome)
-	if mavenHome == "" {
-		return errorutils.CheckError(errors.New(MavenHome + " environment variable is not set"))
-	}
-	return nil
-}
-
-func downloadDependencies() (string, error) {
-	dependenciesPath, err := config.GetJfrogDependenciesPath()
-	if err != nil {
-		return "", err
-	}
-	dependenciesPath = filepath.Join(dependenciesPath, "maven", mavenExtractorDependencyVersion)
-
-	filename := fmt.Sprintf("build-info-extractor-maven3-%s-uber.jar", mavenExtractorDependencyVersion)
-	filePath := fmt.Sprintf("org/jfrog/buildinfo/build-info-extractor-maven3/%s", mavenExtractorDependencyVersion)
-	downloadPath := path.Join(filePath, filename)
-
-	err = utils.DownloadExtractorIfNeeded(downloadPath, filepath.Join(dependenciesPath, filename))
-	if err != nil {
-		return "", err
-	}
-
-	err = createClassworldsConfig(dependenciesPath)
-	return dependenciesPath, err
-}
-
-func createClassworldsConfig(dependenciesPath string) error {
-	classworldsPath := filepath.Join(dependenciesPath, classworldsConfFileName)
-
-	if fileutils.IsPathExists(classworldsPath, false) {
-		return nil
-	}
-	return errorutils.CheckError(ioutil.WriteFile(classworldsPath, []byte(utils.ClassworldsConf), 0644))
-}
-
-func (mc *MvnCommand) createMvnRunConfig(dependenciesPath string) (*mvnRunConfig, error) {
-	var err error
-	var javaExecPath string
-
-	javaHome := os.Getenv("JAVA_HOME")
-	if javaHome != "" {
-		javaExecPath = filepath.Join(javaHome, "bin", "java")
-	} else {
-		javaExecPath, err = exec.LookPath("java")
-		if err != nil {
-			return nil, errorutils.CheckError(err)
-		}
-	}
-
-	mavenHome := os.Getenv("M2_HOME")
-	plexusClassworlds, err := filepath.Glob(filepath.Join(mavenHome, "boot", "plexus-classworlds*.jar"))
-	if err != nil {
-		return nil, errorutils.CheckError(err)
-	}
-
-	mavenOpts := os.Getenv("MAVEN_OPTS")
-
-	if len(plexusClassworlds) != 1 {
-		return nil, errorutils.CheckError(errors.New("couldn't find plexus-classworlds-x.x.x.jar in Maven installation path, please check M2_HOME environment variable"))
-	}
-
-	var currentWorkdir string
-	currentWorkdir, err = os.Getwd()
-	if err != nil {
-		return nil, errorutils.CheckError(err)
-	}
-
-	var vConfig *viper.Viper
-	vConfig, err = utils.ReadConfigFile(mc.configPath, utils.YAML)
-	if err != nil {
-		return nil, err
-	}
-
-	if len(mc.configuration.BuildName) > 0 && len(mc.configuration.BuildNumber) > 0 {
-		vConfig.Set(utils.BUILD_NAME, mc.configuration.BuildName)
-		vConfig.Set(utils.BUILD_NUMBER, mc.configuration.BuildNumber)
-		vConfig.Set(utils.BUILD_PROJECT, mc.configuration.Project)
-		err = utils.SaveBuildGeneralDetails(mc.configuration.BuildName, mc.configuration.BuildNumber, mc.configuration.Project)
-		if err != nil {
-			return nil, err
-		}
-	}
-	vConfig.Set(utils.INSECURE_TLS, mc.insecureTls)
-
-	if mc.threads > 0 {
-		vConfig.Set(utils.FORK_COUNT, mc.threads)
-	}
-
-	if !vConfig.IsSet("deployer") {
-		setEmptyDeployer(vConfig)
-	}
-
-	buildInfoProperties, err := utils.CreateBuildInfoPropertiesFile(mc.configuration.BuildName, mc.configuration.BuildNumber, mc.configuration.Project, mc.IsDetailedSummary(), vConfig, utils.Maven)
-	if err != nil {
-		return nil, err
-	}
-
-	return &mvnRunConfig{
-		java:                         javaExecPath,
-		pluginDependencies:           dependenciesPath,
-		plexusClassworlds:            plexusClassworlds[0],
-		cleassworldsConfig:           filepath.Join(dependenciesPath, classworldsConfFileName),
-		mavenHome:                    mavenHome,
-		workspace:                    currentWorkdir,
-		goals:                        mc.goals,
-		buildInfoProperties:          buildInfoProperties,
-		artifactoryResolutionEnabled: vConfig.IsSet("resolver"),
-		generatedBuildInfoPath:       vConfig.GetString(utils.GENERATED_BUILD_INFO),
-		mavenOpts:                    mavenOpts,
-		deployableArtifactsFilePath:  vConfig.GetString(utils.DEPLOYABLE_ARTIFACTS),
-	}, nil
-}
-
->>>>>>> 6ab10f93
 func (mc *MvnCommand) unmarshalDeployableArtifacts(filesPath string) error {
 	result, err := commandsutils.UnmarshalDeployableArtifacts(filesPath)
 	if err != nil {
