package npm

import (
	"bufio"
	"errors"
	"fmt"
	commandUtils "github.com/jfrog/jfrog-cli-core/artifactory/commands/utils"
	"github.com/jfrog/jfrog-cli-core/utils/coreutils"
	"io/ioutil"
	"os"
	"os/exec"
	"path/filepath"
	"strconv"
	"strings"

	"github.com/buger/jsonparser"
	gofrogcmd "github.com/jfrog/gofrog/io"
	"github.com/jfrog/gofrog/parallel"
	"github.com/jfrog/jfrog-cli-core/artifactory/utils"
	"github.com/jfrog/jfrog-cli-core/artifactory/utils/npm"
	"github.com/jfrog/jfrog-cli-core/utils/config"
	"github.com/jfrog/jfrog-cli-core/utils/ioutils"
	"github.com/jfrog/jfrog-client-go/artifactory"
	"github.com/jfrog/jfrog-client-go/artifactory/buildinfo"
	"github.com/jfrog/jfrog-client-go/auth"
	clientutils "github.com/jfrog/jfrog-client-go/utils"
	"github.com/jfrog/jfrog-client-go/utils/errorutils"
	"github.com/jfrog/jfrog-client-go/utils/log"
	"github.com/jfrog/jfrog-client-go/utils/version"
)

const npmrcFileName = ".npmrc"
const npmrcBackupFileName = "jfrog.npmrc.backup"
const minSupportedNpmVersion = "5.4.0"

type NpmCommandArgs struct {
	command          string
	threads          int
	jsonOutput       bool
	executablePath   string
	npmrcFileMode    os.FileMode
	workingDirectory string
	registry         string
	npmAuth          string
	collectBuildInfo bool
	dependencies     map[string]*dependency
	typeRestriction  typeRestriction
	authArtDetails   auth.ServiceDetails
	packageInfo      *commandUtils.PackageInfo
	NpmCommand
}

type typeRestriction int

const (
	defaultRestriction typeRestriction = iota
	all
	devOnly
	prodOnly
)

type NpmInstallOrCiCommand struct {
	configFilePath      string
	internalCommandName string
	*NpmCommandArgs
}

func NewNpmInstallCommand() *NpmInstallOrCiCommand {
	return &NpmInstallOrCiCommand{NpmCommandArgs: NewNpmCommandArgs("install"), internalCommandName: "rt_npm_install"}
}

func NewNpmCiCommand() *NpmInstallOrCiCommand {
	return &NpmInstallOrCiCommand{NpmCommandArgs: NewNpmCommandArgs("ci"), internalCommandName: "rt_npm_ci"}
}

func (nic *NpmInstallOrCiCommand) CommandName() string {
	return nic.internalCommandName
}

func (nic *NpmInstallOrCiCommand) SetConfigFilePath(configFilePath string) *NpmInstallOrCiCommand {
	nic.configFilePath = configFilePath
	return nic
}

func (nic *NpmInstallOrCiCommand) SetArgs(args []string) *NpmInstallOrCiCommand {
	nic.NpmCommandArgs.npmArgs = args
	return nic
}

func (nic *NpmInstallOrCiCommand) SetRepoConfig(conf *utils.RepositoryConfig) *NpmInstallOrCiCommand {
	serverDetails, _ := conf.ServerDetails()
	nic.NpmCommandArgs.SetRepo(conf.TargetRepo()).SetServerDetails(serverDetails)
	return nic
}

func (nic *NpmInstallOrCiCommand) Run() error {
	log.Info(fmt.Sprintf("Running npm %s.", nic.command))
	// Read config file.
	log.Debug("Preparing to read the config file", nic.configFilePath)
	vConfig, err := utils.ReadConfigFile(nic.configFilePath, utils.YAML)
	if err != nil {
		return err
	}
	// Extract resolution params.
	resolverParams, err := utils.GetRepoConfigByPrefix(nic.configFilePath, utils.ProjectConfigResolverPrefix, vConfig)
	if err != nil {
		return err
	}
<<<<<<< HEAD
	threads, filteredNpmArgs, buildConfiguration, err := commandUtils.ExtractNpmOptionsFromArgs(nic.npmArgs)
	if err != nil {
		return err
	}
	var jsonOutput bool
	jsonOutput, filteredNpmArgs, err = extractJsonOptionFromArgs(filteredNpmArgs)
=======
	threads, filteredNpmArgs, buildConfiguration, err := npm.ExtractNpmOptionsFromArgs(nic.npmArgs)
	nic.SetRepoConfig(resolverParams).SetArgs(filteredNpmArgs).SetThreads(threads).SetBuildConfiguration(buildConfiguration)
>>>>>>> 5b85318b
	if err != nil {
		return err
	}
	nic.SetRepoConfig(resolverParams).SetArgs(filteredNpmArgs).SetThreads(threads).SetJsonOutput(jsonOutput).SetBuildConfiguration(buildConfiguration)
	return nic.run()
}

func (nca *NpmCommandArgs) SetThreads(threads int) *NpmCommandArgs {
	nca.threads = threads
	return nca
}

func NewNpmCommandArgs(npmCommand string) *NpmCommandArgs {
	return &NpmCommandArgs{command: npmCommand}
}

func (nca *NpmCommandArgs) ServerDetails() (*config.ServerDetails, error) {
	return nca.serverDetails, nil
}

func (nca *NpmCommandArgs) run() error {
	if err := nca.preparePrerequisites(nca.repo); err != nil {
		return err
	}

	if err := nca.createTempNpmrc(); err != nil {
		return nca.restoreNpmrcAndError(err)
	}

	if err := nca.runInstallOrCi(); err != nil {
		return nca.restoreNpmrcAndError(err)
	}

	if err := nca.restoreNpmrc(); err != nil {
		return err
	}

	if !nca.collectBuildInfo {
		log.Info(fmt.Sprintf("npm %s finished successfully.", nca.command))
		return nil
	}

	if err := nca.setDependenciesList(); err != nil {
		return err
	}

	if err := nca.collectDependenciesChecksums(); err != nil {
		return err
	}

	if err := nca.saveDependenciesData(); err != nil {
		return err
	}

	log.Info(fmt.Sprintf("npm %s finished successfully.", nca.command))
	return nil
}

func (nca *NpmCommandArgs) preparePrerequisites(repo string) error {
	log.Debug("Preparing prerequisites.")
	var err error
	if err = nca.setNpmExecutable(); err != nil {
		return err
	}

<<<<<<< HEAD
	if err = nca.validateNpmVersion(); err != nil {
=======
	if err := nca.setJsonOutput(); err != nil {
		return err
	}

	if err := nca.setWorkingDirectory(); err != nil {
>>>>>>> 5b85318b
		return err
	}

	nca.workingDirectory, err = commandUtils.GetWorkingDirectory()
	if err != nil {
		return err
	}
	log.Debug("Working directory set to:", nca.workingDirectory)

	if err = nca.setArtifactoryAuth(); err != nil {
		return err
	}

	nca.npmAuth, nca.registry, err = commandUtils.GetArtifactoryNpmRepoDetails(repo, &nca.authArtDetails)
	if err != nil {
		return err
	}

	nca.collectBuildInfo, nca.packageInfo, err = commandUtils.PrepareBuildInfo(nca.workingDirectory, nca.buildConfiguration)
	if err != nil {
		return err
	}

	return nca.backupProjectNpmrc()
}

func (nca *NpmCommandArgs) setJsonOutput() error {
	jsonOutput, err := npm.ConfigGet(nca.npmArgs, "json", nca.executablePath)
	if err != nil {
		return err
	}

	// In case of --json=<not boolean>, the value of json is set to 'true', but the result from the command is not 'true'
	nca.jsonOutput = jsonOutput != "false"
	return nil
}

// In order to make sure the install/ci downloads the dependencies from Artifactory, we are creating a.npmrc file in the project's root directory.
// If such a file already exists, we are copying it aside.
// This method restores the backed up file and deletes the one created by the command.
func (nca *NpmCommandArgs) restoreNpmrc() (err error) {
	log.Debug("Restoring project .npmrc file")
	if err = os.Remove(filepath.Join(nca.workingDirectory, npmrcFileName)); err != nil {
		return errorutils.CheckError(errors.New(createRestoreErrorPrefix(nca.workingDirectory) + err.Error()))
	}
	log.Debug("Deleted the temporary .npmrc file successfully")

	if _, err = os.Stat(filepath.Join(nca.workingDirectory, npmrcBackupFileName)); err != nil {
		if os.IsNotExist(err) {
			return nil
		}
		return errorutils.CheckError(errors.New(createRestoreErrorPrefix(nca.workingDirectory) + err.Error()))
	}

	if err = ioutils.CopyFile(
		filepath.Join(nca.workingDirectory, npmrcBackupFileName),
		filepath.Join(nca.workingDirectory, npmrcFileName), nca.npmrcFileMode); err != nil {
		return errorutils.CheckError(err)
	}
	log.Debug("Restored project .npmrc file successfully")

	if err = os.Remove(filepath.Join(nca.workingDirectory, npmrcBackupFileName)); err != nil {
		return errorutils.CheckError(errors.New(createRestoreErrorPrefix(nca.workingDirectory) + err.Error()))
	}
	log.Debug("Deleted project", npmrcBackupFileName, "file successfully")
	return nil
}

func createRestoreErrorPrefix(workingDirectory string) string {
	return fmt.Sprintf("Error occurred while restoring project .npmrc file. "+
		"Delete '%s' and move '%s' (if exists) to '%s' in order to restore the project. Failure cause: \n",
		filepath.Join(workingDirectory, npmrcFileName),
		filepath.Join(workingDirectory, npmrcBackupFileName),
		filepath.Join(workingDirectory, npmrcFileName))
}

// In order to make sure the install/ci downloads the artifacts from Artifactory we create a .npmrc file in the project dir.
// If such a file exists we back it up as npmrcBackupFileName.
func (nca *NpmCommandArgs) createTempNpmrc() error {
	log.Debug("Creating project .npmrc file.")
	data, err := npm.GetConfigList(nca.npmArgs, nca.executablePath)
	configData, err := nca.prepareConfigData(data)
	if err != nil {
		return errorutils.CheckError(err)
	}

	if err = removeNpmrcIfExists(nca.workingDirectory); err != nil {
		return err
	}

	return errorutils.CheckError(ioutil.WriteFile(filepath.Join(nca.workingDirectory, npmrcFileName), configData, nca.npmrcFileMode))
}

func (nca *NpmCommandArgs) runInstallOrCi() error {
	log.Debug(fmt.Sprintf("Running npm %s command.", nca.command))
	filteredArgs := filterFlags(nca.npmArgs)
	npmCmdConfig := &npm.NpmConfig{
		Npm:          nca.executablePath,
		Command:      append([]string{nca.command}, filteredArgs...),
		CommandFlags: nil,
		StrWriter:    nil,
		ErrWriter:    nil,
	}

	if nca.collectBuildInfo && len(filteredArgs) > 0 {
		log.Warn("Build info dependencies collection with npm arguments is not supported. Build info creation will be skipped.")
		nca.collectBuildInfo = false
	}

	return errorutils.CheckError(gofrogcmd.RunCmd(npmCmdConfig))
}

func (nca *NpmCommandArgs) setDependenciesList() (err error) {
	nca.dependencies = make(map[string]*dependency)
	// nca.typeRestriction default is 'all'
	if nca.typeRestriction != prodOnly {
		if err = nca.prepareDependencies("dev"); err != nil {
			return
		}
	}
	if nca.typeRestriction != devOnly {
		err = nca.prepareDependencies("prod")
	}
	return
}

func (nca *NpmCommandArgs) collectDependenciesChecksums() error {
	log.Info("Collecting dependencies information... This may take a few minutes...")
	servicesManager, err := utils.CreateServiceManager(nca.serverDetails, false)
	if err != nil {
		return err
	}

	previousBuildDependencies, err := commandUtils.GetDependenciesFromLatestBuild(servicesManager, nca.buildConfiguration.BuildName)
	if err != nil {
		return err
	}
	producerConsumer := parallel.NewBounedRunner(nca.threads, false)
	errorsQueue := clientutils.NewErrorsQueue(1)
	handlerFunc := nca.createGetDependencyInfoFunc(servicesManager, previousBuildDependencies)
	go func() {
		defer producerConsumer.Done()
		for i := range nca.dependencies {
			producerConsumer.AddTaskWithError(handlerFunc(i), errorsQueue.AddError)
		}
	}()
	producerConsumer.Run()
	return errorsQueue.GetError()
}

func (nca *NpmCommandArgs) saveDependenciesData() error {
	log.Debug("Saving data.")
	dependencies, missingDependencies := nca.transformDependencies()
	populateFunc := func(partial *buildinfo.Partial) {
		partial.Dependencies = dependencies
		if nca.buildConfiguration.Module == "" {
			nca.buildConfiguration.Module = nca.packageInfo.BuildInfoModuleId()
		}
		partial.ModuleId = nca.buildConfiguration.Module
		partial.ModuleType = buildinfo.Npm
	}

	if err := utils.SavePartialBuildInfo(nca.buildConfiguration.BuildName, nca.buildConfiguration.BuildNumber, nca.buildConfiguration.Project, populateFunc); err != nil {
		return err
	}

	if len(missingDependencies) > 0 {
		var missingDependenciesText []string
		for _, dependency := range missingDependencies {
			missingDependenciesText = append(missingDependenciesText, dependency.name+":"+dependency.version)
		}
		log.Warn(strings.Join(missingDependenciesText, "\n"))
		log.Warn("The npm dependencies above could not be found in Artifactory and therefore are not included in the build-info.\n" +
			"Make sure the dependencies are available in Artifactory for this build.\n" +
			"Deleting the local cache will force populating Artifactory with these dependencies.")
	}
	return nil
}

func (nca *NpmCommandArgs) validateNpmVersion() error {
	npmVersion, err := npm.Version(nca.executablePath)
	if err != nil {
		return err
	}
	rtVersion := version.NewVersion(string(npmVersion))
	if rtVersion.Compare(minSupportedNpmVersion) > 0 {
		return errorutils.CheckError(errors.New(fmt.Sprintf(
			"JFrog CLI npm %s command requires npm client version "+minSupportedNpmVersion+" or higher", nca.command)))
	}
	return nil
}

// To make npm do the resolution from Artifactory we are creating .npmrc file in the project dir.
// If a .npmrc file already exists we will backup it and override while running the command
func (nca *NpmCommandArgs) backupProjectNpmrc() error {
	fileInfo, err := os.Stat(filepath.Join(nca.workingDirectory, npmrcFileName))
	if err != nil {
		if os.IsNotExist(err) {
			nca.npmrcFileMode = 0644
			return nil
		}
		return errorutils.CheckError(err)
	}

	nca.npmrcFileMode = fileInfo.Mode()
	src := filepath.Join(nca.workingDirectory, npmrcFileName)
	dst := filepath.Join(nca.workingDirectory, npmrcBackupFileName)
	if err = ioutils.CopyFile(src, dst, nca.npmrcFileMode); err != nil {
		return err
	}
	log.Debug("Project .npmrc file backed up successfully to", filepath.Join(nca.workingDirectory, npmrcBackupFileName))
	return nil
}

// This func transforms "npm config list" result to key=val list of values that can be set to .npmrc file.
// it filters any nil values key, changes registry and scope registries to Artifactory url and adds Artifactory authentication to the list
func (nca *NpmCommandArgs) prepareConfigData(data []byte) ([]byte, error) {
	var filteredConf []string
	configString := string(data)
	scanner := bufio.NewScanner(strings.NewReader(configString))

	for scanner.Scan() {
		currOption := scanner.Text()
		if currOption != "" {
			splitOption := strings.SplitN(currOption, "=", 2)
			key := strings.TrimSpace(splitOption[0])
			if len(splitOption) == 2 && isValidKey(key) {
				value := strings.TrimSpace(splitOption[1])
				if strings.HasPrefix(value, "[") && strings.HasSuffix(value, "]") {
					filteredConf = addArrayConfigs(filteredConf, key, value)
				} else {
					filteredConf = append(filteredConf, currOption, "\n")
				}
				nca.setTypeRestriction(key, value)
			} else if strings.HasPrefix(splitOption[0], "@") {
				// Override scoped registries (@scope = xyz)
				filteredConf = append(filteredConf, splitOption[0], " = ", nca.registry, "\n")
			}
		}
	}
	if err := scanner.Err(); err != nil {
		return nil, errorutils.CheckError(err)
	}

	filteredConf = append(filteredConf, "json = ", strconv.FormatBool(nca.jsonOutput), "\n")
	filteredConf = append(filteredConf, "registry = ", nca.registry, "\n")
	filteredConf = append(filteredConf, nca.npmAuth)
	return []byte(strings.Join(filteredConf, "")), nil
}

// Gets a config with value which is an array, and adds it to the conf list
func addArrayConfigs(conf []string, key, arrayValue string) []string {
	if arrayValue == "[]" {
		return conf
	}

	values := strings.TrimPrefix(strings.TrimSuffix(arrayValue, "]"), "[")
	valuesSlice := strings.Split(values, ",")
	for _, val := range valuesSlice {
		confToAdd := fmt.Sprintf("%s[] = %s", key, val)
		conf = append(conf, confToAdd, "\n")
	}

	return conf
}

func extractJsonOptionFromArgs(args []string) (jsonOutput bool, cleanArgs []string, err error) {
	// Since we use --json flag for retrieving the npm config for writing the temp .npmrc, json=true is written to the config list.
	// We don't want to force the json output for all users, so we check whether the json output was explicitly required.
	flagIndex, jsonOutput, err := coreutils.FindBooleanFlag("--json", args)
	if err != nil {
		return
	}

	cleanArgs = append([]string(nil), args...)
	// Since boolean flag might appear as --flag or --flag=value, the value index is the same as the flag index.
	coreutils.RemoveFlagFromCommand(&cleanArgs, flagIndex, flagIndex)
	return
}

func (nca *NpmCommandArgs) setTypeRestriction(key string, value string) {
	// From npm 7, type restriction is determined by 'omit' and 'include' (both appear in 'npm config ls').
	// Other options (like 'dev', 'production' and 'only') are deprecated, but if they're used anyway - 'omit' and 'include' are automatically calculated.
	// So 'omit' is always preferred, if it exists.
	if key == "omit" {
		if strings.Contains(value, "dev") {
			nca.typeRestriction = prodOnly
		} else {
			nca.typeRestriction = all
		}
	} else if nca.typeRestriction == defaultRestriction { // Until npm 6, configurations in 'npm config ls' are sorted by priority in descending order, so typeRestriction should be set only if it was not set before
		if key == "only" {
			if strings.Contains(value, "prod") {
				nca.typeRestriction = prodOnly
			} else if strings.Contains(value, "dev") {
				nca.typeRestriction = devOnly
			}
		} else if key == "production" && strings.Contains(value, "true") {
			nca.typeRestriction = prodOnly
		}
	}
}

// Run npm list and parse the returned JSON.
// typeRestriction must be one of: 'dev' or 'prod'!
func (nca *NpmCommandArgs) prepareDependencies(typeRestriction string) error {
	// Run npm list
	// Although this command can get --development as a flag (according to npm docs), it's not working on npm 6.
	// Although this command can get --only=development as a flag (according to npm docs), it's not working on npm 7.
	data, errData, err := npm.RunList(strings.Join(append(nca.npmArgs, "--all", "--"+typeRestriction), " "), nca.executablePath)
	if err != nil {
		log.Warn("npm list command failed with error:", err.Error())
	}
	if len(errData) > 0 {
		log.Warn("Some errors occurred while collecting dependencies info:\n" + string(errData))
	}

	// Parse the dependencies json object
	return jsonparser.ObjectEach(data, func(key []byte, value []byte, dataType jsonparser.ValueType, offset int) (err error) {
		if string(key) == "dependencies" {
			err = nca.parseDependencies(value, typeRestriction, []string{nca.packageInfo.BuildInfoModuleId()})
		}
		return err
	})
}

// Parses npm dependencies recursively and adds the collected dependencies to nca.dependencies
func (nca *NpmCommandArgs) parseDependencies(data []byte, scope string, pathToRoot []string) error {
	return jsonparser.ObjectEach(data, func(key []byte, value []byte, dataType jsonparser.ValueType, offset int) error {
		depName := string(key)
		ver, _, _, err := jsonparser.Get(data, depName, "version")
		depVersion := string(ver)
		depKey := depName + ":" + depVersion
		if err != nil && err != jsonparser.KeyPathNotFoundError {
			return errorutils.CheckError(err)
		} else if err == jsonparser.KeyPathNotFoundError {
			log.Debug(fmt.Sprintf("%s dependency will not be included in the build-info, because the 'npm ls' command did not return its version.\nThe reason why the version wasn't returned may be because the package is a 'peerdependency', which was not manually installed.\n'npm install' does not download 'peerdependencies' automatically. It is therefore okay to skip this dependency.", depName))
		} else {
			nca.appendDependency(depKey, depName, depVersion, scope, pathToRoot)
		}
		transitive, _, _, err := jsonparser.Get(data, depName, "dependencies")
		if err != nil && err.Error() != "Key path not found" {
			return errorutils.CheckError(err)
		}
		if len(transitive) > 0 {
			if err := nca.parseDependencies(transitive, scope, append([]string{depKey}, pathToRoot...)); err != nil {
				return err
			}
		}
		return nil
	})
}

func (nca *NpmCommandArgs) appendDependency(depKey, depName, depVersion, scope string, pathToRoot []string) {
	if nca.dependencies[depKey] == nil {
		nca.dependencies[depKey] = &dependency{name: depName, version: depVersion, scopes: []string{scope}}
	} else if !scopeAlreadyExists(scope, nca.dependencies[depKey].scopes) {
		nca.dependencies[depKey].scopes = append(nca.dependencies[depKey].scopes, scope)
	}
	nca.dependencies[depKey].pathToRoot = append(nca.dependencies[depKey].pathToRoot, pathToRoot)
}

// Creates a function that fetches dependency data.
// If a dependency was included in the previous build, take the checksums information from it.
// Otherwise, fetch the checksum from Artifactory.
// Can be applied from a producer-consumer mechanism.
func (nca *NpmCommandArgs) createGetDependencyInfoFunc(servicesManager artifactory.ArtifactoryServicesManager,
	previousBuildDependencies map[string]*buildinfo.Dependency) getDependencyInfoFunc {
	return func(dependencyIndex string) parallel.TaskFunc {
		return func(threadId int) error {
			name := nca.dependencies[dependencyIndex].name
			ver := nca.dependencies[dependencyIndex].version

			// Get dependency info.
			checksum, fileType, err := commandUtils.GetDependencyInfo(name, ver, previousBuildDependencies, servicesManager, threadId)
			if err != nil || checksum == nil {
				return err
			}

			// Update dependency.
			nca.dependencies[dependencyIndex].fileType = fileType
			nca.dependencies[dependencyIndex].checksum = checksum
			return nil
		}
	}
}

// Transforms the list of dependencies to buildinfo.Dependencies list and creates a list of dependencies that are missing in Artifactory.
func (nca *NpmCommandArgs) transformDependencies() (dependencies []buildinfo.Dependency, missingDependencies []dependency) {
	for _, dependency := range nca.dependencies {
		if dependency.checksum != nil {
			dependencies = append(dependencies,
				buildinfo.Dependency{Id: dependency.name + ":" + dependency.version, Type: dependency.fileType,
					Scopes: dependency.scopes, Checksum: dependency.checksum, RequestedBy: dependency.pathToRoot})
		} else {
			missingDependencies = append(missingDependencies, *dependency)
		}
	}
	return
}

func (nca *NpmCommandArgs) restoreNpmrcAndError(err error) error {
	if restoreErr := nca.restoreNpmrc(); restoreErr != nil {
		return errors.New(fmt.Sprintf("Two errors occurred:\n %s\n %s", restoreErr.Error(), err.Error()))
	}
	return err
}

func (nca *NpmCommandArgs) setArtifactoryAuth() error {
	authArtDetails, err := nca.serverDetails.CreateArtAuthConfig()
	if err != nil {
		return err
	}
	if authArtDetails.GetSshAuthHeaders() != nil {
		return errorutils.CheckError(errors.New("SSH authentication is not supported in this command"))
	}
	nca.authArtDetails = authArtDetails
	return nil
}

func removeNpmrcIfExists(workingDirectory string) error {
	if _, err := os.Stat(filepath.Join(workingDirectory, npmrcFileName)); err != nil {
		if os.IsNotExist(err) { // The file dose not exist, nothing to do.
			return nil
		}
		return errorutils.CheckError(err)
	}

	log.Debug("Removing Existing .npmrc file")
	return errorutils.CheckError(os.Remove(filepath.Join(workingDirectory, npmrcFileName)))
}

func (nca *NpmCommandArgs) setNpmExecutable() error {
	npmExecPath, err := exec.LookPath("npm")
	if err != nil {
		return errorutils.CheckError(err)
	}

	if npmExecPath == "" {
		return errorutils.CheckError(errors.New("could not find 'npm' executable"))
	}
	nca.executablePath = npmExecPath
	log.Debug("Found npm executable at:", nca.executablePath)
	return nil
}

func scopeAlreadyExists(scope string, existingScopes []string) bool {
	for _, existingScope := range existingScopes {
		if existingScope == scope {
			return true
		}
	}
	return false
}

// To avoid writing configurations that are used by us
func isValidKey(key string) bool {
	return !strings.HasPrefix(key, "//") &&
		!strings.HasPrefix(key, ";") && // Comments
		!strings.HasPrefix(key, "@") && // Scoped configurations
		key != "registry" &&
		key != "metrics-registry" &&
		key != "json" // Handled separately because 'npm c ls' should run with json=false
}

func filterFlags(splitArgs []string) []string {
	var filteredArgs []string
	for _, arg := range splitArgs {
		if !strings.HasPrefix(arg, "-") {
			filteredArgs = append(filteredArgs, arg)
		}
	}
	return filteredArgs
}

type getDependencyInfoFunc func(string) parallel.TaskFunc

type dependency struct {
	name       string
	version    string
	scopes     []string
	fileType   string
	checksum   *buildinfo.Checksum
	pathToRoot [][]string
}<|MERGE_RESOLUTION|>--- conflicted
+++ resolved
@@ -106,21 +106,11 @@
 	if err != nil {
 		return err
 	}
-<<<<<<< HEAD
-	threads, filteredNpmArgs, buildConfiguration, err := commandUtils.ExtractNpmOptionsFromArgs(nic.npmArgs)
-	if err != nil {
-		return err
-	}
-	var jsonOutput bool
-	jsonOutput, filteredNpmArgs, err = extractJsonOptionFromArgs(filteredNpmArgs)
-=======
 	threads, filteredNpmArgs, buildConfiguration, err := npm.ExtractNpmOptionsFromArgs(nic.npmArgs)
+	if err != nil {
+		return err
+	}
 	nic.SetRepoConfig(resolverParams).SetArgs(filteredNpmArgs).SetThreads(threads).SetBuildConfiguration(buildConfiguration)
->>>>>>> 5b85318b
-	if err != nil {
-		return err
-	}
-	nic.SetRepoConfig(resolverParams).SetArgs(filteredNpmArgs).SetThreads(threads).SetJsonOutput(jsonOutput).SetBuildConfiguration(buildConfiguration)
 	return nic.run()
 }
 
@@ -182,15 +172,11 @@
 		return err
 	}
 
-<<<<<<< HEAD
 	if err = nca.validateNpmVersion(); err != nil {
-=======
+		return err
+	}
+
 	if err := nca.setJsonOutput(); err != nil {
-		return err
-	}
-
-	if err := nca.setWorkingDirectory(); err != nil {
->>>>>>> 5b85318b
 		return err
 	}
 
@@ -457,20 +443,6 @@
 	return conf
 }
 
-func extractJsonOptionFromArgs(args []string) (jsonOutput bool, cleanArgs []string, err error) {
-	// Since we use --json flag for retrieving the npm config for writing the temp .npmrc, json=true is written to the config list.
-	// We don't want to force the json output for all users, so we check whether the json output was explicitly required.
-	flagIndex, jsonOutput, err := coreutils.FindBooleanFlag("--json", args)
-	if err != nil {
-		return
-	}
-
-	cleanArgs = append([]string(nil), args...)
-	// Since boolean flag might appear as --flag or --flag=value, the value index is the same as the flag index.
-	coreutils.RemoveFlagFromCommand(&cleanArgs, flagIndex, flagIndex)
-	return
-}
-
 func (nca *NpmCommandArgs) setTypeRestriction(key string, value string) {
 	// From npm 7, type restriction is determined by 'omit' and 'include' (both appear in 'npm config ls').
 	// Other options (like 'dev', 'production' and 'only') are deprecated, but if they're used anyway - 'omit' and 'include' are automatically calculated.
