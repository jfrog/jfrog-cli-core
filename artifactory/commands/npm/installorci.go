--- conflicted
+++ resolved
@@ -90,26 +90,17 @@
 	return nic.serverDetails, nil
 }
 
-<<<<<<< HEAD
-func (nic *NpmInstallOrCiCommand) Run() error {
-	if err := nic.preparePrerequisites(nic.repo); err != nil {
-		return err
-	}
-
-	nic.filteredArgs = filterFlags(nic.npmArgs)
-
-	if err := nic.prepareBuildInfoModule(); err != nil {
-		return err
-	}
-
-	if err := nic.createTempNpmrc(); err != nil {
-		return nic.restoreNpmrcAndError(err)
-=======
 func (nic *NpmInstallOrCiCommand) Run() (err error) {
 	if err = nic.preparePrerequisites(nic.repo); err != nil {
 		return
->>>>>>> ce7fdaad
-	}
+	}
+
+	nic.filteredArgs = filterFlags(nic.npmArgs)
+
+	if err = nic.prepareBuildInfoModule(); err != nil {
+		return
+	}
+
 	defer func() {
 		e := nic.restoreNpmrcFunc()
 		if err == nil {
@@ -119,6 +110,7 @@
 	if err = nic.createTempNpmrc(); err != nil {
 		return
 	}
+
 	if err = nic.runInstallOrCi(); err != nil {
 		return
 	}
