--- conflicted
+++ resolved
@@ -192,23 +192,10 @@
 	}
 
 	target := fmt.Sprintf("%s/%s", npc.repo, npc.packageInfo.GetDeployPath())
-<<<<<<< HEAD
-	return npc.doDeploy(target, npc.rtDetails)
+	return npc.doDeploy(target, npc.serverDetails)
 }
 
 func (npc *NpmPublishCommand) doDeploy(target string, artDetails *config.ArtifactoryDetails) error {
-=======
-	artifactsFileInfo, err := npc.doDeploy(target, npc.serverDetails)
-	if err != nil {
-		return err
-	}
-
-	npc.artifactData = artifactsFileInfo
-	return nil
-}
-
-func (npc *NpmPublishCommand) doDeploy(target string, artDetails *config.ServerDetails) (artifactsFileInfo []specutils.FileInfo, err error) {
->>>>>>> 9d5916f0
 	servicesManager, err := utils.CreateServiceManager(artDetails, false)
 	if err != nil {
 		return err
