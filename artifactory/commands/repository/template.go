package repository

import (
	"encoding/json"
	"errors"
	"fmt"
	"os"
	"strings"

	"github.com/c-bata/go-prompt"
	"github.com/jfrog/jfrog-cli-core/v2/artifactory/commands/utils"
	"github.com/jfrog/jfrog-cli-core/v2/utils/config"
	"github.com/jfrog/jfrog-cli-core/v2/utils/ioutils"
	"github.com/jfrog/jfrog-client-go/utils/errorutils"
	"github.com/jfrog/jfrog-client-go/utils/log"
)

type RepoTemplateCommand struct {
	path string
}

const (
	// Strings for prompt questions
	SelectConfigKeyMsg = "Select the next configuration key" + ioutils.PressTabMsg

	TemplateType = "templateType"
	Create       = "create"
	Update       = "update"

	MandatoryUrl = "mandatoryUrl"

	// Common repository configuration JSON keys
	Key             = "key"
	Rclass          = "rclass"
	PackageType     = "packageType"
	Description     = "description"
	Notes           = "notes"
	IncludePatterns = "includesPattern"
	ExcludePatterns = "excludesPattern"
	RepoLayoutRef   = "repoLayoutRef"
	ProjectKey      = "projectKey"
	Environment     = "environment"

	// Mutual local and remote repository configuration JSON keys
	HandleReleases               = "handleReleases"
	HandleSnapshots              = "handleSnapshots"
	MaxUniqueSnapshots           = "maxUniqueSnapshots"
	SuppressPomConsistencyChecks = "suppressPomConsistencyChecks"
	BlackedOut                   = "blackedOut"
	XrayIndex                    = "xrayIndex"
	PropertySets                 = "propertySets"
	DownloadRedirect             = "downloadRedirect"
	BlockPushingSchema1          = "blockPushingSchema1"

	// Mutual local and virtual repository configuration JSON keys
	DebianTrivialLayout             = "debianTrivialLayout"
	OptionalIndexCompressionFormats = "optionalIndexCompressionFormats"
	PrimaryKeyPairRef               = "primaryKeyPairRef"

	// Mutual remote and virtual repository configuration JSON keys
	ExternalDependenciesEnabled  = "externalDependenciesEnabled"
	ExternalDependenciesPatterns = "externalDependenciesPatterns"

	// Unique local repository configuration JSON keys
	ChecksumPolicyType       = "checksumPolicyType"
	MaxUniqueTags            = "maxUniqueTags"
	SnapshotVersionBehavior  = "snapshotVersionBehavior"
	ArchiveBrowsingEnabled   = "archiveBrowsingEnabled"
	CalculateYumMetadata     = "calculateYumMetadata"
	YumRootDepth             = "yumRootDepth"
	DockerApiVersion         = "dockerApiVersion"
	EnableFileListsIndexing  = "enableFileListsIndexing"
	ForceNugetAuthentication = "forceNugetAuthentication"

	// Unique remote repository configuration JSON keys
	Url                               = "url"
	Username                          = "username"
	Password                          = "password"
	Proxy                             = "proxy"
	RemoteRepoChecksumPolicyType      = "remoteRepoChecksumPolicyType"
	HardFail                          = "hardFail"
	Offline                           = "offline"
	StoreArtifactsLocally             = "storeArtifactsLocally"
	SocketTimeoutMillis               = "socketTimeoutMillis"
	LocalAddress                      = "localAddress"
	RetrievalCachePeriodSecs          = "retrievalCachePeriodSecs"
	FailedRetrievalCachePeriodSecs    = "failedRetrievalCachePeriodSecs"
	MissedRetrievalCachePeriodSecs    = "missedRetrievalCachePeriodSecs"
	UnusedArtifactsCleanupEnabled     = "unusedArtifactsCleanupEnabled"
	UnusedArtifactsCleanupPeriodHours = "unusedArtifactsCleanupPeriodHours"
	AssumedOfflinePeriodSecs          = "assumedOfflinePeriodSecs"
	FetchJarsEagerly                  = "fetchJarsEagerly"
	FetchSourcesEagerly               = "fetchSourcesEagerly"
	RejectInvalidJars                 = "rejectInvalidJars"
	ShareConfiguration                = "shareConfiguration"
	SynchronizeProperties             = "synchronizeProperties"
	BlockMismatchingMimeTypes         = "blockMismatchingMimeTypes"
	AllowAnyHostAuth                  = "allowAnyHostAuth"
	EnableCookieManagement            = "enableCookieManagement"
	BowerRegistryUrl                  = "bowerRegistryUrl"
	ComposerRegistryUrl               = "composerRegistryUrl"
	PyPIRegistryUrl                   = "pyPIRegistryUrl"
	VcsType                           = "vcsType"
	VcsGitProvider                    = "vcsGitProvider"
	VcsGitDownloadUrl                 = "vcsGitDownloadUrl"
	BypassHeadRequests                = "bypassHeadRequests"
	ClientTlsCertificate              = "clientTlsCertificate"
	FeedContextPath                   = "feedContextPath"
	DownloadContextPath               = "downloadContextPath"
	V3FeedUrl                         = "v3FeedUrl"
	ContentSynchronisation            = "contentSynchronisation"
	ListRemoteFolderItems             = "listRemoteFolderItems"
	EnableTokenAuthentication         = "enableTokenAuthentication"
	PodsSpecsRepoUrl                  = "podsSpecsRepoUrl"

	// Unique virtual repository configuration JSON keys
	Repositories                                  = "repositories"
	ArtifactoryRequestsCanRetrieveRemoteArtifacts = "artifactoryRequestsCanRetrieveRemoteArtifacts"
	KeyPair                                       = "keyPair"
	PomRepositoryReferencesCleanupPolicy          = "pomRepositoryReferencesCleanupPolicy"
	DefaultDeploymentRepo                         = "defaultDeploymentRepo"
	ForceMavenAuthentication                      = "forceMavenAuthentication"
	ExternalDependenciesRemoteRepo                = "externalDependenciesRemoteRepo"

	// rclasses
	Local     = "local"
	Remote    = "remote"
	Virtual   = "virtual"
	Federated = "federated"

	// PackageTypes
	Generic   = "generic"
	Maven     = "maven"
	Gradle    = "gradle"
	Ivy       = "ivy"
	Sbt       = "sbt"
	Helm      = "helm"
	Cocoapods = "cocoapods"
	Opkg      = "opkg"
	Rpm       = "rpm"
	Nuget     = "nuget"
	Cran      = "cran"
	Gems      = "gems"
	Npm       = "npm"
	Bower     = "bower"
	Debian    = "debian"
	Composer  = "composer"
	Pypi      = "pypi"
	Docker    = "docker"
	Vagrant   = "vagrant"
	Gitlfs    = "gitlfs"
	Go        = "go"
	Yum       = "yum"
	Conan     = "conan"
	Chef      = "chef"
	Puppet    = "puppet"
	Vcs       = "vcs"
	Alpine    = "alpine"
	Conda     = "conda"
	P2        = "p2"

	// Repo layout Refs
	BowerDefaultRepoLayout    = "bower-default"
	buildDefaultRepoLayout    = "build-default"
	ComposerDefaultRepoLayout = "composer-default"
	ConanDefaultRepoLayout    = "conan-default"
	GoDefaultRepoLayout       = "go-default"
	GradleDefaultRepoLayout   = "maven-2-default"
	IvyDefaultRepoLayout      = "ivy-default"
	Maven1DefaultRepoLayout   = "maven-1-default"
	Maven2DefaultRepoLayout   = "maven-2-default"
	NpmDefaultRepoLayout      = "npm-default"
	NugetDefaultRepoLayout    = "nuget-default"
	puppetDefaultRepoLayout   = "puppet-default"
	SbtDefaultRepoLayout      = "sbt-default"
	SimpleDefaultRepoLayout   = "simple-default"
	VcsDefaultRepoLayout      = "vcs-default"

	// Checksum Policies
	ClientChecksumPolicy           = "client-checksums"
	ServerGeneratedChecksumsPolicy = "server-generated-checksums"

	// Snapshot version behaviors
	UniqueBehavior    = "unique"
	NonUniqueBehavior = "non-unique"
	DeployerBehavior  = "deployer"

	// Optional index compression formats
	Bz2Compression  = "bz2"
	LzmaCompression = "lzma"
	XzCompression   = "xz"

	// Docker api versions
	DockerApiV1 = "V1"
	DockerApiV2 = "V2"

	// Remote repo checksum policies
	GenerateIfAbsentPolicy  = "generate-if-absent"
	FailPolicy              = "fail"
	IgnoreAndGeneratePolicy = "ignore-and-generate"
	PassThruPolicy          = "pass-thru"

	// Vcs Types
	Git = "GIT"

	// Vcs git provider
	GithubVcsProvider      = "GITHUB"
	BitbucketVcsProvider   = "BITBUCKET"
	OldstashVcsProvider    = "OLDSTASH"
	StashVcsProvider       = "STASH"
	ArtifactoryVcsProvider = "ARTIFACTORY"
	CustomVcsProvider      = "CUSTOM"

	// POM repository references cleanup policies
	DiscardActiveRefrencePolicy = "discard_active_reference"
	DiscardAnyReferencePolicy   = "discard_any_reference"
	NothingPolicy               = "nothing"
)

var optionalSuggestsMap = map[string]prompt.Suggest{
	ioutils.SaveAndExit:               {Text: ioutils.SaveAndExit},
	Description:                       {Text: Description},
	Notes:                             {Text: Notes},
	IncludePatterns:                   {Text: IncludePatterns},
	ExcludePatterns:                   {Text: ExcludePatterns},
	RepoLayoutRef:                     {Text: RepoLayoutRef},
	ProjectKey:                        {Text: ProjectKey},
	Environment:                       {Text: Environment},
	HandleReleases:                    {Text: HandleReleases},
	HandleSnapshots:                   {Text: HandleSnapshots},
	MaxUniqueSnapshots:                {Text: MaxUniqueSnapshots},
	SuppressPomConsistencyChecks:      {Text: SuppressPomConsistencyChecks},
	BlackedOut:                        {Text: BlackedOut},
	DownloadRedirect:                  {Text: DownloadRedirect},
	BlockPushingSchema1:               {Text: BlockPushingSchema1},
	DebianTrivialLayout:               {Text: DebianTrivialLayout},
	ExternalDependenciesEnabled:       {Text: ExternalDependenciesEnabled},
	ExternalDependenciesPatterns:      {Text: ExternalDependenciesPatterns},
	ChecksumPolicyType:                {Text: ChecksumPolicyType},
	MaxUniqueTags:                     {Text: MaxUniqueTags},
	SnapshotVersionBehavior:           {Text: SnapshotVersionBehavior},
	XrayIndex:                         {Text: XrayIndex},
	PropertySets:                      {Text: PropertySets},
	ArchiveBrowsingEnabled:            {Text: ArchiveBrowsingEnabled},
	CalculateYumMetadata:              {Text: CalculateYumMetadata},
	YumRootDepth:                      {Text: YumRootDepth},
	DockerApiVersion:                  {Text: DockerApiVersion},
	EnableFileListsIndexing:           {Text: EnableFileListsIndexing},
	OptionalIndexCompressionFormats:   {Text: OptionalIndexCompressionFormats},
	Url:                               {Text: Url},
	Username:                          {Text: Username},
	Password:                          {Text: Password},
	Proxy:                             {Text: Proxy},
	PrimaryKeyPairRef:                 {Text: PrimaryKeyPairRef},
	RemoteRepoChecksumPolicyType:      {Text: RemoteRepoChecksumPolicyType},
	HardFail:                          {Text: HardFail},
	Offline:                           {Text: Offline},
	StoreArtifactsLocally:             {Text: StoreArtifactsLocally},
	SocketTimeoutMillis:               {Text: SocketTimeoutMillis},
	LocalAddress:                      {Text: LocalAddress},
	RetrievalCachePeriodSecs:          {Text: RetrievalCachePeriodSecs},
	FailedRetrievalCachePeriodSecs:    {Text: FailedRetrievalCachePeriodSecs},
	MissedRetrievalCachePeriodSecs:    {Text: MissedRetrievalCachePeriodSecs},
	UnusedArtifactsCleanupEnabled:     {Text: UnusedArtifactsCleanupEnabled},
	UnusedArtifactsCleanupPeriodHours: {Text: UnusedArtifactsCleanupPeriodHours},
	AssumedOfflinePeriodSecs:          {Text: AssumedOfflinePeriodSecs},
	FetchJarsEagerly:                  {Text: FetchJarsEagerly},
	FetchSourcesEagerly:               {Text: FetchSourcesEagerly},
	RejectInvalidJars:                 {Text: RejectInvalidJars},
	ShareConfiguration:                {Text: ShareConfiguration},
	SynchronizeProperties:             {Text: SynchronizeProperties},
	BlockMismatchingMimeTypes:         {Text: BlockMismatchingMimeTypes},
	AllowAnyHostAuth:                  {Text: AllowAnyHostAuth},
	EnableCookieManagement:            {Text: EnableCookieManagement},
	BowerRegistryUrl:                  {Text: BowerRegistryUrl},
	ComposerRegistryUrl:               {Text: ComposerRegistryUrl},
	PyPIRegistryUrl:                   {Text: PyPIRegistryUrl},
	VcsType:                           {Text: VcsType},
	VcsGitProvider:                    {Text: VcsGitProvider},
	VcsGitDownloadUrl:                 {Text: VcsGitDownloadUrl},
	BypassHeadRequests:                {Text: BypassHeadRequests},
	ClientTlsCertificate:              {Text: ClientTlsCertificate},
	FeedContextPath:                   {Text: FeedContextPath},
	DownloadContextPath:               {Text: DownloadContextPath},
	V3FeedUrl:                         {Text: V3FeedUrl},
	ContentSynchronisation:            {Text: ContentSynchronisation},
	ListRemoteFolderItems:             {Text: ListRemoteFolderItems},
	PodsSpecsRepoUrl:                  {Text: PodsSpecsRepoUrl},
	EnableTokenAuthentication:         {Text: EnableTokenAuthentication},
	Repositories:                      {Text: Repositories},
	ArtifactoryRequestsCanRetrieveRemoteArtifacts: {Text: ArtifactoryRequestsCanRetrieveRemoteArtifacts},
	KeyPair:                              {Text: KeyPair},
	PomRepositoryReferencesCleanupPolicy: {Text: PomRepositoryReferencesCleanupPolicy},
	DefaultDeploymentRepo:                {Text: DefaultDeploymentRepo},
	ForceMavenAuthentication:             {Text: ForceMavenAuthentication},
	ForceNugetAuthentication:             {Text: ForceNugetAuthentication},
	ExternalDependenciesRemoteRepo:       {Text: ExternalDependenciesRemoteRepo},
}

var baseLocalRepoConfKeys = []string{
	Description, Notes, IncludePatterns, ExcludePatterns, RepoLayoutRef, ProjectKey, Environment, BlackedOut, XrayIndex,
	PropertySets, ArchiveBrowsingEnabled, OptionalIndexCompressionFormats, DownloadRedirect, BlockPushingSchema1,
}

var mavenGradleLocalRepoConfKeys = []string{
	MaxUniqueSnapshots, HandleReleases, HandleSnapshots, SuppressPomConsistencyChecks, SnapshotVersionBehavior, ChecksumPolicyType,
}

var rpmLocalRepoConfKeys = []string{
	YumRootDepth, CalculateYumMetadata, EnableFileListsIndexing, PrimaryKeyPairRef,
}

var nugetLocalRepoConfKeys = []string{
	MaxUniqueSnapshots, ForceNugetAuthentication,
}

var debianLocalRepoConfKeys = []string{
	DebianTrivialLayout, PrimaryKeyPairRef,
}

var dockerLocalRepoConfKeys = []string{
	DockerApiVersion, MaxUniqueTags,
}

var baseRemoteRepoConfKeys = []string{
	Username, Password, Proxy, Description, Notes, IncludePatterns, ExcludePatterns, RepoLayoutRef, ProjectKey, Environment, HardFail, Offline,
	BlackedOut, XrayIndex, StoreArtifactsLocally, SocketTimeoutMillis, LocalAddress, RetrievalCachePeriodSecs, FailedRetrievalCachePeriodSecs,
	MissedRetrievalCachePeriodSecs, UnusedArtifactsCleanupEnabled, UnusedArtifactsCleanupPeriodHours, AssumedOfflinePeriodSecs,
	ShareConfiguration, SynchronizeProperties, BlockMismatchingMimeTypes, PropertySets, AllowAnyHostAuth, EnableCookieManagement,
	BypassHeadRequests, ClientTlsCertificate, DownloadRedirect, BlockPushingSchema1, ContentSynchronisation,
}

var mavenGradleRemoteRepoConfKeys = []string{
	FetchJarsEagerly, FetchSourcesEagerly, RemoteRepoChecksumPolicyType, HandleReleases, HandleSnapshots,
	SuppressPomConsistencyChecks, RejectInvalidJars,
}

var cocoapodsRemoteRepoConfKeys = []string{
	PodsSpecsRepoUrl,
}

var opkgRemoteRepoConfKeys = []string{
	ListRemoteFolderItems,
}

var rpmRemoteRepoConfKeys = []string{
	ListRemoteFolderItems,
}

var nugetRemoteRepoConfKeys = []string{
	FeedContextPath, DownloadContextPath, V3FeedUrl, ForceNugetAuthentication,
}

var gemsRemoteRepoConfKeys = []string{
	ListRemoteFolderItems,
}

var npmRemoteRepoConfKeys = []string{
	ListRemoteFolderItems,
}

var bowerRemoteRepoConfKeys = []string{
	BowerRegistryUrl,
}

var debianRemoteRepoConfKeys = []string{
	ListRemoteFolderItems,
}

var composerRemoteRepoConfKeys = []string{
	ComposerRegistryUrl,
}

var pypiRemoteRepoConfKeys = []string{
	PyPIRegistryUrl, ListRemoteFolderItems,
}

var dockerRemoteRepoConfKeys = []string{
	ExternalDependenciesEnabled, ExternalDependenciesPatterns, EnableTokenAuthentication,
}

var gitlfsRemoteRepoConfKeys = []string{
	ListRemoteFolderItems,
}

var vcsRemoteRepoConfKeys = []string{
	VcsGitProvider, VcsType, MaxUniqueSnapshots, VcsGitDownloadUrl, ListRemoteFolderItems,
}

var baseVirtualRepoConfKeys = []string{
	Repositories, Description, Notes, IncludePatterns, ExcludePatterns, RepoLayoutRef, ProjectKey, Environment, ArtifactoryRequestsCanRetrieveRemoteArtifacts,
	DefaultDeploymentRepo, OptionalIndexCompressionFormats, PrimaryKeyPairRef,
}

var mavenGradleVirtualRepoConfKeys = []string{
	ForceMavenAuthentication, PomRepositoryReferencesCleanupPolicy, KeyPair,
}

var nugetVirtualRepoConfKeys = []string{
	ForceNugetAuthentication,
}

var npmVirtualRepoConfKeys = []string{
	ExternalDependenciesEnabled, ExternalDependenciesPatterns, ExternalDependenciesRemoteRepo,
}

var bowerVirtualRepoConfKeys = []string{
	ExternalDependenciesEnabled, ExternalDependenciesPatterns, ExternalDependenciesRemoteRepo,
}

var debianVirtualRepoConfKeys = []string{
	DebianTrivialLayout,
}

var goVirtualRepoConfKeys = []string{
	ExternalDependenciesEnabled, ExternalDependenciesPatterns,
}

var commonPkgTypes = []string{
	Maven, Gradle, Ivy, Sbt, Helm, Rpm, Nuget, Cran, Gems, Npm, Bower, Debian, Pypi, Docker, Gitlfs, Go, Conan,
	Chef, Puppet, Alpine, Generic,
}

var localRepoAdditionalPkgTypes = []string{
	Cocoapods, Opkg, Composer, Vagrant, Yum,
}

var remoteRepoAdditionalPkgTypes = []string{
	Cocoapods, Opkg, Composer, Conda, P2, Vcs, Yum,
}

var virtualRepoAdditionalPkgTypes = []string{
	Conda, P2, Yum,
}

var federatedRepoAdditionalPkgTypes = []string{
	Vagrant, Opkg, Conda, Composer, Cocoapods,
}

var pkgTypeSuggestsMap = map[string]prompt.Suggest{
	Generic:   {Text: Generic},
	Maven:     {Text: Maven},
	Gradle:    {Text: Gradle},
	Ivy:       {Text: Ivy},
	Sbt:       {Text: Sbt},
	Helm:      {Text: Helm},
	Cocoapods: {Text: Cocoapods},
	Opkg:      {Text: Opkg},
	Rpm:       {Text: Rpm},
	Nuget:     {Text: Nuget},
	Cran:      {Text: Cran},
	Gems:      {Text: Gems},
	Npm:       {Text: Npm},
	Bower:     {Text: Bower},
	Debian:    {Text: Debian},
	Composer:  {Text: Composer},
	Pypi:      {Text: Pypi},
	Docker:    {Text: Docker},
	Vagrant:   {Text: Vagrant},
	Gitlfs:    {Text: Gitlfs},
	Go:        {Text: Go},
	Yum:       {Text: Yum},
	Conan:     {Text: Conan},
	Chef:      {Text: Chef},
	Puppet:    {Text: Puppet},
	Vcs:       {Text: Vcs},
	Conda:     {Text: Conda},
	P2:        {Text: P2},
	Alpine:    {Text: Alpine},
}

func NewRepoTemplateCommand() *RepoTemplateCommand {
	return &RepoTemplateCommand{}
}

func (rtc *RepoTemplateCommand) SetTemplatePath(path string) *RepoTemplateCommand {
	rtc.path = path
	return rtc
}

func (rtc *RepoTemplateCommand) ServerDetails() (*config.ServerDetails, error) {
	// Since it's a local command, usage won't be reported.
	return nil, nil
}

func (rtc *RepoTemplateCommand) Run() (err error) {
	err = utils.ValidateTemplatePath(rtc.path)
	if err != nil {
		return
	}
	repoTemplateQuestionnaire := &ioutils.InteractiveQuestionnaire{
		MandatoryQuestionsKeys: []string{TemplateType, Key, Rclass},
		QuestionsMap:           questionMap,
	}
	err = repoTemplateQuestionnaire.Perform()
	if err != nil {
		return err
	}
	resBytes, err := json.Marshal(repoTemplateQuestionnaire.AnswersMap)
	if err != nil {
		return errorutils.CheckError(err)
	}
	if err = os.WriteFile(rtc.path, resBytes, 0644); err != nil {
		return errorutils.CheckError(err)
	}
	log.Info(fmt.Sprintf("Repository configuration template successfully created at %s.", rtc.path))

	return nil
}

func (rtc *RepoTemplateCommand) CommandName() string {
	return "rt_repo_template"
}

func rclassCallback(iq *ioutils.InteractiveQuestionnaire, rclass string) (string, error) {
	var pkgTypes = commonPkgTypes
	switch rclass {
	case Remote:
		// For create template url is mandatory, for update we will allow url as an optional key
		if _, ok := iq.AnswersMap[TemplateType]; !ok {
			return "", errors.New("package type is missing in configuration map")
		}
		if iq.AnswersMap[TemplateType] == Create {
			_, err := iq.AskQuestion(iq.QuestionsMap[MandatoryUrl])
			if err != nil {
				return "", err
			}
		}
		pkgTypes = append(pkgTypes, remoteRepoAdditionalPkgTypes...)
	case Local:
		pkgTypes = append(pkgTypes, localRepoAdditionalPkgTypes...)
	case Virtual:
		pkgTypes = append(pkgTypes, virtualRepoAdditionalPkgTypes...)
	case Federated:
		pkgTypes = append(pkgTypes, federatedRepoAdditionalPkgTypes...)
	default:
		return "", errors.New("unsupported rclass")
	}
	// PackageType is also mandatory. Since the possible types depend on which rcalss was chosen, we ask the question here.
	var pkgTypeQuestion = ioutils.QuestionInfo{
		Options:      ioutils.GetSuggestsFromKeys(pkgTypes, pkgTypeSuggestsMap),
		Msg:          "",
		PromptPrefix: "Select the repository's package type" + ioutils.PressTabMsg,
		AllowVars:    false,
		Writer:       ioutils.WriteStringAnswer,
		MapKey:       PackageType,
		Callback:     pkgTypeCallback,
	}
	return iq.AskQuestion(pkgTypeQuestion)
}

func pkgTypeCallback(iq *ioutils.InteractiveQuestionnaire, pkgType string) (string, error) {
	// Each combination of (rclass,packageType) has its own optional configuration keys.
	// We set the questionnaire's optionalKeys suggests according to the selected combination.
	if _, ok := iq.AnswersMap[Rclass]; !ok {
		return "", errors.New("rclass is missing in configuration map")
	}
	switch iq.AnswersMap[Rclass] {
	case Local:
		iq.OptionalKeysSuggests = getLocalRepoConfKeys(pkgType)
	case Remote:
		// For update template we need to allow url as an optional key
		if _, ok := iq.AnswersMap[TemplateType]; !ok {
			return "", errors.New("package type is missing in configuration map")
		}
		iq.OptionalKeysSuggests = getRemoteRepoConfKeys(pkgType, fmt.Sprint(iq.AnswersMap[TemplateType]))
	case Virtual:
		iq.OptionalKeysSuggests = getVirtualRepoConfKeys(pkgType)
	case Federated:
		iq.OptionalKeysSuggests = getLocalRepoConfKeys(pkgType)
	default:
		return "", errors.New("unsupported rclass was configured")
	}
	// We don't need the templateType value in the final configuration
	delete(iq.AnswersMap, TemplateType)
	return "", nil
}

// Repo key must have a prefix of "<projectKey>-". This callback adds the prefix to the repo key if it is missing.
func projectKeyCallback(iq *ioutils.InteractiveQuestionnaire, projectKey string) (string, error) {
	if _, ok := iq.AnswersMap[Key]; !ok {
		return "", errorutils.CheckErrorf("repository key is missing in configuration map")
	}
	requiredProjectPrefix := projectKey + "-"
	currentRepoKey, ok := iq.AnswersMap[Key].(string)
	if !ok {
		return "", errorutils.CheckErrorf("template syntax error: the value for the repository key is not a string type")
	}

	if !strings.HasPrefix(currentRepoKey, requiredProjectPrefix) {
		newRepoKey := requiredProjectPrefix + currentRepoKey
		log.Info("Repository key should start with the projectKey followed by a dash. Modifying repo key to: '" + newRepoKey + "'.")
		iq.AnswersMap[Key] = newRepoKey
	}
	return "", nil
}

func getLocalRepoConfKeys(pkgType string) []prompt.Suggest {
	optionalKeys := []string{ioutils.SaveAndExit}
	optionalKeys = append(optionalKeys, baseLocalRepoConfKeys...)
	switch pkgType {
	case Maven, Gradle:
		optionalKeys = append(optionalKeys, mavenGradleLocalRepoConfKeys...)
	case Rpm:
		optionalKeys = append(optionalKeys, rpmLocalRepoConfKeys...)
	case Nuget:
		optionalKeys = append(optionalKeys, nugetLocalRepoConfKeys...)
	case Debian:
		optionalKeys = append(optionalKeys, debianLocalRepoConfKeys...)
	case Docker:
		optionalKeys = append(optionalKeys, dockerLocalRepoConfKeys...)
	}
	return ioutils.GetSuggestsFromKeys(optionalKeys, optionalSuggestsMap)
}

func getRemoteRepoConfKeys(pkgType, templateType string) []prompt.Suggest {
	optionalKeys := []string{ioutils.SaveAndExit}
	if templateType == Update {
		optionalKeys = append(optionalKeys, Url)
	}
	optionalKeys = append(optionalKeys, baseRemoteRepoConfKeys...)
	switch pkgType {
	case Maven, Gradle:
		optionalKeys = append(optionalKeys, mavenGradleRemoteRepoConfKeys...)
	case Cocoapods:
		optionalKeys = append(optionalKeys, cocoapodsRemoteRepoConfKeys...)
	case Opkg:
		optionalKeys = append(optionalKeys, opkgRemoteRepoConfKeys...)
	case Rpm:
		optionalKeys = append(optionalKeys, rpmRemoteRepoConfKeys...)
	case Nuget:
		optionalKeys = append(optionalKeys, nugetRemoteRepoConfKeys...)
	case Gems:
		optionalKeys = append(optionalKeys, gemsRemoteRepoConfKeys...)
	case Npm:
		optionalKeys = append(optionalKeys, npmRemoteRepoConfKeys...)
	case Bower:
		optionalKeys = append(optionalKeys, bowerRemoteRepoConfKeys...)
	case Debian:
		optionalKeys = append(optionalKeys, debianRemoteRepoConfKeys...)
	case Composer:
		optionalKeys = append(optionalKeys, composerRemoteRepoConfKeys...)
	case Pypi:
		optionalKeys = append(optionalKeys, pypiRemoteRepoConfKeys...)
	case Docker:
		optionalKeys = append(optionalKeys, dockerRemoteRepoConfKeys...)
	case Gitlfs:
		optionalKeys = append(optionalKeys, gitlfsRemoteRepoConfKeys...)
	case Vcs:
		optionalKeys = append(optionalKeys, vcsRemoteRepoConfKeys...)
	}
	return ioutils.GetSuggestsFromKeys(optionalKeys, optionalSuggestsMap)
}

func getVirtualRepoConfKeys(pkgType string) []prompt.Suggest {
	optionalKeys := []string{ioutils.SaveAndExit}
	optionalKeys = append(optionalKeys, baseVirtualRepoConfKeys...)
	switch pkgType {
	case Maven, Gradle:
		optionalKeys = append(optionalKeys, mavenGradleVirtualRepoConfKeys...)
	case Nuget:
		optionalKeys = append(optionalKeys, nugetVirtualRepoConfKeys...)
	case Npm:
		optionalKeys = append(optionalKeys, npmVirtualRepoConfKeys...)
	case Bower:
		optionalKeys = append(optionalKeys, bowerVirtualRepoConfKeys...)
	case Debian:
		optionalKeys = append(optionalKeys, debianVirtualRepoConfKeys...)
	case Go:
		optionalKeys = append(optionalKeys, goVirtualRepoConfKeys...)
	}
	return ioutils.GetSuggestsFromKeys(optionalKeys, optionalSuggestsMap)
}

func contentSynchronisationCallBack(iq *ioutils.InteractiveQuestionnaire, answer string) (value string, err error) {
	// contentSynchronisation has an object value with 4 bool fields.
	// We ask for the rest of the values and writes the values in comma separated list.
	if err != nil {
		return "", nil
	}
	answer += "," + ioutils.AskFromList("", "Insert the value for statistic.enable >", false, ioutils.GetBoolSuggests(), "")
	// cs.Statistics.Enabled, err = strconv.ParseBool(enabled)
	if err != nil {
		return "", nil
	}
	answer += "," + ioutils.AskFromList("", "Insert the value for properties.enable >", false, ioutils.GetBoolSuggests(), "")
	// cs.Properties.Enabled, err = strconv.ParseBool(enabled)
	if err != nil {
		return "", nil
	}
	answer += "," + ioutils.AskFromList("", "Insert the value for source.originAbsenceDetection >", false, ioutils.GetBoolSuggests(), "")
	// cs.Source.OriginAbsenceDetection, err = strconv.ParseBool(enabled)
	if err != nil {
		return "", nil
	}
	iq.AnswersMap[ContentSynchronisation] = answer
	return "", nil
}

// Specific writers for repo templates, since all the values in the templates should be written as string
var BoolToStringQuestionInfo = ioutils.QuestionInfo{
	Options:   ioutils.GetBoolSuggests(),
	AllowVars: true,
	Writer:    ioutils.WriteStringAnswer,
}

var IntToStringQuestionInfo = ioutils.QuestionInfo{
	Options:   nil,
	AllowVars: true,
	Writer:    ioutils.WriteStringAnswer,
}

var StringListToStringQuestionInfo = ioutils.QuestionInfo{
	Msg:       ioutils.CommaSeparatedListMsg,
	Options:   nil,
	AllowVars: true,
	Writer:    ioutils.WriteStringAnswer,
}

var questionMap = map[string]ioutils.QuestionInfo{
	TemplateType: {
		Options: []prompt.Suggest{
			{Text: Create, Description: "Template for creating a new repository"},
			{Text: Update, Description: "Template for updating an existing repository"},
		},
		Msg:          "",
		PromptPrefix: "Select the template type" + ioutils.PressTabMsg,
		AllowVars:    false,
		Writer:       ioutils.WriteStringAnswer,
		MapKey:       TemplateType,
		Callback:     nil,
	},
	ioutils.OptionalKey: {
		Msg:          "",
		PromptPrefix: SelectConfigKeyMsg,
		AllowVars:    false,
		Writer:       nil,
		MapKey:       "",
		Callback:     ioutils.OptionalKeyCallback,
	},
	Key: {
		Msg:          "",
		PromptPrefix: "Insert the repository key >",
		AllowVars:    true,
		Writer:       ioutils.WriteStringAnswer,
		MapKey:       Key,
		Callback:     nil,
	},
	Rclass: {
		Options: []prompt.Suggest{
			{Text: Local, Description: "A physical, locally-managed repository into which you can deploy artifacts"},
			{Text: Remote, Description: "A caching proxy for a repository managed at a remote URL"},
			{Text: Virtual, Description: "An Aggregation of several repositories with the same package type under a common URL."},
			{Text: Federated, Description: "A Federation is a collection of repositories of Federated type in different JPDs that are automatically configured for full bi-directional mirroring."},
		},
		Msg:          "",
		PromptPrefix: "Select the repository class" + ioutils.PressTabMsg,
		AllowVars:    false,
		Writer:       ioutils.WriteStringAnswer,
		MapKey:       Rclass,
		Callback:     rclassCallback,
	},
	MandatoryUrl: {
		Msg:          "",
		PromptPrefix: "Insert the remote repository URL >",
		AllowVars:    true,
		Writer:       ioutils.WriteStringAnswer,
		MapKey:       Url,
		Callback:     nil,
	},
	Url:             ioutils.FreeStringQuestionInfo,
	Description:     ioutils.FreeStringQuestionInfo,
	Notes:           ioutils.FreeStringQuestionInfo,
	IncludePatterns: StringListToStringQuestionInfo,
	ExcludePatterns: StringListToStringQuestionInfo,
	RepoLayoutRef: {
		Options: []prompt.Suggest{
			{Text: BowerDefaultRepoLayout},
			{Text: buildDefaultRepoLayout},
			{Text: ComposerDefaultRepoLayout},
			{Text: ConanDefaultRepoLayout},
			{Text: GoDefaultRepoLayout},
			{Text: GradleDefaultRepoLayout},
			{Text: IvyDefaultRepoLayout},
			{Text: Maven1DefaultRepoLayout},
			{Text: Maven2DefaultRepoLayout},
			{Text: NpmDefaultRepoLayout},
			{Text: NugetDefaultRepoLayout},
			{Text: puppetDefaultRepoLayout},
			{Text: SbtDefaultRepoLayout},
			{Text: SimpleDefaultRepoLayout},
			{Text: VcsDefaultRepoLayout},
		},
		AllowVars: true,
		Writer:    ioutils.WriteStringAnswer,
	},
	ProjectKey: {
		Options:   nil,
		AllowVars: false,
		Writer:    ioutils.WriteStringAnswer,
		Callback:  projectKeyCallback,
	},
	Environment: {
		PromptPrefix: "Insert the name of the environment to assign to >",
		AllowVars:    true,
		MapKey:       environmentsKey,
		Writer:       ioutils.WriteStringAnswer,
	},
	HandleReleases:               BoolToStringQuestionInfo,
	HandleSnapshots:              BoolToStringQuestionInfo,
	MaxUniqueSnapshots:           IntToStringQuestionInfo,
	SuppressPomConsistencyChecks: BoolToStringQuestionInfo,
	BlackedOut:                   BoolToStringQuestionInfo,
	DownloadRedirect:             BoolToStringQuestionInfo,
	BlockPushingSchema1:          BoolToStringQuestionInfo,
	DebianTrivialLayout:          BoolToStringQuestionInfo,
	ExternalDependenciesEnabled:  BoolToStringQuestionInfo,
	ExternalDependenciesPatterns: StringListToStringQuestionInfo,
	ChecksumPolicyType: {
		Options: []prompt.Suggest{
			{Text: ClientChecksumPolicy},
			{Text: ServerGeneratedChecksumsPolicy},
		},
		AllowVars: true,
		Writer:    ioutils.WriteStringAnswer,
	},
	MaxUniqueTags: IntToStringQuestionInfo,
	SnapshotVersionBehavior: {
		Options: []prompt.Suggest{
			{Text: UniqueBehavior},
			{Text: NonUniqueBehavior},
			{Text: DeployerBehavior},
		},
		AllowVars: true,
		Writer:    ioutils.WriteStringAnswer,
	},
	XrayIndex:              BoolToStringQuestionInfo,
	PropertySets:           StringListToStringQuestionInfo,
	ArchiveBrowsingEnabled: BoolToStringQuestionInfo,
	CalculateYumMetadata:   BoolToStringQuestionInfo,
	YumRootDepth:           IntToStringQuestionInfo,
	DockerApiVersion: {
		Options: []prompt.Suggest{
			{Text: DockerApiV1},
			{Text: DockerApiV2},
		},
		AllowVars: true,
		Writer:    ioutils.WriteStringAnswer,
	},
	EnableFileListsIndexing: BoolToStringQuestionInfo,
	OptionalIndexCompressionFormats: {
		Msg:       "Enter a comma separated list of values from " + strings.Join([]string{Bz2Compression, LzmaCompression, XzCompression}, ","),
		Options:   nil,
		AllowVars: true,
<<<<<<< HEAD
		Writer:    utils.WriteStringAnswer,
	},
	PrimaryKeyPairRef: utils.FreeStringQuestionInfo,
	Username:          utils.FreeStringQuestionInfo,
	Password:          utils.FreeStringQuestionInfo,
	Proxy:             utils.FreeStringQuestionInfo,
=======
		Writer:    ioutils.WriteStringArrayAnswer,
	},
	Username: ioutils.FreeStringQuestionInfo,
	Password: ioutils.FreeStringQuestionInfo,
	Proxy:    ioutils.FreeStringQuestionInfo,
>>>>>>> a15eecc3
	RemoteRepoChecksumPolicyType: {
		Options: []prompt.Suggest{
			{Text: GenerateIfAbsentPolicy},
			{Text: FailPolicy},
			{Text: IgnoreAndGeneratePolicy},
			{Text: PassThruPolicy},
		},
		AllowVars: true,
		Writer:    ioutils.WriteStringAnswer,
	},
	HardFail:                          BoolToStringQuestionInfo,
	Offline:                           BoolToStringQuestionInfo,
	StoreArtifactsLocally:             BoolToStringQuestionInfo,
	SocketTimeoutMillis:               IntToStringQuestionInfo,
	LocalAddress:                      ioutils.FreeStringQuestionInfo,
	RetrievalCachePeriodSecs:          IntToStringQuestionInfo,
	FailedRetrievalCachePeriodSecs:    IntToStringQuestionInfo,
	MissedRetrievalCachePeriodSecs:    IntToStringQuestionInfo,
	UnusedArtifactsCleanupEnabled:     BoolToStringQuestionInfo,
	UnusedArtifactsCleanupPeriodHours: IntToStringQuestionInfo,
	AssumedOfflinePeriodSecs:          IntToStringQuestionInfo,
	FetchJarsEagerly:                  BoolToStringQuestionInfo,
	FetchSourcesEagerly:               BoolToStringQuestionInfo,
	RejectInvalidJars:                 BoolToStringQuestionInfo,
	ShareConfiguration:                BoolToStringQuestionInfo,
	SynchronizeProperties:             BoolToStringQuestionInfo,
	BlockMismatchingMimeTypes:         BoolToStringQuestionInfo,
	AllowAnyHostAuth:                  BoolToStringQuestionInfo,
	EnableCookieManagement:            BoolToStringQuestionInfo,
	BowerRegistryUrl:                  ioutils.FreeStringQuestionInfo,
	ComposerRegistryUrl:               ioutils.FreeStringQuestionInfo,
	PyPIRegistryUrl:                   ioutils.FreeStringQuestionInfo,
	VcsType: {
		Options: []prompt.Suggest{
			{Text: Git},
		},
		AllowVars: true,
		Writer:    ioutils.WriteStringAnswer,
	},
	VcsGitProvider: {
		Options: []prompt.Suggest{
			{Text: GithubVcsProvider},
			{Text: BitbucketVcsProvider},
			{Text: OldstashVcsProvider},
			{Text: StashVcsProvider},
			{Text: ArtifactoryVcsProvider},
			{Text: CustomVcsProvider},
		},
		AllowVars: true,
		Writer:    ioutils.WriteStringAnswer,
	},
	VcsGitDownloadUrl:         ioutils.FreeStringQuestionInfo,
	BypassHeadRequests:        BoolToStringQuestionInfo,
	ClientTlsCertificate:      ioutils.FreeStringQuestionInfo,
	FeedContextPath:           ioutils.FreeStringQuestionInfo,
	DownloadContextPath:       ioutils.FreeStringQuestionInfo,
	V3FeedUrl:                 ioutils.FreeStringQuestionInfo,
	ListRemoteFolderItems:     BoolToStringQuestionInfo,
	EnableTokenAuthentication: BoolToStringQuestionInfo,
	PodsSpecsRepoUrl:          ioutils.FreeStringQuestionInfo,
	ContentSynchronisation: {
		Options:   ioutils.GetBoolSuggests(),
		AllowVars: true,
		Writer:    nil,
		Callback:  contentSynchronisationCallBack,
	},
	Repositories: StringListToStringQuestionInfo,
	ArtifactoryRequestsCanRetrieveRemoteArtifacts: BoolToStringQuestionInfo,
	KeyPair: ioutils.FreeStringQuestionInfo,
	PomRepositoryReferencesCleanupPolicy: {
		Options: []prompt.Suggest{
			{Text: DiscardActiveRefrencePolicy},
			{Text: DiscardAnyReferencePolicy},
			{Text: NothingPolicy},
		},
		AllowVars: true,
		Writer:    ioutils.WriteStringAnswer,
	},
	DefaultDeploymentRepo:          ioutils.FreeStringQuestionInfo,
	ForceMavenAuthentication:       BoolToStringQuestionInfo,
	ForceNugetAuthentication:       BoolToStringQuestionInfo,
	ExternalDependenciesRemoteRepo: ioutils.FreeStringQuestionInfo,
}<|MERGE_RESOLUTION|>--- conflicted
+++ resolved
@@ -852,20 +852,12 @@
 		Msg:       "Enter a comma separated list of values from " + strings.Join([]string{Bz2Compression, LzmaCompression, XzCompression}, ","),
 		Options:   nil,
 		AllowVars: true,
-<<<<<<< HEAD
-		Writer:    utils.WriteStringAnswer,
-	},
-	PrimaryKeyPairRef: utils.FreeStringQuestionInfo,
-	Username:          utils.FreeStringQuestionInfo,
-	Password:          utils.FreeStringQuestionInfo,
-	Proxy:             utils.FreeStringQuestionInfo,
-=======
-		Writer:    ioutils.WriteStringArrayAnswer,
-	},
+		Writer:    ioutils.WriteStringAnswer,
+	},
+	PrimaryKeyPairRef: ioutils.FreeStringQuestionInfo,
 	Username: ioutils.FreeStringQuestionInfo,
 	Password: ioutils.FreeStringQuestionInfo,
 	Proxy:    ioutils.FreeStringQuestionInfo,
->>>>>>> a15eecc3
 	RemoteRepoChecksumPolicyType: {
 		Options: []prompt.Suggest{
 			{Text: GenerateIfAbsentPolicy},
