--- conflicted
+++ resolved
@@ -4,10 +4,7 @@
 	"bytes"
 	"context"
 	"fmt"
-<<<<<<< HEAD
 	"github.com/jfrog/gofrog/version"
-=======
->>>>>>> e9c2f079
 	"github.com/jfrog/jfrog-cli-core/v2/artifactory/commands/generic"
 	"github.com/jfrog/jfrog-cli-core/v2/artifactory/commands/transferconfig/configxmlutils"
 	commandsUtils "github.com/jfrog/jfrog-cli-core/v2/artifactory/commands/utils"
@@ -105,7 +102,7 @@
 }
 
 func (tcc *TransferConfigCommand) Run() (err error) {
-	sourceServiceManager, err := utils.CreateServiceManager(tcc.sourceServerDetails, -1, 0, tcc.dryRun)
+	sourceServicesManager, err := utils.CreateServiceManager(tcc.sourceServerDetails, -1, 0, tcc.dryRun)
 	if err != nil {
 		return
 	}
@@ -116,7 +113,6 @@
 	if tcc.preChecks {
 		return tcc.runPreChecks(sourceServiceManager, targetServiceManager)
 	}
-<<<<<<< HEAD
 
 	if tcc.merge {
 		err = tcc.doMergeCommand(sourceServicesManager, targetServiceManager)
@@ -124,9 +120,7 @@
 	}
 
 	continueTransfer, err := tcc.printWarnings(sourceServicesManager)
-=======
 	continueTransfer, err := tcc.printWarnings(sourceServiceManager)
->>>>>>> e9c2f079
 	if err != nil || !continueTransfer {
 		return
 	}
@@ -136,21 +130,8 @@
 	if err = validateMinVersionAndDifferentServers(sourceServiceManager, tcc.sourceServerDetails, tcc.targetServerDetails); err != nil {
 		return
 	}
-<<<<<<< HEAD
-
-	continueTransfer, err = tcc.printWarnings(sourceServicesManager)
-	if err != nil || !continueTransfer {
-		return err
-	}
-
-	log.Info(coreutils.PrintTitle(coreutils.PrintBold("========== Phase 1/4 - Preparations ==========")))
-
-	// Make sure that the source and target Artifactory servers are different and that the target Artifactory is empty
-	if err = tcc.validateArtifactoryServers(targetServiceManager, sourceArtifactoryVersion, minArtifactoryVersion); err != nil {
-=======
 	// Make sure that the target Artifactory is empty and the config-import plugin is installed
 	if err = tcc.validateTargetServer(targetServiceManager); err != nil {
->>>>>>> e9c2f079
 		return
 	}
 	// Run export on the source Artifactory
@@ -219,12 +200,9 @@
 	if err := validateMinVersionAndDifferentServers(sourceServicesManager, tcc.sourceServerDetails, tcc.targetServerDetails); err != nil {
 		return err
 	}
-<<<<<<< HEAD
-	if err = tcc.validateArtifactoryServers(targetServicesManager, sourceArtifactoryVersion, minArtifactoryVersion); err != nil {
-=======
 	// Make sure that the target Artifactory is empty and the config-import plugin is installed
 	if err := tcc.validateTargetServer(targetServicesManager); err != nil {
->>>>>>> e9c2f079
+	if err = tcc.validateArtifactoryServers(targetServicesManager, sourceArtifactoryVersion, minArtifactoryVersion); err != nil {
 		return err
 	}
 
@@ -268,26 +246,9 @@
 	return true, nil
 }
 
-<<<<<<< HEAD
-// Make sure source and target Artifactory URLs are different.
-// Make sure the target Artifactory is empty, by counting the number of the repositories. If it is bigger than 1, return an error.
-// Also make sure that the source Artifactory version is sufficient.
-func (tcc *TransferConfigCommand) validateArtifactoryServers(targetServicesManager artifactory.ArtifactoryServicesManager, sourceArtifactoryVersion, minRequiredVersion string) error {
-	if !version.NewVersion(sourceArtifactoryVersion).AtLeast(minRequiredVersion) {
-		return errorutils.CheckErrorf("This operation requires source Artifactory version %s or higher", minRequiredVersion)
-	}
-
-	// Avoid exporting and importing to the same server
-	log.Info("Verifying source and target servers are different...")
-	if tcc.sourceServerDetails.GetArtifactoryUrl() == tcc.targetServerDetails.GetArtifactoryUrl() {
-		return errorutils.CheckErrorf("The source and target Artifactory servers are identical, but should be different.")
-	}
-
-=======
 // Make sure the target Artifactory is empty, by counting the number of the users. If it is bigger than 1, return an error.
 // Also, make sure that the config-import plugin is installed
 func (tcc *TransferConfigCommand) validateTargetServer(targetServicesManager artifactory.ArtifactoryServicesManager) error {
->>>>>>> e9c2f079
 	// Verify installation of the config-import plugin in the target server and make sure that the user is admin
 	log.Info("Verifying config-import plugin is installed in the target server...")
 	if err := tcc.verifyConfigImportPlugin(targetServicesManager); err != nil {
