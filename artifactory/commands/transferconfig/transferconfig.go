--- conflicted
+++ resolved
@@ -167,20 +167,6 @@
 	return
 }
 
-<<<<<<< HEAD
-func (tcc *TransferConfigCommand) runPreparations() error {
-	err := tcc.printWarnings()
-	if err != nil {
-		return err
-	}
-	// Make sure source and target Artifactory URLs are different and the source Artifactory version is sufficient.
-	if _, err = tcc.ValidateMinVersionAndDifferentServers(); err != nil {
-		return err
-	}
-	// Make sure that the target Artifactory is empty and the config-import plugin is installed
-	return tcc.validateTargetServer()
-}
-
 func (tcc *TransferConfigCommand) createExportPath() (string, func(), error) {
 	unsetTempDir := func() {}
 	if tcc.sourceWorkingDir != "" {
@@ -198,11 +184,9 @@
 		return "", unsetTempDir, err
 	}
 
-	return tempDir, unsetTempDir, errorutils.CheckError(os.Chmod(tempDir, 0700))
-}
-
-=======
->>>>>>> 4cb390b4
+	return tempDir, unsetTempDir, errorutils.CheckError(os.Chmod(tempDir, 0777))
+}
+
 func (tcc *TransferConfigCommand) runPreChecks() error {
 	// Warn if default admin:password credentials are exist in the source server
 	_, err := tcc.IsDefaultCredentials()
@@ -359,13 +343,6 @@
 		return "", func() error { return nil }, err
 	}
 
-<<<<<<< HEAD
-=======
-	if err = os.Chmod(tempDir, 0777); err != nil {
-		return "", func() error { return nil }, errorutils.CheckError(err)
-	}
-
->>>>>>> 4cb390b4
 	// Do export
 	trueValue := true
 	falseValue := false
