--- conflicted
+++ resolved
@@ -4,15 +4,7 @@
 	"bytes"
 	"context"
 	"fmt"
-<<<<<<< HEAD
 	"github.com/jfrog/gofrog/version"
-=======
-	"net/http"
-	"os"
-	"strings"
-	"time"
-
->>>>>>> 090fe89a
 	"github.com/jfrog/jfrog-cli-core/v2/artifactory/commands/generic"
 	"github.com/jfrog/jfrog-cli-core/v2/artifactory/commands/transferconfig/configxmlutils"
 	commandsUtils "github.com/jfrog/jfrog-cli-core/v2/artifactory/commands/utils"
@@ -265,17 +257,16 @@
 // Make sure source and target Artifactory URLs are different.
 // Make sure the target Artifactory is empty, by counting the number of the repositories. If it is bigger than 1, return an error.
 // Also make sure that the source Artifactory version is sufficient.
-<<<<<<< HEAD
 func (tcc *TransferConfigCommand) validateArtifactoryServers(targetServicesManager artifactory.ArtifactoryServicesManager, sourceArtifactoryVersion, minRequiredVersion string) error {
 	if !version.NewVersion(sourceArtifactoryVersion).AtLeast(minRequiredVersion) {
 		return errorutils.CheckErrorf("This operation requires source Artifactory version %s or higher", minRequiredVersion)
-=======
-func (tcc *TransferConfigCommand) validateArtifactoryServers(targetServicesManager artifactory.ArtifactoryServicesManager, sourceArtifactoryVersion string) error {
+	}
+
 	err := coreutils.ValidateMinimumVersion(coreutils.Artifactory, sourceArtifactoryVersion, minArtifactoryVersion)
 	if err != nil {
 		return err
->>>>>>> 090fe89a
-	}
+	}
+
 
 	// Avoid exporting and importing to the same server
 	log.Info("Verifying source and target servers are different...")
