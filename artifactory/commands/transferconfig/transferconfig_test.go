package transferconfig

import (
	"bytes"
	"encoding/json"
	commandUtils "github.com/jfrog/jfrog-cli-core/v2/artifactory/commands/utils"
	commonTests "github.com/jfrog/jfrog-cli-core/v2/common/tests"
	"github.com/jfrog/jfrog-cli-core/v2/utils/config"
	"github.com/jfrog/jfrog-client-go/artifactory/services"
	"github.com/stretchr/testify/assert"
	"io"
	"net/http"
	"os"
	"path/filepath"
	"testing"
)

func TestExportSourceArtifactory(t *testing.T) {
	// Create transfer config command
	testServer, serverDetails, serviceManager := commonTests.CreateRtRestsMockServer(t, func(w http.ResponseWriter, r *http.Request) {
		w.WriteHeader(http.StatusOK)

		// Read body
		content, err := io.ReadAll(r.Body)
		assert.NoError(t, err)
		var actual services.ExportBody
		assert.NoError(t, json.Unmarshal(content, &actual))

		// Make sure all parameters as expected
		assert.False(t, *actual.IncludeMetadata)
		assert.False(t, *actual.Verbose)
		assert.True(t, *actual.ExcludeContent)
		assert.Nil(t, actual.CreateArchive)
		assert.Nil(t, actual.M2)

		// Create the export-dir in the export path
		assert.NoError(t, os.Mkdir(filepath.Join(actual.ExportPath, "export-dir"), os.ModePerm))
	})
	defer testServer.Close()

	// Test export source artifactory
	transferConfigCmd := NewTransferConfigCommand(serverDetails, nil)
	exportDir, cleanUp, err := transferConfigCmd.exportSourceArtifactory(serviceManager)
	assert.NoError(t, err)
	assert.DirExists(t, exportDir)
	assert.NoError(t, cleanUp())
	assert.NoDirExists(t, exportDir)
}

func TestImportToTargetArtifactory(t *testing.T) {
	// Create transfer config command
	testServer, serverDetails, serviceManager := commonTests.CreateRtRestsMockServer(t, func(w http.ResponseWriter, r *http.Request) {
		w.WriteHeader(http.StatusOK)

		content, err := io.ReadAll(r.Body)
		assert.NoError(t, err)
		if r.RequestURI == "/"+commandUtils.PluginsExecuteRestApi+"configImport" {
			// Read body
			assert.Equal(t, []byte("zip-content"), content)
			_, err = w.Write([]byte("123456"))
			assert.NoError(t, err)
			return
		}

		assert.Equal(t, []byte("123456"), content)
	})
	defer testServer.Close()

	// Test export source artifactory
	transferConfigCmd := NewTransferConfigCommand(nil, serverDetails)
	err := transferConfigCmd.importToTargetArtifactory(serviceManager, bytes.NewBuffer([]byte("zip-content")))
	assert.NoError(t, err)
}

func TestGetConfigXml(t *testing.T) {
	// Create transfer config command
	testServer, serverDetails, serviceManager := commonTests.CreateRtRestsMockServer(t, func(w http.ResponseWriter, r *http.Request) {
		w.WriteHeader(http.StatusOK)
		if r.RequestURI == "/api/system/configuration" {
			w.Write([]byte("<config></config>"))
		}
	})
	defer testServer.Close()

	// Test get config xml
	transferConfigCmd := NewTransferConfigCommand(serverDetails, nil)
	configXml, err := transferConfigCmd.getConfigXml(serviceManager)
	assert.NoError(t, err)
	assert.Equal(t, "<config></config>", configXml)
}

func TestSanityVerifications(t *testing.T) {
	users := []services.User{}
	var rtVersion string
	// Create transfer config command
	testServer, serverDetails, serviceManager := commonTests.CreateRtRestsMockServer(t, func(w http.ResponseWriter, r *http.Request) {
		if r.RequestURI == "/"+commandUtils.PluginsExecuteRestApi+"checkPermissions" {
			w.WriteHeader(http.StatusOK)
		} else if r.RequestURI == "/"+commandUtils.PluginsExecuteRestApi+"configImportVersion" {
			content, err := json.Marshal(commandUtils.VersionResponse{Version: "1.0.0"})
			assert.NoError(t, err)
			_, err = w.Write(content)
			assert.NoError(t, err)
		} else if r.RequestURI == "/api/system/version" {
			content, err := json.Marshal(commandUtils.VersionResponse{Version: rtVersion})
			assert.NoError(t, err)
			_, err = w.Write(content)
			assert.NoError(t, err)
		} else {
			content, err := json.Marshal(users)
			assert.NoError(t, err)
			_, err = w.Write(content)
			assert.NoError(t, err)
			users = append(users, services.User{})
		}
	})
	defer testServer.Close()

	// Test low artifactory version
<<<<<<< HEAD
	err := transferConfigCmd.validateArtifactoryServers(serviceManager, "6.0.0", minArtifactoryVersion)
	assert.ErrorContains(t, err, "This operation requires source Artifactory version 6.23.21 or higher")
=======
	rtVersion = "6.0.0"
	err := validateMinVersionAndDifferentServers(serviceManager, serverDetails, serverDetails)
	assert.ErrorContains(t, err, "while this operation requires version")

	// Test same source and target Artifactory servers
	rtVersion = minArtifactoryVersion
	err = validateMinVersionAndDifferentServers(serviceManager, serverDetails, serverDetails)
	assert.ErrorContains(t, err, "The source and target Artifactory servers are identical, but should be different.")
>>>>>>> e9c2f079

	transferConfigCmd := NewTransferConfigCommand(&config.ServerDetails{Url: "dummy-url"}, serverDetails)
	// Test no users
<<<<<<< HEAD
	err = transferConfigCmd.validateArtifactoryServers(serviceManager, minArtifactoryVersion, minArtifactoryVersion)
	assert.NoError(t, err)

	// Test 1 users
	err = transferConfigCmd.validateArtifactoryServers(serviceManager, minArtifactoryVersion, minArtifactoryVersion)
	assert.NoError(t, err)

	// Test 2 users
	err = transferConfigCmd.validateArtifactoryServers(serviceManager, minArtifactoryVersion, minArtifactoryVersion)
	assert.NoError(t, err)

	// Test 3 users
	err = transferConfigCmd.validateArtifactoryServers(serviceManager, minArtifactoryVersion, minArtifactoryVersion)
=======
	err = transferConfigCmd.validateTargetServer(serviceManager)
	assert.NoError(t, err)

	// Test 1 users
	err = transferConfigCmd.validateTargetServer(serviceManager)
	assert.NoError(t, err)

	// Test 2 users
	err = transferConfigCmd.validateTargetServer(serviceManager)
	assert.NoError(t, err)

	// Test 3 users
	err = transferConfigCmd.validateTargetServer(serviceManager)
>>>>>>> e9c2f079
	assert.ErrorContains(t, err, "cowardly refusing to import the config to the target server, because it contains more than 2 users.")

	// Assert force = true
	transferConfigCmd.force = true
<<<<<<< HEAD
	err = transferConfigCmd.validateArtifactoryServers(serviceManager, minArtifactoryVersion, minArtifactoryVersion)
	assert.NoError(t, err)

	// Test same source and target Artifactory servers
	transferConfigCmd = NewTransferConfigCommand(serverDetails, serverDetails)
	err = transferConfigCmd.validateArtifactoryServers(serviceManager, minArtifactoryVersion, minArtifactoryVersion)
	assert.ErrorContains(t, err, "The source and target Artifactory servers are identical, but should be different.")

=======
	err = transferConfigCmd.validateTargetServer(serviceManager)
	assert.NoError(t, err)
>>>>>>> e9c2f079
}

func TestVerifyConfigImportPluginNotInstalled(t *testing.T) {
	// Create transfer config command
	testServer, serverDetails, serviceManager := commonTests.CreateRtRestsMockServer(t, func(w http.ResponseWriter, r *http.Request) {
		w.WriteHeader(http.StatusNotFound)
		w.Write([]byte("Not found"))
	})
	defer testServer.Close()

	transferConfigCmd := NewTransferConfigCommand(&config.ServerDetails{Url: "dummy-url"}, serverDetails)
	err := transferConfigCmd.verifyConfigImportPlugin(serviceManager)
	assert.ErrorContains(t, err, "Response from Artifactory: 404 Not Found.")
}

func TestVerifyConfigImportPluginForbidden(t *testing.T) {
	// Create transfer config command
	testServer, serverDetails, serviceManager := commonTests.CreateRtRestsMockServer(t, func(w http.ResponseWriter, r *http.Request) {
		w.WriteHeader(http.StatusForbidden)
		w.Write([]byte("An admin user is required"))
	})
	defer testServer.Close()

	transferConfigCmd := NewTransferConfigCommand(&config.ServerDetails{Url: "dummy-url"}, serverDetails)
	err := transferConfigCmd.verifyConfigImportPlugin(serviceManager)
	assert.ErrorContains(t, err, "Response from Artifactory: 403 Forbidden.")
}<|MERGE_RESOLUTION|>--- conflicted
+++ resolved
@@ -117,10 +117,6 @@
 	defer testServer.Close()
 
 	// Test low artifactory version
-<<<<<<< HEAD
-	err := transferConfigCmd.validateArtifactoryServers(serviceManager, "6.0.0", minArtifactoryVersion)
-	assert.ErrorContains(t, err, "This operation requires source Artifactory version 6.23.21 or higher")
-=======
 	rtVersion = "6.0.0"
 	err := validateMinVersionAndDifferentServers(serviceManager, serverDetails, serverDetails)
 	assert.ErrorContains(t, err, "while this operation requires version")
@@ -129,25 +125,9 @@
 	rtVersion = minArtifactoryVersion
 	err = validateMinVersionAndDifferentServers(serviceManager, serverDetails, serverDetails)
 	assert.ErrorContains(t, err, "The source and target Artifactory servers are identical, but should be different.")
->>>>>>> e9c2f079
 
 	transferConfigCmd := NewTransferConfigCommand(&config.ServerDetails{Url: "dummy-url"}, serverDetails)
 	// Test no users
-<<<<<<< HEAD
-	err = transferConfigCmd.validateArtifactoryServers(serviceManager, minArtifactoryVersion, minArtifactoryVersion)
-	assert.NoError(t, err)
-
-	// Test 1 users
-	err = transferConfigCmd.validateArtifactoryServers(serviceManager, minArtifactoryVersion, minArtifactoryVersion)
-	assert.NoError(t, err)
-
-	// Test 2 users
-	err = transferConfigCmd.validateArtifactoryServers(serviceManager, minArtifactoryVersion, minArtifactoryVersion)
-	assert.NoError(t, err)
-
-	// Test 3 users
-	err = transferConfigCmd.validateArtifactoryServers(serviceManager, minArtifactoryVersion, minArtifactoryVersion)
-=======
 	err = transferConfigCmd.validateTargetServer(serviceManager)
 	assert.NoError(t, err)
 
@@ -161,24 +141,12 @@
 
 	// Test 3 users
 	err = transferConfigCmd.validateTargetServer(serviceManager)
->>>>>>> e9c2f079
 	assert.ErrorContains(t, err, "cowardly refusing to import the config to the target server, because it contains more than 2 users.")
 
 	// Assert force = true
 	transferConfigCmd.force = true
-<<<<<<< HEAD
-	err = transferConfigCmd.validateArtifactoryServers(serviceManager, minArtifactoryVersion, minArtifactoryVersion)
-	assert.NoError(t, err)
-
-	// Test same source and target Artifactory servers
-	transferConfigCmd = NewTransferConfigCommand(serverDetails, serverDetails)
-	err = transferConfigCmd.validateArtifactoryServers(serviceManager, minArtifactoryVersion, minArtifactoryVersion)
-	assert.ErrorContains(t, err, "The source and target Artifactory servers are identical, but should be different.")
-
-=======
 	err = transferConfigCmd.validateTargetServer(serviceManager)
 	assert.NoError(t, err)
->>>>>>> e9c2f079
 }
 
 func TestVerifyConfigImportPluginNotInstalled(t *testing.T) {
