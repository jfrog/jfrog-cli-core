package transferfiles

import (
	"encoding/json"
	"fmt"
	"github.com/jfrog/jfrog-client-go/utils/errorutils"
	"github.com/jfrog/jfrog-client-go/utils/io/content"
	"github.com/jfrog/jfrog-client-go/utils/log"
	"os"
	"path"
	"path/filepath"
)

const (
	// Max delayedArtifacts that will be written in a file
	maxDelayedArtifactsInFile = 50000
)

// TransferDelayedArtifactsMng takes care of the multi-threaded-writing of artifacts to be transferred, while maintaining the correct order of the deployment.
// This is needed because, for example, for maven repositories, pom file should be deployed last.
type TransferDelayedArtifactsMng struct {
	// All go routines will write delayedArtifacts to the same channel
	delayedArtifactsChannelMng DelayedArtifactsChannelMng

	// Files containing delayed artifacts to upload later on.
	filesToConsume []string
	deployedWriter delayedArtifactWriter
}

type delayedArtifactWriter struct {
	writer               *content.ContentWriter
	delayedArtifactCount int
}

// Creates a manager for the files transferring process.
func newTransferDelayedArtifactsToFile(delayedArtifactsChannelMng DelayedArtifactsChannelMng) *TransferDelayedArtifactsMng {
	return &TransferDelayedArtifactsMng{delayedArtifactsChannelMng: delayedArtifactsChannelMng}
}

func (mng *TransferDelayedArtifactsMng) start() (err error) {
	defer func() {
		if mng.deployedWriter.writer != nil {
			e := mng.deployedWriter.writer.Close()
			if err == nil {
				err = errorutils.CheckError(e)
			}
			if mng.deployedWriter.writer.GetFilePath() != "" {
				mng.filesToConsume = append(mng.filesToConsume, mng.deployedWriter.writer.GetFilePath())
			}
		}
	}()

	for file := range mng.delayedArtifactsChannelMng.channel {
		if mng.deployedWriter.writer == nil {
			// Init the content writer, which is responsible for writing delayed artifacts - This means that delayed artifacts will be deployed later, to maintain the right deployment order.
			writer, err := content.NewContentWriter("delayed_artifacts", true, false)
			if err != nil {
				return err
			}
			mng.deployedWriter = delayedArtifactWriter{writer: writer}
		}

		log.Debug(fmt.Sprintf("Delaying the upload of file '%s'. Writing it to be uploaded later...", path.Join(file.Repo, file.Path, file.Name)))
		mng.deployedWriter.writer.Write(file)
		mng.deployedWriter.delayedArtifactCount++
		// If file contains maximum number of delayedArtifacts - create and write to a new delayedArtifacts file.
		if mng.deployedWriter.delayedArtifactCount == maxDelayedArtifactsInFile {
			err = mng.deployedWriter.writer.Close()
			if err == nil {
				return err
			}
			if mng.deployedWriter.writer.GetFilePath() != "" {
				mng.filesToConsume = append(mng.filesToConsume, mng.deployedWriter.writer.GetFilePath())
			}
			// Reset writer and counter.
			mng.deployedWriter.delayedArtifactCount = 0
			mng.deployedWriter.writer = nil
		}
	}
	return nil
}

type DelayedArtifactsFile struct {
	DelayedArtifacts []FileRepresentation `json:"delayed_artifacts,omitempty"`
}

func handleDelayedArtifactsFiles(filesToConsume []string, base phaseBase, delayUploadComparisonFunctions []shouldDelayUpload) error {
	log.Info("Starting to handle delayed artifacts uploads...")
	manager := newTransferManager(base, delayUploadComparisonFunctions)
<<<<<<< HEAD
	action := func(optionalPcDetails producerConsumerDetails, uploadTokensChan chan string, delayHelper delayUploadHelper) error {
		// In case an error occurred while handling delayed artifacts - stop transferring.
		if delayHelper.delayedArtifactsChannelMng.shouldStop() {
			return nil
		}
		return consumeDelayedArtifactsFiles(filesToConsume, uploadTokensChan, base, delayHelper)
=======
	action := func(optionalPcDetails producerConsumerDetails, uploadTokensChan chan string, delayHelper delayUploadHelper, errorChannel chan FileUploadStatusResponse) error {
		return consumeDelayedArtifactsFiles(filesToConsume, uploadTokensChan, base, delayHelper, errorChannel)
>>>>>>> d43d7dda
	}
	err := manager.doTransfer(false, action)
	if err == nil {
		log.Info("Done handling delayed artifacts uploads.")
	}
	return err
}

func consumeDelayedArtifactsFiles(filesToConsume []string, uploadTokensChan chan string, base phaseBase, delayHelper delayUploadHelper, errorChannel chan FileUploadStatusResponse) error {
	for _, filePath := range filesToConsume {
		log.Debug("Handling delayed artifacts file: '" + filePath + "'")
		fileContent, err := os.ReadFile(filePath)
		if err != nil {
			return err
		}

		var delayedArtifactsFile DelayedArtifactsFile
		err = json.Unmarshal(fileContent, &delayedArtifactsFile)
		if err != nil {
			return errorutils.CheckError(err)
		}

		err = uploadByChunks(delayedArtifactsFile.DelayedArtifacts, uploadTokensChan, base, delayHelper, errorChannel)
		if err != nil {
			return err
		}

		// Remove the file, so it won't be consumed again.
		err = os.Remove(filePath)
		if err != nil {
			return errorutils.CheckError(err)
		}

		if base.progressBar != nil {
			if base.phaseId == 0 {
				err = base.progressBar.IncrementPhaseBy(base.phaseId, len(delayedArtifactsFile.DelayedArtifacts))
				if err != nil {
					return err
				}
			}
		}
		log.Debug("Done handling delayed artifacts file: '" + filePath + "'")
	}
	return nil
}

const (
	maven  = "Maven"
	gradle = "Gradle"
	ivy    = "Ivy"
	docker = "Docker"
)

// A function to determine whether the file deployment should be delayed.
type shouldDelayUpload func(string) bool

// Returns an array of functions to control the order of deployment.
func getDelayUploadComparisonFunctions(packageType string) []shouldDelayUpload {
	switch packageType {
	case maven:
		fallthrough
	case gradle:
		fallthrough
	case ivy:
		return []shouldDelayUpload{func(fileName string) bool {
			return filepath.Ext(fileName) == ".pom"
		}}
	case docker:
		return []shouldDelayUpload{func(fileName string) bool {
			return fileName == "manifest.json"
		}, func(fileName string) bool {
			return fileName == "list.manifest.json"
		}}
	}
	return []shouldDelayUpload{}
}

type delayUploadHelper struct {
	shouldDelayFunctions       []shouldDelayUpload
	delayedArtifactsChannelMng DelayedArtifactsChannelMng
}

// Decide whether to delay the deployment of a file by running over the shouldDelayUpload array.
// When there are multiple levels of requirements in the deployment order, the first comparison function in the array can be removed each time in order to no longer delay by that rule.
func (delayHelper delayUploadHelper) delayUploadIfNecessary(file FileRepresentation) (delayed, shouldStop bool) {
	for _, shouldDelay := range delayHelper.shouldDelayFunctions {
		if shouldDelay(file.Name) {
			delayed = true
			succeed := delayHelper.delayedArtifactsChannelMng.add(file)
			if !succeed {
				// In case an error occurred while handling delayed artifacts - stop transferring.
				shouldStop = true
			}
		}
	}
	return
}

type DelayedArtifactsChannelMng struct {
	channel chan FileRepresentation
	err     error
}

// Check if a new element can be added to the channel
func (mng DelayedArtifactsChannelMng) add(element FileRepresentation) (succeed bool) {
	// Stop adding elements to the channel if an error occurred.
	if mng.shouldStop() {
		return false
	}
	mng.channel <- element
	return true
}

func (mng DelayedArtifactsChannelMng) shouldStop() bool {
	// Stop adding elements to the channel if an 'blocking' error occurred in a different go routine.
	if mng.err != nil {
		return true
	}
	return false
}

// Close channel
func (mng DelayedArtifactsChannelMng) close() {
	close(mng.channel)
}

func createdDelayedArtifactsChannelMng() DelayedArtifactsChannelMng {
	channel := make(chan FileRepresentation, fileWritersChannelSize)
	var DelayedArtifactsErr error
	return DelayedArtifactsChannelMng{channel, DelayedArtifactsErr}
}<|MERGE_RESOLUTION|>--- conflicted
+++ resolved
@@ -87,17 +87,12 @@
 func handleDelayedArtifactsFiles(filesToConsume []string, base phaseBase, delayUploadComparisonFunctions []shouldDelayUpload) error {
 	log.Info("Starting to handle delayed artifacts uploads...")
 	manager := newTransferManager(base, delayUploadComparisonFunctions)
-<<<<<<< HEAD
-	action := func(optionalPcDetails producerConsumerDetails, uploadTokensChan chan string, delayHelper delayUploadHelper) error {
+	action := func(optionalPcDetails producerConsumerDetails, uploadTokensChan chan string, delayHelper delayUploadHelper, errorChannel chan FileUploadStatusResponse) error {
 		// In case an error occurred while handling delayed artifacts - stop transferring.
 		if delayHelper.delayedArtifactsChannelMng.shouldStop() {
 			return nil
 		}
-		return consumeDelayedArtifactsFiles(filesToConsume, uploadTokensChan, base, delayHelper)
-=======
-	action := func(optionalPcDetails producerConsumerDetails, uploadTokensChan chan string, delayHelper delayUploadHelper, errorChannel chan FileUploadStatusResponse) error {
 		return consumeDelayedArtifactsFiles(filesToConsume, uploadTokensChan, base, delayHelper, errorChannel)
->>>>>>> d43d7dda
 	}
 	err := manager.doTransfer(false, action)
 	if err == nil {
