--- conflicted
+++ resolved
@@ -113,35 +113,11 @@
 func (mng *TransferErrorsMng) start() (err error) {
 	// Init content writers manager
 	writerMng := errorWriterMng{}
-<<<<<<< HEAD
-	// Init the content writer which responsible for writing 'retryable errors' into files.
-=======
 	// Init the content writer which is responsible for writing 'retryable errors' into files.
->>>>>>> 644e529f
 	// In the next run we would like to retry and upload those files again.
 	retryablePath, err := coreutils.GetJfrogTransferRetryableDir()
 	if err != nil {
 		return err
-<<<<<<< HEAD
-	}
-	writerRetry, retryFilePath, err := mng.newContentWriter(retryablePath, 0)
-	if err != nil {
-		return err
-	}
-	defer func() {
-		e := mng.errorWriterMng.retryable.closeWriter()
-		if err == nil {
-			err = e
-		}
-	}()
-	writerMng.retryable = errorWriter{writer: writerRetry, fileIndex: 0, filePath: retryFilePath}
-	// Init the content writer which responsible for writing 'skipped errors' into files.
-	// In the next run we won't retry and upload those files.
-	skippedPath, err := coreutils.GetJfrogTransferSkippedDir()
-	if err != nil {
-		return err
-	}
-=======
 	}
 	writerRetry, retryFilePath, err := mng.newContentWriter(retryablePath, 0)
 	if err != nil {
@@ -160,7 +136,6 @@
 	if err != nil {
 		return err
 	}
->>>>>>> 644e529f
 	writerSkip, skipFilePath, err := mng.newContentWriter(skippedPath, 0)
 	if err != nil {
 		return err
@@ -351,11 +326,7 @@
 	return
 }
 
-<<<<<<< HEAD
-// ErrorsChannelMng handles the uploading errors and add them to a common channel.
-=======
 // ErrorsChannelMng handles the uploading errors and adds them to a common channel.
->>>>>>> 644e529f
 // Stops adding elements to the channel if an error occurs while handling the files.
 type ErrorsChannelMng struct {
 	channel chan FileUploadStatusResponse
