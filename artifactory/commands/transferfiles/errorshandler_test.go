package transferfiles

import (
	"encoding/json"
	"fmt"
<<<<<<< HEAD
=======
	"github.com/jfrog/jfrog-cli-core/v2/artifactory/commands/transferfiles/api"
	"io/ioutil"
>>>>>>> 612930ee
	"math"
	"os"
	"path/filepath"
	"sync"
	"testing"
	"time"

	"github.com/jfrog/jfrog-cli-core/v2/artifactory/commands/transferfiles/state"
	"github.com/jfrog/jfrog-cli-core/v2/utils/coreutils"
	"github.com/jfrog/jfrog-cli-core/v2/utils/tests"
	"github.com/jfrog/jfrog-client-go/utils/io/fileutils"
	"github.com/stretchr/testify/assert"
)

var (
	testRetryableStatus = api.Fail
	testSkippedStatus   = api.SkippedLargeProps
	testRepoKey         = "repo"
)

func TestTransferErrorsMng(t *testing.T) {
	cleanUpJfrogHome, err := tests.SetJfrogHome()
	assert.NoError(t, err)
	defer cleanUpJfrogHome()

	errorsNumber := 50
	// We reduce the maximum number of entities per file to test the creation of multiple errors files.
	originalMaxErrorsInFile := maxErrorsInFile
	maxErrorsInFile = 20
	defer func() { maxErrorsInFile = originalMaxErrorsInFile }()
	errorsChannelMng := createErrorsChannelMng()
	transferErrorsMng, err := newTransferErrorsToFile(testRepoKey, 0, state.ConvertTimeToEpochMilliseconds(time.Now()), &errorsChannelMng, nil, nil)
	assert.NoError(t, err)

	var writeWaitGroup sync.WaitGroup
	var readWaitGroup sync.WaitGroup

	// "Writing transfer's errors to files" mechanism returned error
	var writingErrorsErr error
	// Start reading from the errors channel, and write errors into the relevant files.
	readWaitGroup.Add(1)
	go func() {
		defer readWaitGroup.Done()
		writingErrorsErr = transferErrorsMng.start()
	}()

	// Add 'retryable errors' to the common errors channel.
	// These errors will be written into files located in the "retryable" directory under the Jfrog CLI home directory.
	addErrorsToChannel(&writeWaitGroup, errorsNumber, errorsChannelMng, api.Fail)
	// Add 'skipped errors' to the common errors channel.
	// These errors will be written into files located in the "skipped" directory under the Jfrog CLI home directory.
	addErrorsToChannel(&writeWaitGroup, errorsNumber, errorsChannelMng, api.SkippedLargeProps)

	writeWaitGroup.Wait()
	errorsChannelMng.close()
	readWaitGroup.Wait()
	assert.NoError(t, writingErrorsErr)
	expectedNumberOfFiles := int(math.Ceil(float64(errorsNumber) / float64(maxErrorsInFile)))
	validateErrorsFiles(t, expectedNumberOfFiles, errorsNumber, true)
	validateErrorsFiles(t, expectedNumberOfFiles, errorsNumber, false)

	retryEntityCount, err := getRetryErrorCount([]string{testRepoKey})
	assert.NoError(t, err)
	assert.Equal(t, errorsNumber, retryEntityCount)
}

func addErrorsToChannel(writeWaitGroup *sync.WaitGroup, errorsNumber int, errorsChannelMng ErrorsChannelMng, status api.ChunkFileStatusType) {
	writeWaitGroup.Add(1)
	go func() {
		defer writeWaitGroup.Done()
		for i := 0; i < errorsNumber; i++ {
			errorsChannelMng.add(api.FileUploadStatusResponse{FileRepresentation: api.FileRepresentation{Repo: testRepoKey, Path: "path", Name: fmt.Sprintf("name%d", i)}, Status: status, StatusCode: 404, Reason: "reason"})
		}
	}()
}

// Ensure that all retryable/skipped errors files have been created and that they contain the expected content
func validateErrorsFiles(t *testing.T, filesNum, errorsNum int, isRetryable bool) {
	errorsFiles, err := getErrorsFiles([]string{testRepoKey}, isRetryable)
	status := getStatusType(isRetryable)
	assert.NoError(t, err)
	assert.Lenf(t, errorsFiles, filesNum, "unexpected number of error files.")
	var entitiesNum int
	for i := 0; i < filesNum; i++ {
		entitiesNum += validateErrorsFileContent(t, errorsFiles[i], status)
	}
	assert.Equal(t, errorsNum, entitiesNum)
}

func getStatusType(isRetryable bool) api.ChunkFileStatusType {
	if isRetryable {
		return testRetryableStatus
	}
	return testSkippedStatus
}

// Check the number of errors, their status and their uniqueness by reading the file's content.
func validateErrorsFileContent(t *testing.T, path string, status api.ChunkFileStatusType) (entitiesNum int) {
	exists, err := fileutils.IsFileExists(path, false)
	assert.NoError(t, err)
	assert.True(t, exists, fmt.Sprintf("file: %s does not exist", path))

	var content []byte
	content, err = fileutils.ReadFile(path)
	assert.NoError(t, err)

	filesErrors := new(FilesErrors)
	assert.NoError(t, json.Unmarshal(content, &filesErrors))

	// Verify all unique errors were written with the correct status
	errorsNamesMap := make(map[string]bool)
	for _, entity := range filesErrors.Errors {
		// Verify error's status
		assert.Equal(t, status, entity.Status, fmt.Sprintf("expecting error status to be: %s but got %s", status, entity.Status))
		// Verify error's unique name
		assert.False(t, errorsNamesMap[entity.Name], fmt.Sprintf("an error with the uniqe name \"%s\" was written more than once", entity.Name))
		errorsNamesMap[entity.Name] = true
		// Verify time
		assert.NotEmptyf(t, entity.Time, "expecting error's time stamp, but got empty string")
	}
	return len(filesErrors.Errors)
}

func TestGetErrorsFiles(t *testing.T) {
	cleanUpJfrogHome, err := tests.SetJfrogHome()
	assert.NoError(t, err)
	defer cleanUpJfrogHome()

	retryableErrorsDirPath, err := coreutils.GetJfrogTransferRetryableDir()
	assert.NoError(t, err)
	assert.NoError(t, fileutils.CreateDirIfNotExist(retryableErrorsDirPath))

	skippedErrorsDirPath, err := coreutils.GetJfrogTransferSkippedDir()
	assert.NoError(t, err)
	assert.NoError(t, fileutils.CreateDirIfNotExist(skippedErrorsDirPath))

	repoKey := "my-repo-local"
	// Create 3 retryable errors files that belong to the repo.
	writeEmptyErrorsFile(t, retryableErrorsDirPath, repoKey, 0, 0)
	writeEmptyErrorsFile(t, retryableErrorsDirPath, repoKey, 0, 1)
	writeEmptyErrorsFile(t, retryableErrorsDirPath, repoKey, 1, 123)
	// Create a few retryable errors files that are distractions.
	writeEmptyErrorsFile(t, retryableErrorsDirPath, "wrong"+repoKey, 0, 0)
	writeEmptyErrorsFile(t, retryableErrorsDirPath, repoKey+"wrong", 0, 1)
	writeEmptyErrorsFile(t, retryableErrorsDirPath, "wrong-"+repoKey+"-wrong", 1, 0)
	writeEmptyErrorsFile(t, retryableErrorsDirPath, repoKey+"-0", 1, 0)
	writeEmptyErrorsFile(t, retryableErrorsDirPath, repoKey+"-0-1", 1, 0)

	// Create 1 skipped errors file that belongs to the repo.
	writeEmptyErrorsFile(t, skippedErrorsDirPath, repoKey, 0, 1)

	paths, err := getErrorsFiles([]string{repoKey}, true)
	assert.NoError(t, err)
	assert.Len(t, paths, 3)
	paths, err = getErrorsFiles([]string{repoKey}, false)
	assert.NoError(t, err)
	assert.Len(t, paths, 1)
}

func writeEmptyErrorsFile(t *testing.T, path, repoKey string, phase, counter int) {
	fileName := getErrorsFileName(repoKey, phase, state.ConvertTimeToEpochMilliseconds(time.Now()), counter)
	assert.NoError(t, os.WriteFile(filepath.Join(path, fileName), nil, 0644))
}<|MERGE_RESOLUTION|>--- conflicted
+++ resolved
@@ -3,11 +3,7 @@
 import (
 	"encoding/json"
 	"fmt"
-<<<<<<< HEAD
-=======
 	"github.com/jfrog/jfrog-cli-core/v2/artifactory/commands/transferfiles/api"
-	"io/ioutil"
->>>>>>> 612930ee
 	"math"
 	"os"
 	"path/filepath"
