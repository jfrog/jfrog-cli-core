--- conflicted
+++ resolved
@@ -85,14 +85,10 @@
 	if err != nil {
 		return err
 	}
-<<<<<<< HEAD
 	if f.progressBar != nil {
-		return f.progressBar.DonePhase(phase2Id)
-	}
-	return nil
-=======
-	return f.progressBar.DonePhase(f.getPhaseId())
->>>>>>> 7b93b9c3
+		f.progressBar.DonePhase(f.getPhaseId())
+	}
+	return nil
 }
 
 func (f *filesDiffPhase) shouldSkipPhase() (bool, error) {
@@ -172,11 +168,7 @@
 	var pollingError error
 	go func() {
 		defer runWaitGroup.Done()
-<<<<<<< HEAD
-		pollingError = pollUploads(f.srcUpService, uploadTokensChan, doneChan, f.progressBar, phase2Id, errorChannel)
-=======
-		pollingError = pollUploads(f.srcUpService, uploadTokensChan, doneChan)
->>>>>>> 7b93b9c3
+		pollingError = pollUploads(f.srcUpService, uploadTokensChan, doneChan, f.progressBar, errorChannel)
 	}()
 
 	runWaitGroup.Add(1)
