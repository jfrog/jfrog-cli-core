--- conflicted
+++ resolved
@@ -127,13 +127,8 @@
 		// Create tasks to handle files diffs in time frames of searchTimeFramesMinutes.
 		// In case an error occurred while handling delayed artifacts - stop transferring.
 		curDiffTimeFrame := diffRangeStart
-<<<<<<< HEAD
 		for diffRangeEnd.Sub(curDiffTimeFrame) > 0 && !delayHelper.delayedArtifactsChannelMng.shouldStop() {
-			diffTimeFrameHandler := f.createDiffTimeFrameHandlerFunc(uploadTokensChan, delayHelper)
-=======
-		for diffRangeEnd.Sub(curDiffTimeFrame) > 0 {
 			diffTimeFrameHandler := f.createDiffTimeFrameHandlerFunc(uploadTokensChan, delayHelper, errorChannel)
->>>>>>> d43d7dda
 			_, err = pcDetails.producerConsumer.AddTaskWithError(diffTimeFrameHandler(timeFrameParams{repoKey: f.repoKey, fromTime: curDiffTimeFrame}), pcDetails.errorsQueue.AddError)
 			if err != nil {
 				return err
@@ -223,17 +218,12 @@
 func (f *filesDiffPhase) handlePreviousUploadFailures() error {
 	log.Info("Starting to handle previous upload failures...")
 	manager := newTransferManager(f.phaseBase, getDelayUploadComparisonFunctions(f.repoSummary.PackageType))
-<<<<<<< HEAD
-	action := func(optionalPcDetails producerConsumerDetails, uploadTokensChan chan string, delayHelper delayUploadHelper) error {
+	action := func(optionalPcDetails producerConsumerDetails, uploadTokensChan chan string, delayHelper delayUploadHelper, errorChannel chan FileUploadStatusResponse) error {
 		// In case an error occurred while handling delayed artifacts - stop transferring.
 		if delayHelper.delayedArtifactsChannelMng.shouldStop() {
 			return nil
 		}
-		return f.handleErrorsFiles(uploadTokensChan, delayHelper)
-=======
-	action := func(optionalPcDetails producerConsumerDetails, uploadTokensChan chan string, delayHelper delayUploadHelper, errorChannel chan FileUploadStatusResponse) error {
 		return f.handleErrorsFiles(uploadTokensChan, delayHelper, errorChannel)
->>>>>>> d43d7dda
 	}
 	err := manager.doTransfer(false, action)
 	if err == nil {
