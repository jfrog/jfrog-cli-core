--- conflicted
+++ resolved
@@ -307,12 +307,7 @@
 // Consumes errors files with upload failures from cache and tries to upload these files again.
 // Does so by creating and uploading by chunks, and polling on status.
 // Consumed errors files are deleted, new failures are written to new files.
-<<<<<<< HEAD
 func (f *filesDiffPhase) handlePreviousUploadFailures() error {
-=======
-func (f *filesDiffPhase) handlePreviousUploadFailures() {
-	log.Info("Starting to handle previous upload failures...")
->>>>>>> 2947ec18
 	uploadTokensChan := make(chan string, tasksMaxCapacity)
 	var runWaitGroup sync.WaitGroup
 	// Done channel notifies the polling go routines that no more tasks are expected.
@@ -365,11 +360,7 @@
 			return err
 		}
 	}
-<<<<<<< HEAD
 	return nil
-=======
-	log.Info("Done handling previous upload failures.")
->>>>>>> 2947ec18
 }
 
 func (f *filesDiffPhase) handleErrorsFiles(uploadTokensChan chan string) error {
