--- conflicted
+++ resolved
@@ -128,19 +128,11 @@
 			totalSize += int(r.Size)
 		}
 
-<<<<<<< HEAD
 		err = f.transferManager.stateManager.IncTotalSizeAndFilesPhase2(int64(len(files)), int64(totalSize))
 		if err != nil {
 			return err
 		}
 		storage, _, _, _, err := f.transferManager.stateManager.GetStorageAndFilesRepoPointers(f.phaseId)
-=======
-		err = f.transferManager.stateManager.IncTotalSizeAndFilesPhase2(params.repoKey, int64(len(files)), int64(totalSize))
-		if err != nil {
-			return err
-		}
-		storage, _, _, _, err := f.transferManager.stateManager.GetStorageAndFilesRepoPointers(params.repoKey, f.phaseId)
->>>>>>> 19bc0422
 		if err != nil {
 			return err
 		}
