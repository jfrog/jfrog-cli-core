--- conflicted
+++ resolved
@@ -1,11 +1,7 @@
 package transferfiles
 
 import (
-<<<<<<< HEAD
-	"encoding/json"
 	"github.com/jfrog/gofrog/parallel"
-=======
->>>>>>> 1d368512
 	"github.com/jfrog/jfrog-client-go/utils/errorutils"
 	"github.com/jfrog/jfrog-client-go/utils/log"
 	"os"
@@ -61,29 +57,14 @@
 	return
 }
 
-<<<<<<< HEAD
 func (e *errorsRetryPhase) handleErrorsFile(errFilePath string, pcWrapper *producerConsumerWrapper, uploadChunkChan chan UploadedChunkData, delayHelper delayUploadHelper, errorsChannelMng *ErrorsChannelMng) error {
 	if ShouldStop(&e.phaseBase, &delayHelper, errorsChannelMng) {
 		return nil
 	}
 	log.Debug("Handling errors file: '" + errFilePath + "'")
-=======
-func (e *errorsRetryPhase) handleErrorsFiles(pcWrapper *producerConsumerWrapper, uploadChunkChan chan UploadedChunkData, delayHelper delayUploadHelper, errorsChannelMng *ErrorsChannelMng) error {
-	for _, path := range e.errorsFilesToHandle {
-		if ShouldStop(&e.phaseBase, &delayHelper, errorsChannelMng) {
-			return nil
-		}
-		log.Debug("Handling errors file: '" + path + "'")
-
-		// read and parse file
-		failedFiles, err := readErrorFile(path)
-		if err != nil {
-			return err
-		}
->>>>>>> 1d368512
 
 	// read and parse file
-	failedFiles, err := e.readErrorFile(errFilePath)
+	failedFiles, err := readErrorFile(errFilePath)
 	if err != nil {
 		return err
 	}
