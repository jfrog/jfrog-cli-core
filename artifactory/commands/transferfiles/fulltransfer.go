package transferfiles

import (
	"fmt"
	"path"
	"time"

	"github.com/jfrog/gofrog/parallel"
	"github.com/jfrog/jfrog-cli-core/v2/artifactory/commands/transferfiles/api"
	"github.com/jfrog/jfrog-cli-core/v2/artifactory/commands/transferfiles/state"
	"github.com/jfrog/jfrog-cli-core/v2/utils/reposnapshot"
	servicesUtils "github.com/jfrog/jfrog-client-go/artifactory/services/utils"
	clientUtils "github.com/jfrog/jfrog-client-go/utils"
	"github.com/jfrog/jfrog-client-go/utils/io/fileutils"
	"github.com/jfrog/jfrog-client-go/utils/log"
)

// Manages the phase of performing a full transfer of the repository.
// This phase is only executed once per repository if its completed.
// Transfer is performed by treating every folder as a task, and searching for it's content in a flat AQL.
// New folders found are handled as a separate task, and files are uploaded in chunks and polled on for status.
type fullTransferPhase struct {
	phaseBase
	transferManager *transferManager
}

func (m *fullTransferPhase) initProgressBar() error {
	if m.progressBar == nil {
		return nil
	}
	skip, err := m.shouldSkipPhase()
	if err != nil {
		return err
	}
	m.progressBar.AddPhase1(skip)
	return nil
}

func (m *fullTransferPhase) getPhaseName() string {
	return "Full Transfer Phase"
}

func (m *fullTransferPhase) phaseStarted() error {
	m.startTime = time.Now()
	return m.stateManager.SetRepoFullTransferStarted(m.startTime)
}

func (m *fullTransferPhase) phaseDone() error {
	// If the phase stopped gracefully, don't mark the phase as completed or delete snapshots.
	if !m.ShouldStop() {
		if err := m.handleSuccessfulTransfer(); err != nil {
			return err
		}
	}

	if m.progressBar != nil {
		return m.progressBar.DonePhase(m.phaseId)
	}
	return nil
}

// Marks the phase as completed and deletes snapshots.
// Should ONLY be called if phase ended SUCCESSFULLY (not interrupted / stopped).
func (m *fullTransferPhase) handleSuccessfulTransfer() error {
	if err := m.stateManager.SetRepoFullTransferCompleted(); err != nil {
		return err
	}
	// Disable repo transfer snapshot since it is not tracked by the following phases we are not handling a full transfer.
	m.stateManager.DisableRepoTransferSnapshot()
	snapshotDir, err := state.GetJfrogTransferRepoSnapshotDir(m.repoKey)
	if err != nil {
		return err
	}
	return fileutils.RemoveDirContents(snapshotDir)
}

func (m *fullTransferPhase) shouldSkipPhase() (bool, error) {
	repoTransferred, err := m.stateManager.IsRepoTransferred()
	if err != nil || !repoTransferred {
		return false, err
	}
	m.skipPhase()
	return true, nil
}

func (m *fullTransferPhase) skipPhase() {
	// Init progress bar as "done" with 0 tasks.
	if m.progressBar != nil {
		m.progressBar.AddPhase1(true)
	}
}

func (m *fullTransferPhase) run() error {
	m.transferManager = newTransferManager(m.phaseBase, getDelayUploadComparisonFunctions(m.repoSummary.PackageType))
	action := func(pcWrapper *producerConsumerWrapper, uploadChunkChan chan UploadedChunk, delayHelper delayUploadHelper, errorsChannelMng *ErrorsChannelMng) error {
		if ShouldStop(&m.phaseBase, &delayHelper, errorsChannelMng) {
			return nil
		}
		folderHandler := m.createFolderFullTransferHandlerFunc(*pcWrapper, uploadChunkChan, delayHelper, errorsChannelMng)
		_, err := pcWrapper.chunkBuilderProducerConsumer.AddTaskWithError(folderHandler(folderParams{relativePath: "."}), pcWrapper.errorsQueue.AddError)
		return err
	}
	delayAction := consumeDelayFilesIfNoErrors
	return m.transferManager.doTransferWithProducerConsumer(action, delayAction)
}

type folderFullTransferHandlerFunc func(params folderParams) parallel.TaskFunc

type folderParams struct {
	relativePath string
}

func (m *fullTransferPhase) createFolderFullTransferHandlerFunc(pcWrapper producerConsumerWrapper, uploadChunkChan chan UploadedChunk,
	delayHelper delayUploadHelper, errorsChannelMng *ErrorsChannelMng) folderFullTransferHandlerFunc {
	return func(params folderParams) parallel.TaskFunc {
		return func(threadId int) error {
			logMsgPrefix := clientUtils.GetLogMsgPrefix(threadId, false)
			return m.transferFolder(params, logMsgPrefix, pcWrapper, uploadChunkChan, delayHelper, errorsChannelMng)
		}
	}
}

func (m *fullTransferPhase) transferFolder(params folderParams, logMsgPrefix string, pcWrapper producerConsumerWrapper,
	uploadChunkChan chan UploadedChunk, delayHelper delayUploadHelper, errorsChannelMng *ErrorsChannelMng) (err error) {
	log.Debug(logMsgPrefix+"Handling folder:", path.Join(m.repoKey, params.relativePath))

	// Get the directory's node from the snapshot manager, and use information from previous transfer attempts if such exist.
	node, done, previousChildren, err := m.getAndHandleDirectoryNode(params, logMsgPrefix)
	if err != nil || done {
		return err
	}

	curUploadChunk, err := m.searchAndHandleFolderContents(params, pcWrapper,
		uploadChunkChan, delayHelper, errorsChannelMng,
		node, previousChildren)
	if err != nil {
		return
	}

	// Mark that no more results are expected for the current folder.
	err = node.MarkDoneExploring()
	if err != nil {
		return err
	}

	// Chunk didn't reach full size. Upload the remaining files.
	if len(curUploadChunk.UploadCandidates) > 0 {
		_, err = pcWrapper.chunkUploaderProducerConsumer.AddTaskWithError(uploadChunkWhenPossibleHandler(&m.phaseBase, curUploadChunk, uploadChunkChan, errorsChannelMng), pcWrapper.errorsQueue.AddError)
		if err != nil {
			return
		}
	}
	log.Debug(logMsgPrefix+"Done transferring folder:", path.Join(m.repoKey, params.relativePath))
	return
}

func (m *fullTransferPhase) searchAndHandleFolderContents(params folderParams, pcWrapper producerConsumerWrapper,
	uploadChunkChan chan UploadedChunk, delayHelper delayUploadHelper, errorsChannelMng *ErrorsChannelMng,
	node *reposnapshot.Node, previousChildren []*reposnapshot.Node) (curUploadChunk api.UploadChunk, err error) {
	curUploadChunk = api.UploadChunk{
		TargetAuth:                createTargetAuth(m.targetRtDetails, m.proxyKey),
		CheckExistenceInFilestore: m.checkExistenceInFilestore,
		// Skip file filtering in the Data Transfer plugin if it is already enabled in the JFrog CLI.
		// The local generated filter is enabled in the JFrog CLI for target Artifactory servers >= 7.55.
		SkipFileFiltering: m.locallyGeneratedFilter.IsEnabled(),
	}

	var result []servicesUtils.ResultItem
	paginationI := 0
	for {
		if ShouldStop(&m.phaseBase, &delayHelper, errorsChannelMng) {
			return
		}
		result, err = m.getDirectoryContentsAql(params.relativePath, paginationI)
		if err != nil {
			return
		}

<<<<<<< HEAD
		// Add the folder as a candidate to transfer. The reason is to transfer folders with properties or empty folders.
		curUploadChunk.AppendUploadCandidateIfNeeded(api.FileRepresentation{Repo: m.repoKey, Path: params.relativePath, NonEmptyDir: len(result.Results) > 0}, m.buildInfoRepo)

		// Empty folder
		if paginationI == 0 && len(result.Results) == 0 {
=======
		// Empty folder. Add it as candidate.
		if paginationI == 0 && len(result) == 0 {
			curUploadChunk.AppendUploadCandidateIfNeeded(api.FileRepresentation{Repo: m.repoKey, Path: params.relativePath}, m.buildInfoRepo)
>>>>>>> 0f993080
			return
		}

		for _, item := range result {
			if ShouldStop(&m.phaseBase, &delayHelper, errorsChannelMng) {
				return
			}
			if item.Name == "." {
				continue
			}
			switch item.Type {
			case "folder":
				err = m.handleFoundChildFolder(params, pcWrapper,
					uploadChunkChan, delayHelper, errorsChannelMng,
					node, previousChildren, item)
			case "file":
				err = m.handleFoundFile(pcWrapper,
					uploadChunkChan, delayHelper, errorsChannelMng,
					node, item, &curUploadChunk)
			}
			if err != nil {
				return
			}
		}

		if len(result) < AqlPaginationLimit {
			break
		}
		paginationI++
	}
	return
}

func (m *fullTransferPhase) handleFoundChildFolder(params folderParams, pcWrapper producerConsumerWrapper,
	uploadChunkChan chan UploadedChunk, delayHelper delayUploadHelper, errorsChannelMng *ErrorsChannelMng,
	node *reposnapshot.Node, previousChildren []*reposnapshot.Node, item servicesUtils.ResultItem) (err error) {
	newRelativePath := getFolderRelativePath(item.Name, params.relativePath)
	// Add a node for the found folder, as a child for the current folder in the snapshot manager.
	err = node.AddChildNode(item.Name, previousChildren)
	if err != nil {
		return
	}
	folderHandler := m.createFolderFullTransferHandlerFunc(pcWrapper, uploadChunkChan, delayHelper, errorsChannelMng)
	_, err = pcWrapper.chunkBuilderProducerConsumer.AddTaskWithError(folderHandler(folderParams{relativePath: newRelativePath}), pcWrapper.errorsQueue.AddError)
	return
}

func (m *fullTransferPhase) handleFoundFile(pcWrapper producerConsumerWrapper,
	uploadChunkChan chan UploadedChunk, delayHelper delayUploadHelper, errorsChannelMng *ErrorsChannelMng,
	node *reposnapshot.Node, item servicesUtils.ResultItem, curUploadChunk *api.UploadChunk) (err error) {
	file := api.FileRepresentation{Repo: item.Repo, Path: item.Path, Name: item.Name, Size: item.Size}
	delayed, stopped := delayHelper.delayUploadIfNecessary(m.phaseBase, file)
	if stopped {
		return
	}
	// Increment the files count in the directory's node in the snapshot manager, to track its progress.
	err = node.IncrementFilesCount()
	if err != nil {
		return
	}
	if delayed {
		return
	}
	curUploadChunk.AppendUploadCandidateIfNeeded(file, m.buildInfoRepo)
	if len(curUploadChunk.UploadCandidates) == uploadChunkSize {
		_, err = pcWrapper.chunkUploaderProducerConsumer.AddTaskWithError(uploadChunkWhenPossibleHandler(&m.phaseBase, *curUploadChunk, uploadChunkChan, errorsChannelMng), pcWrapper.errorsQueue.AddError)
		if err != nil {
			return
		}
		// Empty the uploaded chunk.
		curUploadChunk.UploadCandidates = []api.FileRepresentation{}
	}
	return
}

func getFolderRelativePath(folderName, relativeLocation string) string {
	if relativeLocation == "." {
		return folderName
	}
	return path.Join(relativeLocation, folderName)
}

func (m *fullTransferPhase) getDirectoryContentsAql(relativePath string, paginationOffset int) (result []servicesUtils.ResultItem, err error) {
	query := generateFolderContentsAqlQuery(m.repoKey, relativePath, paginationOffset)
	aqlResults, err := runAql(m.context, m.srcRtDetails, query)
	if err != nil {
		return []servicesUtils.ResultItem{}, err
	}
	return m.locallyGeneratedFilter.FilterLocallyGenerated(aqlResults.Results)
}

func generateFolderContentsAqlQuery(repoKey, relativePath string, paginationOffset int) string {
	query := fmt.Sprintf(`items.find({"type":"any","$or":[{"$and":[{"repo":"%s","path":{"$match":"%s"},"name":{"$match":"*"}}]}]})`, repoKey, relativePath)
	query += `.include("repo","path","name","type","size")`
	query += fmt.Sprintf(`.sort({"$asc":["name"]}).offset(%d).limit(%d)`, paginationOffset*AqlPaginationLimit, AqlPaginationLimit)
	return query
}

// Decide how to continue handling the directory by the node's state in the repository snapshot (completed or not)
// Outputs:
// node - A node in the repository snapshot tree, which represents the current directory.
// completed - Whether handling the node directory was completed. If it wasn't fully transferred, we start exploring and transferring it from scratch.
// previousChildren - If the directory requires exploring, previously known children will be added from this map in order to preserve their states and references.
func (m *fullTransferPhase) getAndHandleDirectoryNode(params folderParams, logMsgPrefix string) (node *reposnapshot.Node, completed bool, previousChildren []*reposnapshot.Node, err error) {
	node, err = m.stateManager.LookUpNode(params.relativePath)
	if err != nil {
		return
	}
	// If data was not loaded from snapshot, we know that the node is visited for the first time and was not explored.
	loadedFromSnapshot, err := m.stateManager.WasSnapshotLoaded()
	if err != nil || !loadedFromSnapshot {
		return
	}

	completed, err = node.IsCompleted()
	if err != nil {
		return
	}
	if completed {
		log.Debug(logMsgPrefix+"Skipping completed folder:", path.Join(m.repoKey, params.relativePath))
		return nil, true, nil, nil
	}
	// If the node was not completed, we will start exploring it from the beginning.
	previousChildren, err = m.handleNodeRequiresExploring(node)
	return
}

func (m *fullTransferPhase) handleNodeRequiresExploring(node *reposnapshot.Node) (previousChildren []*reposnapshot.Node, err error) {
	// Return old children map to add every found child with its previous data and references.
	previousChildren, err = node.GetChildren()
	if err != nil {
		return
	}
	// Remove all files names because we will begin exploring from the beginning.
	// Clear children map to avoid handling directories that may have been deleted.
	err = node.RestartExploring()
	return
}<|MERGE_RESOLUTION|>--- conflicted
+++ resolved
@@ -176,17 +176,11 @@
 			return
 		}
 
-<<<<<<< HEAD
 		// Add the folder as a candidate to transfer. The reason is to transfer folders with properties or empty folders.
-		curUploadChunk.AppendUploadCandidateIfNeeded(api.FileRepresentation{Repo: m.repoKey, Path: params.relativePath, NonEmptyDir: len(result.Results) > 0}, m.buildInfoRepo)
+		curUploadChunk.AppendUploadCandidateIfNeeded(api.FileRepresentation{Repo: m.repoKey, Path: params.relativePath, NonEmptyDir: len(result) > 0}, m.buildInfoRepo)
 
 		// Empty folder
-		if paginationI == 0 && len(result.Results) == 0 {
-=======
-		// Empty folder. Add it as candidate.
 		if paginationI == 0 && len(result) == 0 {
-			curUploadChunk.AppendUploadCandidateIfNeeded(api.FileRepresentation{Repo: m.repoKey, Path: params.relativePath}, m.buildInfoRepo)
->>>>>>> 0f993080
 			return
 		}
 
