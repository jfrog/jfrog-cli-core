package transferfiles

import (
	"fmt"
	"github.com/jfrog/gofrog/parallel"
	coreConfig "github.com/jfrog/jfrog-cli-core/v2/utils/config"
	"github.com/jfrog/jfrog-cli-core/v2/utils/progressbar"
	servicesUtils "github.com/jfrog/jfrog-client-go/artifactory/services/utils"
	clientUtils "github.com/jfrog/jfrog-client-go/utils"
	"github.com/jfrog/jfrog-client-go/utils/log"
	"path"
	"time"
)

// Manages the phase of performing a full transfer of the repository.
// This phase is only executed once per repository if its completed.
// Transfer is performed by treating every folder as a task, and searching for it's content in a flat AQL.
// New folders found are handled as a separate task, and files are uploaded in chunks and polled on for status.
type fullTransferPhase struct {
	phaseBase
}

func (m *fullTransferPhase) getSourceDetails() *coreConfig.ServerDetails {
	return m.srcRtDetails
}

func (m *fullTransferPhase) setProgressBar(progressbar *progressbar.TransferProgressMng) {
	m.progressBar = progressbar
}

func (m *fullTransferPhase) initProgressBar() error {
	if m.progressBar == nil {
		return nil
	}
	tasks, err := m.repoSummary.FilesCount.Int64()
	if err != nil {
		return err
	}
	m.progressBar.AddPhase1(tasks)
	return nil
}

func (m *fullTransferPhase) getPhaseName() string {
	return "Full Transfer Phase"
}

func (m *fullTransferPhase) phaseStarted() error {
	m.startTime = time.Now()
	err := setRepoFullTransferStarted(m.repoKey, m.startTime)
	if err != nil {
		return err
	}

	if !isPropertiesPhaseDisabled() {
		return m.srcUpService.storeProperties(m.repoKey)
	}
	return nil
}

func (m *fullTransferPhase) phaseDone() error {
	err := setRepoFullTransferCompleted(m.repoKey)
	if err != nil {
		return err
	}
	if m.progressBar != nil {
		return m.progressBar.DonePhase(m.phaseId)
	}
	return nil
}

func (m *fullTransferPhase) shouldCheckExistenceInFilestore(shouldCheck bool) {
	m.checkExistenceInFilestore = shouldCheck
}

func (m *fullTransferPhase) shouldSkipPhase() (bool, error) {
	skip, err := isRepoTransferred(m.repoKey)
	if err != nil {
		return false, err
	}
	if skip {
		m.skipPhase()
	}
	return skip, nil
}

func (m *fullTransferPhase) skipPhase() {
	// Init progress bar as "done" with 0 tasks.
	if m.progressBar != nil {
		m.progressBar.AddPhase1(0)
	}
}

func (m *fullTransferPhase) setSrcUserPluginService(service *srcUserPluginService) {
	m.srcUpService = service
}

func (m *fullTransferPhase) setSourceDetails(details *coreConfig.ServerDetails) {
	m.srcRtDetails = details
}

func (m *fullTransferPhase) setTargetDetails(details *coreConfig.ServerDetails) {
	m.targetRtDetails = details
}

func (m *fullTransferPhase) setRepoSummary(repoSummary servicesUtils.RepositorySummary) {
	m.repoSummary = repoSummary
}

func (m *fullTransferPhase) run() error {
	manager := newTransferManager(m.phaseBase, getDelayUploadComparisonFunctions(m.repoSummary.PackageType))
	action := func(pcDetails *producerConsumerDetails, uploadTokensChan chan string, delayHelper delayUploadHelper, errorsChannelMng *ErrorsChannelMng) error {
		// In case an error occurred while handling errors/delayed artifacts files - stop transferring.
		if delayHelper.delayedArtifactsChannelMng.shouldStop() || errorsChannelMng.shouldStop() {
			log.Debug("Stop transferring data - error occurred while handling transfer's errors/delayed artifacts files.")
			return nil
		}
		folderHandler := m.createFolderFullTransferHandlerFunc(*pcDetails, uploadTokensChan, delayHelper, errorsChannelMng)
		_, err := pcDetails.producerConsumer.AddTaskWithError(folderHandler(folderParams{repoKey: m.repoKey, relativePath: "."}), pcDetails.errorsQueue.AddError)
		return err
	}
	return manager.doTransferWithProducerConsumer(action)
}

type folderFullTransferHandlerFunc func(params folderParams) parallel.TaskFunc

type folderParams struct {
	repoKey      string
	relativePath string
}

func (m *fullTransferPhase) createFolderFullTransferHandlerFunc(pcDetails producerConsumerDetails, uploadTokensChan chan string,
	delayHelper delayUploadHelper, errorsChannelMng *ErrorsChannelMng) folderFullTransferHandlerFunc {
	return func(params folderParams) parallel.TaskFunc {
		return func(threadId int) error {
			logMsgPrefix := clientUtils.GetLogMsgPrefix(threadId, false)
			return m.transferFolder(params, logMsgPrefix, pcDetails, uploadTokensChan, delayHelper, errorsChannelMng)
		}
	}
}

func (m *fullTransferPhase) transferFolder(params folderParams, logMsgPrefix string, pcDetails producerConsumerDetails,
	uploadTokensChan chan string, delayHelper delayUploadHelper, errorsChannelMng *ErrorsChannelMng) (err error) {
	log.Debug(logMsgPrefix+"Visited folder:", path.Join(params.repoKey, params.relativePath))

<<<<<<< HEAD
=======
	result, err := m.getDirectoryContentsAql(params.repoKey, params.relativePath)
	if err != nil {
		return
	}

>>>>>>> 644e529f
	curUploadChunk := UploadChunk{
		TargetAuth:                createTargetAuth(m.targetRtDetails),
		CheckExistenceInFilestore: m.checkExistenceInFilestore,
	}

<<<<<<< HEAD
	paginationI := 0
	for {
		result, err := m.getDirectoryContentsAql(params.repoKey, params.relativePath, paginationI)
		if err != nil {
			return err
		}

		// Empty folder. Add it as candidate.
		if paginationI == 0 && len(result.Results) == 0 {
			curUploadChunk.appendUploadCandidate(FileRepresentation{
				Repo: params.repoKey,
				Path: path.Dir(params.relativePath),
				Name: path.Base(params.relativePath),
			})
			break
		}

		for _, item := range result.Results {
			if item.Name == "." {
				continue
			}
			switch item.Type {
			case "folder":
				newRelativePath := item.Name
				if params.relativePath != "." {
					newRelativePath = path.Join(params.relativePath, newRelativePath)
				}
				folderHandler := m.createFolderFullTransferHandlerFunc(pcDetails, uploadTokensChan, delayHelper, errorChannel)
				_, err = pcDetails.producerConsumer.AddTaskWithError(folderHandler(folderParams{repoKey: params.repoKey, relativePath: newRelativePath}), pcDetails.errorsQueue.AddError)
				if err != nil {
					return err
=======
	for _, item := range result.Results {
		// In case an error occurred while handling errors/delayed artifacts files - stop transferring.
		if delayHelper.delayedArtifactsChannelMng.shouldStop() || errorsChannelMng.shouldStop() {
			log.Debug("Stop transferring data - error occurred while handling transfer's errors/delayed artifacts files.")
			return
		}
		if item.Name == "." {
			continue
		}
		switch item.Type {
		case "folder":
			newRelativePath := item.Name
			if params.relativePath != "." {
				newRelativePath = path.Join(params.relativePath, newRelativePath)
			}
			folderHandler := m.createFolderFullTransferHandlerFunc(pcDetails, uploadTokensChan, delayHelper, errorsChannelMng)
			_, err = pcDetails.producerConsumer.AddTaskWithError(folderHandler(folderParams{repoKey: params.repoKey, relativePath: newRelativePath}), pcDetails.errorsQueue.AddError)
			if err != nil {
				return
			}
		case "file":
			file := FileRepresentation{Repo: item.Repo, Path: item.Path, Name: item.Name}
			delayed, stopped := delayHelper.delayUploadIfNecessary(file)
			if stopped {
				return
			}
			if delayed {
				continue
			}
			curUploadChunk.appendUploadCandidate(file)
			if len(curUploadChunk.UploadCandidates) == uploadChunkSize {
				stopped = uploadChunkWhenPossible(m.srcUpService, curUploadChunk, uploadTokensChan, errorsChannelMng)
				if stopped {
					return
>>>>>>> 644e529f
				}
			case "file":
				file := FileRepresentation{Repo: item.Repo, Path: item.Path, Name: item.Name}
				delayed := delayHelper.delayUploadIfNecessary(file)
				if delayed {
					continue
				}
				curUploadChunk.appendUploadCandidate(file)
				if len(curUploadChunk.UploadCandidates) == uploadChunkSize {
					err := uploadChunkWhenPossible(m.srcUpService, curUploadChunk, uploadTokensChan, errorChannel)
					if err != nil {
<<<<<<< HEAD
						log.Error(err)
					}
					// Increase phase1 progress bar with the uploaded number of files.
					if m.progressBar != nil {
						err = m.progressBar.IncrementPhaseBy(m.phaseId, len(curUploadChunk.UploadCandidates))
						if err != nil {
							return err
						}
=======
						return
>>>>>>> 644e529f
					}
					// Empty the uploaded chunk.
					curUploadChunk.UploadCandidates = []FileRepresentation{}
				}
			}
		}

		if len(result.Results) < aqlPaginationLimit {
			break
		}
		paginationI++
	}

	// Chunk didn't reach full size. Upload the remaining files.
	if len(curUploadChunk.UploadCandidates) > 0 {
<<<<<<< HEAD
		err := uploadChunkWhenPossible(m.srcUpService, curUploadChunk, uploadTokensChan, errorChannel)
		if err != nil {
			return err
=======
		if uploadChunkWhenPossible(m.srcUpService, curUploadChunk, uploadTokensChan, errorsChannelMng) {
			return
>>>>>>> 644e529f
		}
		// Increase phase1 progress bar with the uploaded number of files.
		if m.progressBar != nil {
			err = m.progressBar.IncrementPhaseBy(m.phaseId, len(curUploadChunk.UploadCandidates))
			if err != nil {
				return
			}
		}
	}
	log.Debug(logMsgPrefix+"Done transferring folder:", path.Join(params.repoKey, params.relativePath))
	return
}

func (m *fullTransferPhase) getDirectoryContentsAql(repoKey, relativePath string, paginationOffset int) (result *servicesUtils.AqlSearchResult, err error) {
	query := generateFolderContentsAqlQuery(repoKey, relativePath, paginationOffset)
	return runAql(m.srcRtDetails, query)
}

func generateFolderContentsAqlQuery(repoKey, relativePath string, paginationOffset int) string {
	query := fmt.Sprintf(`items.find({"type":"any","$or":[{"$and":[{"repo":"%s","path":{"$match":"%s"},"name":{"$match":"*"}}]}]})`, repoKey, relativePath)
	query += `.include("repo","path","name","type")`
	query += fmt.Sprintf(`.sort({"$asc":["name"]}).offset(%d).limit(%d)`, paginationOffset*aqlPaginationLimit, aqlPaginationLimit)
	return query
}<|MERGE_RESOLUTION|>--- conflicted
+++ resolved
@@ -142,20 +142,11 @@
 	uploadTokensChan chan string, delayHelper delayUploadHelper, errorsChannelMng *ErrorsChannelMng) (err error) {
 	log.Debug(logMsgPrefix+"Visited folder:", path.Join(params.repoKey, params.relativePath))
 
-<<<<<<< HEAD
-=======
-	result, err := m.getDirectoryContentsAql(params.repoKey, params.relativePath)
-	if err != nil {
-		return
-	}
-
->>>>>>> 644e529f
 	curUploadChunk := UploadChunk{
 		TargetAuth:                createTargetAuth(m.targetRtDetails),
 		CheckExistenceInFilestore: m.checkExistenceInFilestore,
 	}
 
-<<<<<<< HEAD
 	paginationI := 0
 	for {
 		result, err := m.getDirectoryContentsAql(params.repoKey, params.relativePath, paginationI)
@@ -174,6 +165,11 @@
 		}
 
 		for _, item := range result.Results {
+			// In case an error occurred while handling errors/delayed artifacts files - stop transferring.
+			if delayHelper.delayedArtifactsChannelMng.shouldStop() || errorsChannelMng.shouldStop() {
+				log.Debug("Stop transferring data - error occurred while handling transfer's errors/delayed artifacts files.")
+				return
+			}
 			if item.Name == "." {
 				continue
 			}
@@ -183,59 +179,25 @@
 				if params.relativePath != "." {
 					newRelativePath = path.Join(params.relativePath, newRelativePath)
 				}
-				folderHandler := m.createFolderFullTransferHandlerFunc(pcDetails, uploadTokensChan, delayHelper, errorChannel)
+				folderHandler := m.createFolderFullTransferHandlerFunc(pcDetails, uploadTokensChan, delayHelper, errorsChannelMng)
 				_, err = pcDetails.producerConsumer.AddTaskWithError(folderHandler(folderParams{repoKey: params.repoKey, relativePath: newRelativePath}), pcDetails.errorsQueue.AddError)
 				if err != nil {
 					return err
-=======
-	for _, item := range result.Results {
-		// In case an error occurred while handling errors/delayed artifacts files - stop transferring.
-		if delayHelper.delayedArtifactsChannelMng.shouldStop() || errorsChannelMng.shouldStop() {
-			log.Debug("Stop transferring data - error occurred while handling transfer's errors/delayed artifacts files.")
-			return
-		}
-		if item.Name == "." {
-			continue
-		}
-		switch item.Type {
-		case "folder":
-			newRelativePath := item.Name
-			if params.relativePath != "." {
-				newRelativePath = path.Join(params.relativePath, newRelativePath)
-			}
-			folderHandler := m.createFolderFullTransferHandlerFunc(pcDetails, uploadTokensChan, delayHelper, errorsChannelMng)
-			_, err = pcDetails.producerConsumer.AddTaskWithError(folderHandler(folderParams{repoKey: params.repoKey, relativePath: newRelativePath}), pcDetails.errorsQueue.AddError)
-			if err != nil {
-				return
-			}
-		case "file":
-			file := FileRepresentation{Repo: item.Repo, Path: item.Path, Name: item.Name}
-			delayed, stopped := delayHelper.delayUploadIfNecessary(file)
-			if stopped {
-				return
-			}
-			if delayed {
-				continue
-			}
-			curUploadChunk.appendUploadCandidate(file)
-			if len(curUploadChunk.UploadCandidates) == uploadChunkSize {
-				stopped = uploadChunkWhenPossible(m.srcUpService, curUploadChunk, uploadTokensChan, errorsChannelMng)
+				}
+			case "file":
+				file := FileRepresentation{Repo: item.Repo, Path: item.Path, Name: item.Name}
+				delayed, stopped := delayHelper.delayUploadIfNecessary(file)
 				if stopped {
 					return
->>>>>>> 644e529f
-				}
-			case "file":
-				file := FileRepresentation{Repo: item.Repo, Path: item.Path, Name: item.Name}
-				delayed := delayHelper.delayUploadIfNecessary(file)
+				}
 				if delayed {
 					continue
 				}
 				curUploadChunk.appendUploadCandidate(file)
 				if len(curUploadChunk.UploadCandidates) == uploadChunkSize {
-					err := uploadChunkWhenPossible(m.srcUpService, curUploadChunk, uploadTokensChan, errorChannel)
-					if err != nil {
-<<<<<<< HEAD
-						log.Error(err)
+					stopped = uploadChunkWhenPossible(m.srcUpService, curUploadChunk, uploadTokensChan, errorsChannelMng)
+					if stopped {
+						return
 					}
 					// Increase phase1 progress bar with the uploaded number of files.
 					if m.progressBar != nil {
@@ -243,9 +205,6 @@
 						if err != nil {
 							return err
 						}
-=======
-						return
->>>>>>> 644e529f
 					}
 					// Empty the uploaded chunk.
 					curUploadChunk.UploadCandidates = []FileRepresentation{}
@@ -261,14 +220,8 @@
 
 	// Chunk didn't reach full size. Upload the remaining files.
 	if len(curUploadChunk.UploadCandidates) > 0 {
-<<<<<<< HEAD
-		err := uploadChunkWhenPossible(m.srcUpService, curUploadChunk, uploadTokensChan, errorChannel)
-		if err != nil {
-			return err
-=======
 		if uploadChunkWhenPossible(m.srcUpService, curUploadChunk, uploadTokensChan, errorsChannelMng) {
 			return
->>>>>>> 644e529f
 		}
 		// Increase phase1 progress bar with the uploaded number of files.
 		if m.progressBar != nil {
