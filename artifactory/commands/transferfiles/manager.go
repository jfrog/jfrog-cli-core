package transferfiles

import (
	"fmt"
	"sync"

	"github.com/jfrog/gofrog/parallel"
	"github.com/jfrog/jfrog-cli-core/v2/utils/progressbar"
	clientUtils "github.com/jfrog/jfrog-client-go/utils"
	"github.com/jfrog/jfrog-client-go/utils/log"
)

const totalNumberPollingGoRoutines = 2

type transferManager struct {
	phaseBase
	delayUploadComparisonFunctions []shouldDelayUpload
}

func newTransferManager(base phaseBase, delayUploadComparisonFunctions []shouldDelayUpload) transferManager {
	return transferManager{phaseBase: base, delayUploadComparisonFunctions: delayUploadComparisonFunctions}
}

type transferActionWithProducerConsumerType func(pcDetails *producerConsumerDetails, uploadTokensChan chan string, delayHelper delayUploadHelper, errorsChannelMng *ErrorsChannelMng) error
type transferActionType func(uploadTokensChan chan string, delayHelper delayUploadHelper, errorsChannelMng *ErrorsChannelMng) error

// Transfer files using the 'producer-consumer' mechanism.
func (ftm *transferManager) doTransferWithProducerConsumer(transferAction transferActionWithProducerConsumerType) error {
	pcDetails := initProducerConsumer()
	return ftm.doTransfer(&pcDetails, transferAction)
}

// Transfer files using a single producer.
func (ftm *transferManager) doTransferWithSingleProducer(transferAction transferActionType) error {
	transferActionPc := func(pcDetails *producerConsumerDetails, uploadTokensChan chan string, delayHelper delayUploadHelper, errorsChannelMng *ErrorsChannelMng) error {
		return transferAction(uploadTokensChan, delayHelper, errorsChannelMng)
	}
	return ftm.doTransfer(nil, transferActionPc)
}

// This function handles a transfer process as part of a phase.
// As part of the process, the transferAction gets executed. It may utilize a producer consumer or not.
// The transferAction collects artifacts to be uploaded into chunks, and sends them to the source Artifactory instance to handle.
// The Artifactory user plugin in the source instance will try to checksum-deploy all the artifacts in the chunk.
// If not successful, an uuid token will be returned and sent in a channel to be polled on for status in pollUploads.
// In some repositories the order of deployment is important. In these cases, any artifacts that should be delayed will be collected by
// the delayedArtifactsMng and will later be handled by handleDelayedArtifactsFiles.
// Any deployment failures will be written to a file by the transferErrorsMng to be handled on next run.
// The number of threads affect both the producer consumer if used, and limits the number of uploaded chunks. The number can be externally modified,
// and will be updated on runtime by periodicallyUpdateThreads.
func (ftm *transferManager) doTransfer(pcDetails *producerConsumerDetails, transferAction transferActionWithProducerConsumerType) error {
	uploadTokensChan := make(chan string, tasksMaxCapacity)
	var runWaitGroup sync.WaitGroup
	var writersWaitGroup sync.WaitGroup

	// Manager for the transfer's errors statuses writing mechanism
	errorsChannelMng := createErrorsChannelMng()
	transferErrorsMng, err := newTransferErrorsToFile(ftm.repoKey, ftm.phaseId, convertTimeToEpochMilliseconds(ftm.startTime), &errorsChannelMng)
	if err != nil {
		return err
	}
	writersWaitGroup.Add(1)
	go func() {
		defer writersWaitGroup.Done()
		errorsChannelMng.err = transferErrorsMng.start()
	}()

	// Manager for the transfer's delayed artifacts writing mechanism
	delayedArtifactsChannelMng := createdDelayedArtifactsChannelMng()
	delayedArtifactsMng := newTransferDelayedArtifactsToFile(&delayedArtifactsChannelMng)
	if len(ftm.delayUploadComparisonFunctions) > 0 {
		writersWaitGroup.Add(1)
		go func() {
			defer writersWaitGroup.Done()
			delayedArtifactsChannelMng.err = delayedArtifactsMng.start()
		}()
	}

	// Manager for transfer's tasks "done" channel - channel which indicate that files transfer is finished.
	pollingTasksManager := newPollingTasksManager(totalNumberPollingGoRoutines)
	var producerConsumer parallel.Runner
	if pcDetails != nil {
		producerConsumer = pcDetails.producerConsumer
	}
	err = pollingTasksManager.start(&ftm.phaseBase, &runWaitGroup, producerConsumer, uploadTokensChan, ftm.srcUpService, &errorsChannelMng, ftm.progressBar)
	if err != nil {
		pollingTasksManager.stop()
		return err
	}
	// Transfer action to execute.
	runWaitGroup.Add(1)
	var actionErr error
	go func() {
		defer runWaitGroup.Done()
		actionErr = transferAction(pcDetails, uploadTokensChan, delayUploadHelper{shouldDelayFunctions: ftm.delayUploadComparisonFunctions, delayedArtifactsChannelMng: &delayedArtifactsChannelMng}, &errorsChannelMng)
		if pcDetails == nil {
			pollingTasksManager.stop()
		}
	}()

	// Run and wait till done if producer consumer is used.
	var runnerErr error
	var executionErr error
	if pcDetails != nil {
		runnerErr, executionErr = runProducerConsumer(*pcDetails, &runWaitGroup)
		pollingTasksManager.stop()
	}
	// After done is sent, wait for polling go routines to exit.
	runWaitGroup.Wait()
	// Close writer channels.
	errorsChannelMng.close()
	delayedArtifactsChannelMng.close()
	// Wait for writers channels to exit. Writers must exit last.
	writersWaitGroup.Wait()

	var returnedError error
<<<<<<< HEAD
	for _, err := range []error{actionErr, pollingTasksManager.pollingErr, errorsChannelMng.err, delayedArtifactsChannelMng.err, runnerErr, executionErr, ftm.getInterruptionErr()} {
=======
	for _, err := range []error{actionErr, errorsChannelMng.err, delayedArtifactsChannelMng.err, runnerErr, executionErr} {
>>>>>>> b0390cbb
		if err != nil {
			log.Error(err)
			returnedError = err
		}
	}

	// If delayed uploads, handle them now.
	if returnedError == nil && len(ftm.delayUploadComparisonFunctions) > 0 && len(delayedArtifactsMng.filesToConsume) > 0 {
		// Remove the first delay comparison function to no longer delay it.
		returnedError = handleDelayedArtifactsFiles(delayedArtifactsMng.filesToConsume, ftm.phaseBase, ftm.delayUploadComparisonFunctions[1:])
	}
	return returnedError
}

type PollingTasksManager struct {
	// Done channel notifies the polling go routines that no more tasks are expected.
	doneChannel chan bool
	// Number of go routines expected to write to the doneChannel
	totalGoRoutines int
	// The actual number of running go routines
	totalRunningGoRoutines int
}

func newPollingTasksManager(totalGoRoutines int) PollingTasksManager {
	// The channel's size is 'totalGoRoutines', since there are a limited number of routines that need to be signaled to stop by 'doneChannel'.
	return PollingTasksManager{doneChannel: make(chan bool, totalGoRoutines), totalGoRoutines: totalGoRoutines}
}

// Runs 2 go routines :
// 1. Check number of threads
// 2. Poll uploaded chunks
func (ptm *PollingTasksManager) start(phaseBase *phaseBase, runWaitGroup *sync.WaitGroup, producerConsumer parallel.Runner, uploadTokensChan chan string, srcUpService *srcUserPluginService, errorsChannelMng *ErrorsChannelMng, progressbar *progressbar.TransferProgressMng) error {
	// Update threads by polling on the settings file.
	runWaitGroup.Add(1)
	err := ptm.addGoRoutine()
	if err != nil {
		return err
	}
	go func() {
		defer runWaitGroup.Done()
		periodicallyUpdateThreads(producerConsumer, ptm.doneChannel)
	}()

	// Check status of uploaded chunks.
	runWaitGroup.Add(1)
	err = ptm.addGoRoutine()
	if err != nil {
		return err
	}
	go func() {
		defer runWaitGroup.Done()
<<<<<<< HEAD
		ptm.pollingErr = pollUploads(phaseBase, srcUpService, uploadTokensChan, ptm.doneChannel, errorsChannelMng, progressbar)
=======
		pollUploads(srcUpService, uploadTokensChan, ptm.doneChannel, errorsChannelMng, progressbar)
>>>>>>> b0390cbb
	}()
	return nil
}

func (ptm *PollingTasksManager) addGoRoutine() error {
	if ptm.totalGoRoutines < ptm.totalRunningGoRoutines+1 {
		return fmt.Errorf("can't create another polling go routine. maximum number of go routines is: %d", ptm.totalGoRoutines)
	}
	ptm.totalRunningGoRoutines++
	return nil
}

func (ptm *PollingTasksManager) stop() {
	// Notify the other go routines that work is done.
	for i := 0; i < ptm.totalRunningGoRoutines; i++ {
		ptm.doneChannel <- true
	}
}

func initProducerConsumer() producerConsumerDetails {
	producerConsumer := parallel.NewRunner(getThreads(), tasksMaxCapacity, false)
	errorsQueue := clientUtils.NewErrorsQueue(1)

	return producerConsumerDetails{
		producerConsumer: producerConsumer,
		errorsQueue:      errorsQueue,
	}
}

func runProducerConsumer(pcDetails producerConsumerDetails, runWaitGroup *sync.WaitGroup) (runnerErr error, executionErr error) {
	runWaitGroup.Add(1)
	go func() {
		defer runWaitGroup.Done()
		// When the producer consumer is idle for assumeProducerConsumerDoneWhenIdleForSeconds (not tasks are being handled)
		// the work is assumed to be done.
		runnerErr = pcDetails.producerConsumer.DoneWhenAllIdle(assumeProducerConsumerDoneWhenIdleForSeconds)
	}()
	// Blocked until finish consuming
	pcDetails.producerConsumer.Run()
	executionErr = pcDetails.errorsQueue.GetError()
	return
}<|MERGE_RESOLUTION|>--- conflicted
+++ resolved
@@ -114,11 +114,7 @@
 	writersWaitGroup.Wait()
 
 	var returnedError error
-<<<<<<< HEAD
-	for _, err := range []error{actionErr, pollingTasksManager.pollingErr, errorsChannelMng.err, delayedArtifactsChannelMng.err, runnerErr, executionErr, ftm.getInterruptionErr()} {
-=======
-	for _, err := range []error{actionErr, errorsChannelMng.err, delayedArtifactsChannelMng.err, runnerErr, executionErr} {
->>>>>>> b0390cbb
+	for _, err := range []error{actionErr, errorsChannelMng.err, delayedArtifactsChannelMng.err, runnerErr, executionErr, ftm.getInterruptionErr()} {
 		if err != nil {
 			log.Error(err)
 			returnedError = err
@@ -170,11 +166,7 @@
 	}
 	go func() {
 		defer runWaitGroup.Done()
-<<<<<<< HEAD
-		ptm.pollingErr = pollUploads(phaseBase, srcUpService, uploadTokensChan, ptm.doneChannel, errorsChannelMng, progressbar)
-=======
-		pollUploads(srcUpService, uploadTokensChan, ptm.doneChannel, errorsChannelMng, progressbar)
->>>>>>> b0390cbb
+		pollUploads(phaseBase, srcUpService, uploadTokensChan, ptm.doneChannel, errorsChannelMng, progressbar)
 	}()
 	return nil
 }
