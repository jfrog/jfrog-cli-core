--- conflicted
+++ resolved
@@ -402,16 +402,9 @@
 		if err != nil {
 			return err
 		}
-<<<<<<< HEAD
-		progressbar.increaseTotalSize(int(chunnkSizeInBytes))
-		if progressbar != nil {
-			err := progressbar.IncrementPhaseBy(phase.phaseId, int(chunnkSizeInBytes))
-			if err != nil {
-=======
 		if progressbar != nil {
 			progressbar.increaseTotalSize(int(chunnkSizeInBytes))
 			if err := progressbar.IncrementPhaseBy(phase.phaseId, int(chunnkSizeInBytes)); err != nil {
->>>>>>> 686134f3
 				return err
 			}
 		}
