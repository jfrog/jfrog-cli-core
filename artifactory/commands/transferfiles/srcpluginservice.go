package transferfiles

import (
	"encoding/json"
	"net/http"

	commandsUtils "github.com/jfrog/jfrog-cli-core/v2/artifactory/commands/utils"
	"github.com/jfrog/jfrog-client-go/artifactory/services/utils"
	"github.com/jfrog/jfrog-client-go/auth"
	"github.com/jfrog/jfrog-client-go/http/jfroghttpclient"
	"github.com/jfrog/jfrog-client-go/utils/errorutils"
)

const pluginsExecuteRestApi = "api/plugins/execute/"

type srcUserPluginService struct {
	client     *jfroghttpclient.JfrogHttpClient
	artDetails *auth.ServiceDetails
}

func NewSrcUserPluginService(artDetails auth.ServiceDetails, client *jfroghttpclient.JfrogHttpClient) *srcUserPluginService {
	return &srcUserPluginService{artDetails: &artDetails, client: client}
}

func (sup *srcUserPluginService) GetArtifactoryDetails() auth.ServiceDetails {
	return *sup.artDetails
}

func (sup *srcUserPluginService) GetJfrogHttpClient() *jfroghttpclient.JfrogHttpClient {
	return sup.client
}

func (sup *srcUserPluginService) IsDryRun() bool {
	return false
}

func (sup *srcUserPluginService) getUploadChunksStatus(ucStatus UploadChunksStatusBody) (UploadChunksStatusResponse, error) {
	content, err := json.Marshal(ucStatus)
	if err != nil {
		return UploadChunksStatusResponse{}, errorutils.CheckError(err)
	}

	httpDetails := sup.GetArtifactoryDetails().CreateHttpClientDetails()
	utils.SetContentType("application/json", &httpDetails.Headers)
	resp, body, err := sup.client.SendPost(sup.GetArtifactoryDetails().GetUrl()+pluginsExecuteRestApi+"getUploadChunksStatus", content, &httpDetails)
	if err != nil {
		return UploadChunksStatusResponse{}, err
	}

	if err = errorutils.CheckResponseStatusWithBody(resp, body, http.StatusOK); err != nil {
		return UploadChunksStatusResponse{}, err
	}

	var statusResponse UploadChunksStatusResponse
	err = json.Unmarshal(body, &statusResponse)
	if err != nil {
		return UploadChunksStatusResponse{}, errorutils.CheckError(err)
	}
	return statusResponse, nil
}

// Uploads a chunk of files. If no error occurred:
// Returns empty string if all files uploaded successfully with checksum deploy.
// Otherwise, returns uuid token to get chunk status with.
func (sup *srcUserPluginService) uploadChunk(chunk UploadChunk) (uuidToken string, err error) {
	content, err := json.Marshal(chunk)
	if err != nil {
		return "", errorutils.CheckError(err)
	}

	httpDetails := sup.GetArtifactoryDetails().CreateHttpClientDetails()
	utils.SetContentType("application/json", &httpDetails.Headers)
	resp, body, err := sup.client.SendPost(sup.GetArtifactoryDetails().GetUrl()+pluginsExecuteRestApi+"uploadChunk", content, &httpDetails)
	if err != nil {
		return "", err
	}

	if err = errorutils.CheckResponseStatusWithBody(resp, body, http.StatusOK, http.StatusAccepted); err != nil {
		return "", err
	}

	if resp.StatusCode == http.StatusOK {
		return "", nil
	}

	var uploadResponse UploadChunkResponse
	err = json.Unmarshal(body, &uploadResponse)
	if err != nil {
		return "", errorutils.CheckError(err)
	}
	return uploadResponse.UuidToken, nil
}

func (sup *srcUserPluginService) storeProperties(repoKey string) error {
	params := map[string]string{"repoKey": repoKey}
	requestFullUrl, err := utils.BuildArtifactoryUrl(sup.GetArtifactoryDetails().GetUrl(), pluginsExecuteRestApi+"storeProperties", params)
	if err != nil {
		return err
	}

	httpDetails := sup.GetArtifactoryDetails().CreateHttpClientDetails()
	resp, body, err := sup.client.SendPost(requestFullUrl, nil, &httpDetails)
	if err != nil {
		return err
	}

	if err = errorutils.CheckResponseStatusWithBody(resp, body, http.StatusOK); err != nil {
		return err
	}

	return nil
}

<<<<<<< HEAD
=======
func (sup *srcUserPluginService) ping() (nodeId string, err error) {
	httpDetails := sup.GetArtifactoryDetails().CreateHttpClientDetails()
	resp, body, _, err := sup.client.SendGet(sup.GetArtifactoryDetails().GetUrl()+pluginsExecuteRestApi+"pingDataTransfer", true, &httpDetails)
	if err != nil {
		return "", err
	}

	if err = errorutils.CheckResponseStatusWithBody(resp, body, http.StatusOK); err != nil {
		return "", err
	}

	var response NodeIdResponse
	err = json.Unmarshal(body, &response)
	if err != nil {
		return "", errorutils.CheckError(err)
	}
	return response.NodeId, nil
}

>>>>>>> b0390cbb
func (sup *srcUserPluginService) handlePropertiesDiff(requestBody HandlePropertiesDiff) (*HandlePropertiesDiffResponse, error) {
	content, err := json.Marshal(requestBody)
	if err != nil {
		return nil, errorutils.CheckError(err)
	}

	httpDetails := sup.GetArtifactoryDetails().CreateHttpClientDetails()
	utils.SetContentType("application/json", &httpDetails.Headers)
	resp, body, err := sup.client.SendPost(sup.GetArtifactoryDetails().GetUrl()+pluginsExecuteRestApi+"handlePropertiesDiff", content, &httpDetails)
	if err != nil {
		return nil, err
	}

	if err = errorutils.CheckResponseStatusWithBody(resp, body, http.StatusOK); err != nil {
		return nil, err
	}

	var result HandlePropertiesDiffResponse
	err = json.Unmarshal(body, &result)
	if err != nil {
		return nil, errorutils.CheckError(err)
	}
	return &result, nil
}

func (sup *srcUserPluginService) version() (string, error) {
	dataTransferVersionUrl := sup.GetArtifactoryDetails().GetUrl() + pluginsExecuteRestApi + "dataTransferVersion"
	httpDetails := sup.GetArtifactoryDetails().CreateHttpClientDetails()
	return commandsUtils.GetTransferPluginVersion(sup.client, dataTransferVersionUrl, "data-transfer", &httpDetails)
}

func (sup *srcUserPluginService) stop() (nodeId string, err error) {
	httpDetails := sup.GetArtifactoryDetails().CreateHttpClientDetails()
	resp, body, err := sup.client.SendPost(sup.GetArtifactoryDetails().GetUrl()+pluginsExecuteRestApi+"stop", []byte{}, &httpDetails)
	if err != nil {
		return "", err
	}

	if err = errorutils.CheckResponseStatus(resp, http.StatusOK); err != nil {
		return "", errorutils.CheckError(errorutils.GenerateResponseError(resp.Status, clientUtils.IndentJson(body)))
	}

	var result NodeIdResponse
	err = json.Unmarshal(body, &result)
	if err != nil {
		return "", errorutils.CheckError(err)
	}
	return result.NodeId, nil
}<|MERGE_RESOLUTION|>--- conflicted
+++ resolved
@@ -8,6 +8,7 @@
 	"github.com/jfrog/jfrog-client-go/artifactory/services/utils"
 	"github.com/jfrog/jfrog-client-go/auth"
 	"github.com/jfrog/jfrog-client-go/http/jfroghttpclient"
+	clientUtils "github.com/jfrog/jfrog-client-go/utils"
 	"github.com/jfrog/jfrog-client-go/utils/errorutils"
 )
 
@@ -111,28 +112,6 @@
 	return nil
 }
 
-<<<<<<< HEAD
-=======
-func (sup *srcUserPluginService) ping() (nodeId string, err error) {
-	httpDetails := sup.GetArtifactoryDetails().CreateHttpClientDetails()
-	resp, body, _, err := sup.client.SendGet(sup.GetArtifactoryDetails().GetUrl()+pluginsExecuteRestApi+"pingDataTransfer", true, &httpDetails)
-	if err != nil {
-		return "", err
-	}
-
-	if err = errorutils.CheckResponseStatusWithBody(resp, body, http.StatusOK); err != nil {
-		return "", err
-	}
-
-	var response NodeIdResponse
-	err = json.Unmarshal(body, &response)
-	if err != nil {
-		return "", errorutils.CheckError(err)
-	}
-	return response.NodeId, nil
-}
-
->>>>>>> b0390cbb
 func (sup *srcUserPluginService) handlePropertiesDiff(requestBody HandlePropertiesDiff) (*HandlePropertiesDiffResponse, error) {
 	content, err := json.Marshal(requestBody)
 	if err != nil {
