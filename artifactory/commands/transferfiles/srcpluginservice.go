--- conflicted
+++ resolved
@@ -75,13 +75,8 @@
 		return "", err
 	}
 
-<<<<<<< HEAD
-	if err = errorutils.CheckResponseStatus(resp, http.StatusAccepted); err != nil {
-		return "", errorutils.CheckError(errorutils.GenerateResponseError(resp.Status, clientUtils.IndentJson(body)))
-=======
-	if err = errorutils.CheckResponseStatusWithBody(resp, body, http.StatusOK, http.StatusAccepted); err != nil {
+	if err = errorutils.CheckResponseStatusWithBody(resp, body, http.StatusAccepted); err != nil {
 		return "", err
->>>>>>> 60493dd1
 	}
 
 	var uploadResponse UploadChunkResponse
