--- conflicted
+++ resolved
@@ -17,17 +17,6 @@
 var SaveIntervalSecs = saveIntervalSecsDefault
 
 type ProgressState struct {
-<<<<<<< HEAD
-	TotalTransferredFiles    int   `json:"total_Transferred_Files,omitempty"`
-	TotalSizeBytes           int64 `json:"total_size_bytes,omitempty"`
-	TransferredSizeBytes     int64 `json:"transferred_size_bytes,omitempty"`
-	TotalDiffStorage         int   `json:"diff_storage,omitempty"`
-	TotalUploadedDiffStorage int   `json:"diff_uploaded_files,omitempty"`
-	TotalDiffFiles           int   `json:"diff_files,omitempty"`
-	TotalUploadedDiffFiles   int   `json:"uploaded_diff_files,omitempty"`
-	TotalUnits               int   `json:"total_units,omitempty"`
-	TransferredUnits         int   `json:"transferred_units,omitempty"`
-=======
 	TotalSizeBytes       int64 `json:"total_size_bytes,omitempty"`
 	TransferredSizeBytes int64 `json:"transferred_size_bytes,omitempty"`
 	ProgressStateUnits
@@ -36,7 +25,6 @@
 type ProgressStateUnits struct {
 	TotalUnits       int64 `json:"total_units,omitempty"`
 	TransferredUnits int64 `json:"transferred_units,omitempty"`
->>>>>>> 4fd5398c
 }
 
 type TransferStateManager struct {
@@ -140,12 +128,63 @@
 		return err
 	}
 	return ts.TransferRunStatus.action(func(transferRunStatus *TransferRunStatus) error {
-		transferRunStatus.TotalRepositories.TransferredSizeBytes += chunkTotalSizeInBytes
+		transferRunStatus.TransferOverall.TransferredSizeBytes += chunkTotalSizeInBytes
 		if transferRunStatus.BuildInfoRepo {
 			transferRunStatus.OverallBiFiles.TransferredUnits += chunkTotalFiles
 		}
 		return nil
 	})
+}
+
+func (ts *TransferStateManager) IncTransferredSizeAndFilesDiff(repoKey string, chunkTotalFiles, chunkTotalSizeInBytes int64) error {
+	return ts.TransferState.action(func(state *TransferState) error {
+		repo, err := state.getRepository(repoKey, false)
+		if err != nil {
+			return err
+		}
+		repo.DiffInfo.TransferredSizeBytes += chunkTotalSizeInBytes
+		repo.DiffInfo.TransferredUnits += chunkTotalFiles
+		return nil
+	})
+}
+
+func (ts *TransferStateManager) IncTransferredTotalSizeAndFilesDiff(repoKey string, filesNumber, totalSize int64) error {
+	return ts.TransferState.action(func(state *TransferState) error {
+		repo, err := state.getRepository(repoKey, false)
+		if err != nil {
+			return err
+		}
+		repo.DiffInfo.TotalSizeBytes += totalSize
+		repo.DiffInfo.TotalUnits += filesNumber
+		return nil
+	})
+}
+
+func (ts *TransferStateManager) GetTransferredTotalSizeAndFilesDiff(repoKey string) (transferredUnits *int64, err error) {
+	err = ts.TransferState.action(func(state *TransferState) error {
+		repo, err := state.getRepository(repoKey, false)
+		if err != nil {
+			return err
+		}
+		transferredUnits = &repo.DiffInfo.TransferredUnits
+		return nil
+	})
+	return
+}
+
+func (ts *TransferStateManager) GetTransferredTotalAndTransferredValuesDiff(repoKey string) (totalDiffStorage, totalUploadedDiffStorage, totalDiffFiles, totalUploadedDiffFiles *int64, err error) {
+	err = ts.TransferState.action(func(state *TransferState) error {
+		repo, err := state.getRepository(repoKey, false)
+		if err != nil {
+			return err
+		}
+		totalDiffStorage = &repo.DiffInfo.TotalSizeBytes
+		totalUploadedDiffStorage = &repo.DiffInfo.TransferredSizeBytes
+		totalDiffFiles = &repo.DiffInfo.TotalUnits
+		totalUploadedDiffFiles = &repo.DiffInfo.TransferredUnits
+		return nil
+	})
+	return
 }
 
 // Adds new diff details to the repo's diff array in state.
@@ -208,7 +247,7 @@
 
 func (ts *TransferStateManager) GetTransferredSizeBytes() (transferredSizeBytes int64, err error) {
 	return transferredSizeBytes, ts.TransferRunStatus.action(func(transferRunStatus *TransferRunStatus) error {
-		transferredSizeBytes = transferRunStatus.TotalRepositories.TransferredSizeBytes
+		transferredSizeBytes = transferRunStatus.TransferOverall.TransferredSizeBytes
 		return nil
 	})
 }
@@ -338,5 +377,11 @@
 			chunkTotalFiles++
 		}
 	}
+	if stateManager.CurrentRepoPhase == api.FilesDiffPhase {
+		err := stateManager.IncTransferredSizeAndFilesDiff(repoKey, chunkTotalFiles, chunkTotalSizeInBytes)
+		if err != nil {
+			return err
+		}
+	}
 	return stateManager.IncTransferredSizeAndFiles(repoKey, chunkTotalFiles, chunkTotalSizeInBytes)
 }