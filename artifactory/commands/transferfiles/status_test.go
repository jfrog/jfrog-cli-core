--- conflicted
+++ resolved
@@ -60,14 +60,8 @@
 
 	// Check overall status
 	assert.Contains(t, results, "Overall Transfer Status")
-<<<<<<< HEAD
-	assert.Contains(t, results, "Status:")
-	assert.Contains(t, results, "Running")
-	assert.Contains(t, results, "Running for:")
-=======
 	assert.Contains(t, results, "Status:\t\t\tRunning")
 	assert.Contains(t, results, "Running for:\t\t\tLess than a minute")
->>>>>>> 2a9caab4
 	assert.Contains(t, results, "Storage:			4.9 KiB / 10.9 KiB (45.0%)")
 	assert.Contains(t, results, "Repositories:		15 / 1111 (1.4%)")
 	assert.Contains(t, results, "Working threads:		16")
@@ -96,14 +90,8 @@
 
 	// Check overall status
 	assert.Contains(t, results, "Overall Transfer Status")
-<<<<<<< HEAD
-	assert.Contains(t, results, "Status:")
-	assert.Contains(t, results, "Running")
-	assert.Contains(t, results, "Running for:")
-=======
 	assert.Contains(t, results, "Status:\t\t\tRunning")
 	assert.Contains(t, results, "Running for:		")
->>>>>>> 2a9caab4
 	assert.Contains(t, results, "Storage:			4.9 KiB / 10.9 KiB (45.0%)")
 	assert.Contains(t, results, "Repositories:		15 / 1111 (1.4%)")
 	assert.Contains(t, results, "Working threads:		16")
@@ -132,12 +120,7 @@
 
 	// Check overall status
 	assert.Contains(t, results, "Overall Transfer Status")
-<<<<<<< HEAD
-	assert.Contains(t, results, "Status:")
-	assert.Contains(t, results, "Running")
-=======
 	assert.Contains(t, results, "Status:\t\t\tRunning")
->>>>>>> 2a9caab4
 	assert.Contains(t, results, "Running for:		")
 	assert.Contains(t, results, "Storage:			4.9 KiB / 10.9 KiB (45.0%)")
 	assert.Contains(t, results, "Repositories:		15 / 1111 (1.4%)")
