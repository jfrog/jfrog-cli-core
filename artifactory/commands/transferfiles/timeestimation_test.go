--- conflicted
+++ resolved
@@ -1,6 +1,7 @@
 package transferfiles
 
 import (
+	"github.com/stretchr/testify/assert"
 	"testing"
 
 	"github.com/jfrog/build-info-go/utils"
@@ -41,12 +42,7 @@
 			createFileUploadStatusResponse(repo1Key, 8*bytesInMB, true, Success),
 		},
 	}
-<<<<<<< HEAD
-	size := 10*bytesInMB + 15*bytesInMB + 8*bytesInMB
-	timeEstMng.addChunkStatus(chunkStatus1, 3, true, int64(size))
-=======
 	addChunkStatus(t, timeEstMng, chunkStatus1, 3, true)
->>>>>>> 841d755f
 	assert.Equal(t, 7.5, timeEstMng.getSpeed())
 	assert.Equal(t, "7.500 MB/s", timeEstMng.getSpeedString())
 	estimatedRemainingTime, err := timeEstMng.getEstimatedRemainingTime()
@@ -62,12 +58,7 @@
 			createFileUploadStatusResponse(repo1Key, 6*bytesInMB, false, Fail),
 		},
 	}
-<<<<<<< HEAD
-	secondsize := 21.25*bytesInMB + 6*bytesInMB
-	timeEstMng.addChunkStatus(chunkStatus2, 2, false, int64(secondsize))
-=======
 	addChunkStatus(t, timeEstMng, chunkStatus2, 2, false)
->>>>>>> 841d755f
 	assert.Equal(t, float64(8), timeEstMng.getSpeed())
 	assert.Equal(t, "8.000 MB/s", timeEstMng.getSpeedString())
 	estimatedRemainingTime, err = timeEstMng.getEstimatedRemainingTime()
@@ -87,12 +78,7 @@
 			createFileUploadStatusResponse(repo1Key, 8*bytesInMB, true, Success),
 		},
 	}
-<<<<<<< HEAD
-	thirdSize := 8 * bytesInMB
-	timeEstMng.addChunkStatus(chunkStatus1, 3, true, int64(thirdSize))
-=======
 	addChunkStatus(t, timeEstMng, chunkStatus1, 3, true)
->>>>>>> 841d755f
 	assert.Equal(t, "Not available yet", timeEstMng.getSpeedString())
 	assert.Equal(t, "Not available yet", timeEstMng.getEstimatedRemainingTimeString())
 }
@@ -183,17 +169,6 @@
 	timeEstMng.lastSpeeds = []float64{1.1, 2.2, 3.3, 4.4, 5.5, 6.6}
 
 	// Add a chunk and assert the oldest speed is removed, new is added, and the chunk len remains the same.
-<<<<<<< HEAD
-	firstChunkSpeed := addOneFileChunk(timeEstMng, 2, 20, 1, 1)
-	assert.Equal(t, []float64{2.2, 3.3, 4.4, 5.5, 6.6, firstChunkSpeed}, timeEstMng.lastSpeeds)
-
-	// Lower threads and add a chunk. Expecting the slice to shrink and the new speed to be added in the end.
-	secondChunkSpeed := addOneFileChunk(timeEstMng, 1, 30, 2, 1)
-	assert.Equal(t, []float64{6.6, firstChunkSpeed, secondChunkSpeed}, timeEstMng.lastSpeeds)
-
-	// Increase threads and add a chunk. Expecting the slice len to increase with the new speed.
-	thirdChunkSpeed := addOneFileChunk(timeEstMng, 3, 40, 3, 1)
-=======
 	firstChunkSpeed := addOneFileChunk(t, timeEstMng, 2, 20, 1)
 	assert.Equal(t, []float64{2.2, 3.3, 4.4, 5.5, 6.6, firstChunkSpeed}, timeEstMng.lastSpeeds)
 
@@ -203,16 +178,11 @@
 
 	// Increase threads and add a chunk. Expecting the slice len to increase with the new speed.
 	thirdChunkSpeed := addOneFileChunk(t, timeEstMng, 3, 40, 3)
->>>>>>> 841d755f
 	assert.Equal(t, []float64{6.6, firstChunkSpeed, secondChunkSpeed, thirdChunkSpeed}, timeEstMng.lastSpeeds)
 }
 
 // Adds a chunk with one non checksum-deployed file and calculates and returns the chunk speed.
-<<<<<<< HEAD
-func addOneFileChunk(timeEstMng *timeEstimationManager, workingThreads, chunkDurationMilli, chunkSizeMb int, totalSize int64) float64 {
-=======
 func addOneFileChunk(t *testing.T, timeEstMng *timeEstimationManager, workingThreads, chunkDurationMilli, chunkSizeMb int) float64 {
->>>>>>> 841d755f
 	chunkDuration := int64(chunkDurationMilli * milliSecsInSecond)
 	chunkSize := int64(chunkSizeMb * bytesInMB)
 	chunkStatus := ChunkStatus{
@@ -221,12 +191,7 @@
 			createFileUploadStatusResponse("", chunkSize, false, Success),
 		},
 	}
-<<<<<<< HEAD
-
-	timeEstMng.addChunkStatus(chunkStatus, workingThreads, true, totalSize)
-=======
-	addChunkStatus(t, timeEstMng, chunkStatus, workingThreads, true)
->>>>>>> 841d755f
+	timeEstMng.addChunkStatus(chunkStatus, workingThreads, true)
 	return calculateChunkSpeed(workingThreads, chunkSize, chunkDuration)
 }
 
@@ -248,12 +213,7 @@
 			createFileUploadStatusResponse(repo1Key, 15*bytesInMB, true, Success),
 		},
 	}
-<<<<<<< HEAD
-	firstChunkSize := 10*bytesInMB + 15*bytesInMB
-	timeEstMng.addChunkStatus(chunkStatus1, 3, true, int64(firstChunkSize))
-=======
 	addChunkStatus(t, timeEstMng, chunkStatus1, 3, true)
->>>>>>> 841d755f
 
 	// Add another chunk of repo1 which is not included in total. Expected not to be included in update.
 	chunkStatus2 := ChunkStatus{
@@ -262,12 +222,7 @@
 			createFileUploadStatusResponse(repo1Key, 21*bytesInMB, false, Success),
 		},
 	}
-<<<<<<< HEAD
-	chunkSize2 := 21 * bytesInMB
-	timeEstMng.addChunkStatus(chunkStatus2, 3, false, int64(chunkSize2))
-=======
 	addChunkStatus(t, timeEstMng, chunkStatus2, 3, false)
->>>>>>> 841d755f
 
 	// Add a chunk of repo2 which is included in total. The failed file should be ignored.
 	chunkStatus3 := ChunkStatus{
@@ -277,14 +232,8 @@
 			createFileUploadStatusResponse(repo2Key, 133*bytesInMB, false, Fail),
 		},
 	}
-<<<<<<< HEAD
-	chunkSize3 := 13*bytesInMB + 133*bytesInMB
-	timeEstMng.addChunkStatus(chunkStatus3, 3, true, int64(chunkSize3))
-	saveAndAssertTransferredSizes(t, timeEstMng, chunkStatus1.Files[0].SizeBytes+chunkStatus1.Files[1].SizeBytes, chunkStatus3.Files[0].SizeBytes)
-=======
 	addChunkStatus(t, timeEstMng, chunkStatus3, 3, true)
 	assertTransferredSizes(t, timeEstMng.stateManager, timeEstMng, chunkStatus1.Files[0].SizeBytes+chunkStatus1.Files[1].SizeBytes, chunkStatus3.Files[0].SizeBytes)
->>>>>>> 841d755f
 
 	// Add one more chunk of repo2.
 	chunkStatus4 := ChunkStatus{
@@ -293,11 +242,6 @@
 			createFileUploadStatusResponse(repo2Key, 9*bytesInMB, false, Success),
 		},
 	}
-<<<<<<< HEAD
-	chunkSize4 := 9 * bytesInMB
-	timeEstMng.addChunkStatus(chunkStatus4, 3, true, int64(chunkSize4))
-	saveAndAssertTransferredSizes(t, timeEstMng, chunkStatus1.Files[0].SizeBytes+chunkStatus1.Files[1].SizeBytes, chunkStatus3.Files[0].SizeBytes+chunkStatus4.Files[0].SizeBytes)
-=======
 	addChunkStatus(t, timeEstMng, chunkStatus4, 3, true)
 	assertTransferredSizes(t, timeEstMng.stateManager, timeEstMng, chunkStatus1.Files[0].SizeBytes+chunkStatus1.Files[1].SizeBytes, chunkStatus3.Files[0].SizeBytes+chunkStatus4.Files[0].SizeBytes)
 }
@@ -308,7 +252,6 @@
 	}
 	assert.NoError(t, timeEstMng.stateManager.SetWorkingThreads(workingThreads))
 	timeEstMng.addChunkStatus(chunkStatus)
->>>>>>> 841d755f
 }
 
 func assertTransferredSizes(t *testing.T, stateManager *state.TransferStateManager, timeEstMng *timeEstimationManager, repo1expected, repo2expected int64) {
