--- conflicted
+++ resolved
@@ -97,13 +97,9 @@
 			log.Error("Repo '" + repo + "' does not exist in target. Skipping...")
 			continue
 		}
-<<<<<<< HEAD
 		if tdc.progressbar != nil {
-			tdc.progressbar.NewRepository(repo.Key)
+			tdc.progressbar.NewRepository(repo)
 		}
-=======
-		progressBarMng.NewRepository(repo)
->>>>>>> 33b4029e
 		for phaseI := 0; phaseI < numberOfPhases; phaseI++ {
 			newPhase := getPhaseByNum(phaseI, repo)
 			tdc.initNewPhase(newPhase, srcUpService)
