--- conflicted
+++ resolved
@@ -702,11 +702,7 @@
 			missingApi := errMsg[start+1 : strings.Index(errMsg[start+1:], "'")+start+1]
 			reason = fmt.Sprintf(" This is because the '%s' API exposed by the plugin returns a '404 Not Found' response.", missingApi)
 		}
-<<<<<<< HEAD
-		return fmt.Errorf("%s;\nIt looks like the 'data-transfer' user plugin isn't installed on the source instance."+
-=======
 		return errorutils.CheckErrorf("%s;\nIt looks like the 'data-transfer' user plugin isn't installed on the source instance."+
->>>>>>> 0046ec52
 			"%s Please refer to the documentation available at "+coreutils.JFrogHelpUrl+"jfrog-hosting-models-documentation/transfer-artifactory-configuration-and-files-to-jfrog-cloud for installation instructions",
 			errMsg, reason)
 	}
