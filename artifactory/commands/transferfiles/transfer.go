--- conflicted
+++ resolved
@@ -112,17 +112,12 @@
 	finishStopping, newPhase := tdc.handleStop(srcUpService)
 	defer finishStopping()
 
-<<<<<<< HEAD
-	// Set progress bar with the length of the target local and build info repositories
-	tdc.progressbar, err = NewTransferProgressMng(int64(len(allSourceLocalRepos)))
-=======
 	if err = tdc.initTimeEstimationManager(sourceLocalRepos); err != nil {
 		return err
 	}
 
 	// Set progress bar with the length of the source local and build info repositories
 	tdc.progressbar, err = NewTransferProgressMng(int64(len(allSourceLocalRepos)), tdc.timeEstMng)
->>>>>>> 1b79ba0d
 	if err != nil {
 		return err
 	}
