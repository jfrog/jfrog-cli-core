package transferfiles

import (
	"github.com/gookit/color"
	corelog "github.com/jfrog/jfrog-cli-core/v2/utils/log"
	"github.com/jfrog/jfrog-cli-core/v2/utils/progressbar"
	"github.com/jfrog/jfrog-client-go/utils/errorutils"
	"github.com/vbauerster/mpb/v7"
<<<<<<< HEAD
	"strconv"
	"strings"
=======
>>>>>>> 74232066
	"time"
)

type TransferJobType string

const (
	Repositories TransferJobType = "Repositories"
	Files        TransferJobType = "Files"
	TimeSlots    TransferJobType = "Time Slots"
	Size         TransferJobType = "Size"
	Note         string          = "Note: "
	contentNote  string          = "In Phase 3 and in subsequent executions, we'll retry transferring the failed files."
)

func (tt TransferJobType) String() string {
	return string(tt)
}

// TransferProgressMng provides progress indication for the jf rt transfer-files command.
// Transferring one repository's data at a time.
type TransferProgressMng struct {
	// Determine whether the progress bar should be displayed
	shouldDisplay bool
	// Task bar with the total repositories transfer progress
	totalRepositories *progressbar.TasksWithHeadlineProg
	totalSize         *progressbar.TasksProgressBar
	// A bar showing the number of working transfer threads
	workingThreads *progressbar.TasksProgressBar
	// A bar showing the speed of the data transfer
	speedBar *progressbar.TasksProgressBar
	// A bar showing the estimated remaining time for the transfer
	timeEstBar *progressbar.TasksProgressBar
	// A bar showing the number of transfer failures in the process
	errorBar *progressbar.TasksProgressBar
	// shows a note to the user if errors exists
	errorNote *progressbar.TasksProgressBar
	// Current repo progress bars
	currentRepoHeadline *mpb.Bar
	emptyLine           *mpb.Bar
	phases              []*progressbar.TasksWithHeadlineProg
	// Current file progress file
	currentChunkHeadLine *mpb.Bar

	// Progress bar manager
	barsMng *progressbar.ProgressBarMng
	// In case of an emergency stop the transfer's progress bar will be aborted and the 'stopLine' bar will be display.
	stopLine    *mpb.Bar
	filesStatus int
}

// NewTransferProgressMng creates TransferProgressMng object.
// If the progress bar shouldn't be displayed returns nil.
func NewTransferProgressMng(allSourceLocalRepos []string, tdc *TransferFilesCommand, fileStatus int) error {
	totalRepositories := int64(len(allSourceLocalRepos))
	totalSize, err := tdc.sourceStorageInfoManager.GetReposTotalSize(allSourceLocalRepos...)
	storageInfo, err := tdc.sourceStorageInfoManager.GetStorageInfo()
	totalFiles := storageInfo.BinariesCount
	//Sara
	mng, shouldDisplay, err := progressbar.NewBarsMng()
	if !shouldDisplay || err != nil {
		return err
	}
	transfer := TransferProgressMng{barsMng: mng, shouldDisplay: true}
	// Init the total repositories transfer progress bar
	//edit storage and files
	transfer.filesStatus = fileStatus
	transfer.totalSize = transfer.barsMng.NewDoubleValuesProgressBar("Storage", progressbar.GREEN, totalSize, func() string {
		s1 := strconv.Itoa(transfer.filesStatus)
		return s1 + "/" + totalFiles
	})
	transfer.totalRepositories = transfer.barsMng.NewTasksWithHeadlineProg(totalRepositories, color.Green.Render("Transferring your repositories"), false, progressbar.WHITE, Repositories.String())
	transfer.workingThreads = transfer.barsMng.NewCounterProgressBar("Working threads: ", 0, color.Green)

	if tdc.timeEstMng != nil {
		transfer.speedBar = transfer.barsMng.NewStringProgressBar("Transfer speeds: ", func() string {
			return color.Green.Render(tdc.timeEstMng.getSpeedString())
		})
		transfer.timeEstBar = transfer.barsMng.NewStringProgressBar("Time remainings: ", func() string {
			return color.Green.Render(tdc.timeEstMng.getEstimatedRemainingTimeString())
		})
	}

	// Init global error count for the process
	transfer.errorBar = transfer.barsMng.NewCounterProgressBar("Transfer failures: ", 0, color.Green)
	if !tdc.ignoreState {
		numberInitialErrors, e := getRetryErrorCount(allSourceLocalRepos)
		if e != nil {
			return e
		}
		transfer.errorBar.SetGeneralProgressTotal(int64(numberInitialErrors))
	}
	transfer.errorNote = transfer.barsMng.NewStringProgressBar("", func() string {
		if transfer.errorBar.GetTotal() > 0 {
			return Note + color.Yellow.Render(contentNote)
		} else {
			return ""
		}
	})
	tdc.progressbar = &transfer
	return nil
}

// NewRepository adds new repository's progress details.
// Aborting previous repository if exists.
func (t *TransferProgressMng) NewRepository(name string) {
	// Abort previous repository before creating the new one
	if t.currentRepoHeadline != nil {
		t.RemoveRepository()
	}
	t.emptyLine = t.barsMng.NewHeadlineBar("")
	t.currentRepoHeadline = t.barsMng.NewHeadlineBarWithSpinner("Current repository: " + color.Green.Render(name))
}

// Quit terminate the TransferProgressMng process.
func (t *TransferProgressMng) Quit() error {
	if t.ShouldDisplay() {
		t.abortMetricsBars()
		if t.currentRepoHeadline != nil {
			t.RemoveRepository()
		}
		if t.totalRepositories != nil {
			t.barsMng.QuitTasksWithHeadlineProg(t.totalRepositories)
		}
		if t.totalSize != nil {
			t.totalSize.GetBar().Abort(true)
			t.totalSize = nil
		}
		// Wait a refresh rate to make sure all aborts have finished
		time.Sleep(progressbar.ProgressRefreshRate)
		// Wait for all go routines to finish before quiting
		t.barsMng.GetBarsWg().Wait()
	} else {
		if t.stopLine != nil {
			t.stopLine.Abort(true)
			t.stopLine = nil
		}
	}
	// Close log file
	if t.barsMng.GetLogFile() != nil {
		err := corelog.CloseLogFile(t.barsMng.GetLogFile())
		if err != nil {
			return err
		}
		// Set back the default logger
		corelog.SetDefaultLogger()
	}
	return nil
}

func (t *TransferProgressMng) ShouldDisplay() bool {
	return t.shouldDisplay
}

// IncrementPhase increments completed tasks count for a specific phase by 1.
func (t *TransferProgressMng) IncrementPhase(id int) error {
	if len(t.phases) == 0 {
		// Progress bar was terminated
		return nil
	}
	if id < 0 || id > len(t.phases)-1 {
		return errorutils.CheckErrorf("IncrementPhase: invalid phase id %d", id)
	}
	if t.phases[id].GetTasksProgressBar().GetTotal() == 0 {
		return nil
	}
	if t.ShouldDisplay() {
		t.barsMng.Increment(t.phases[id])
	}
	return nil
}

// IncrementPhaseBy increments completed tasks count for a specific phase by n.
func (t *TransferProgressMng) IncrementPhaseBy(id, n int) error {
	if len(t.phases) == 0 {
		// Progress bar was terminated
		return nil
	}
	if id < 0 || id > len(t.phases)-1 {
		return errorutils.CheckErrorf("IncrementPhaseBy: invalid phase id %d", id)
	}
	if t.phases[id].GetTasksProgressBar().GetTotal() == 0 {
		return nil
	}
	if t.phases[id].GetTasksProgressBar().GetTotal() < t.phases[id].GetTasksProgressBar().GetTasksCount()+int64(n) {
		return t.DonePhase(id)
	}
	if t.ShouldDisplay() {
		t.barsMng.IncBy(n, t.phases[id])
	}
	return nil
}

func (t *TransferProgressMng) DonePhase(id int) error {
	if len(t.phases) == 0 {
		// Progress bar was terminated
		return nil
	}
	if id < 0 || id > len(t.phases)-1 {
		return errorutils.CheckErrorf("DonePhase: invalid phase id %d", id)
	}
	t.barsMng.DoneTask(t.phases[id])
	return nil
}

func (t *TransferProgressMng) AddPhase1(tasksPhase1 int64) {
	t.phases = append(t.phases, t.barsMng.NewTasksWithHeadlineProg(tasksPhase1, "Phase 1: Transferring all files in the repository", false, progressbar.GREEN, Files.String()))
}

func (t *TransferProgressMng) AddPhase2(tasksPhase2 int64) {
	t.phases = append(t.phases, t.barsMng.NewTasksWithHeadlineProg(tasksPhase2, "Phase 2: Transferring newly created and modified files", false, progressbar.GREEN, TimeSlots.String()))
}

func (t *TransferProgressMng) AddPhase3(tasksPhase3 int64) {
	t.phases = append(t.phases, t.barsMng.NewTasksWithHeadlineProg(tasksPhase3, "Phase 3: Retrying transfer failures", false, progressbar.GREEN, Files.String()))
}

func (t *TransferProgressMng) RemoveRepository() {
	if t.currentRepoHeadline == nil {
		return
	}
	// Increment total repositories progress bar
	t.barsMng.Increment(t.totalRepositories)

	// Abort all current repository's bars
	t.currentRepoHeadline.Abort(true)
	t.currentRepoHeadline = nil
	t.emptyLine.Abort(true)
	t.emptyLine = nil
	// Abort all phases bars
	for i := 0; i < len(t.phases); i++ {
		t.barsMng.QuitTasksWithHeadlineProg(t.phases[i])
	}
	t.phases = nil
	// Wait a refresh rate to make sure all aborts have finished
	time.Sleep(progressbar.ProgressRefreshRate)
}

func (t *TransferProgressMng) RemoveFile(chunkSize int) {
	if t.currentChunkHeadLine == nil {
		return
	}
	t.IncreaseTotalSize(chunkSize)
	t.currentChunkHeadLine.Abort(true)
	t.emptyLine.Abort(true)
	t.emptyLine = nil
	//abort all phases bars
}

func (t *TransferProgressMng) changeNumberOfFailuresBy(n int) {
	if t.ShouldDisplay() {
		diff := int64(n)
		t.errorBar.SetGeneralProgressTotal(t.errorBar.GetTotal() + diff)
	}
}

func (t *TransferProgressMng) SetRunningThreads(n int) {
	if t.ShouldDisplay() {
		t.workingThreads.SetGeneralProgressTotal(int64(n))
	}
}

func (t *TransferProgressMng) IncreaseTotalSize(n int) {
	t.totalSize.GetBar().IncrBy(n)
}

func (t *TransferProgressMng) StopGracefully() {
	if !t.ShouldDisplay() {
		return
	}
	t.shouldDisplay = false
	// Wait a refresh rate to make sure all 'increase' operations have finished before aborting all bars
	time.Sleep(progressbar.ProgressRefreshRate)
	t.abortMetricsBars()
	t.RemoveRepository()
	t.barsMng.QuitTasksWithHeadlineProg(t.totalRepositories)
	t.totalRepositories = nil
	t.stopLine = t.barsMng.NewHeadlineBarWithSpinner("🛑 Gracefully stopping files transfer")
}

func (t *TransferProgressMng) abortMetricsBars() {
	if t.workingThreads != nil {
		t.workingThreads.GetBar().Abort(true)
		t.workingThreads = nil
	}
	if t.errorBar != nil {
		t.errorBar.GetBar().Abort(true)
		t.errorBar = nil
	}
	if t.speedBar != nil {
		t.speedBar.GetBar().Abort(true)
		t.speedBar = nil
	}
	if t.timeEstBar != nil {
		t.timeEstBar.GetBar().Abort(true)
		t.timeEstBar = nil
	}
}<|MERGE_RESOLUTION|>--- conflicted
+++ resolved
@@ -6,11 +6,8 @@
 	"github.com/jfrog/jfrog-cli-core/v2/utils/progressbar"
 	"github.com/jfrog/jfrog-client-go/utils/errorutils"
 	"github.com/vbauerster/mpb/v7"
-<<<<<<< HEAD
 	"strconv"
 	"strings"
-=======
->>>>>>> 74232066
 	"time"
 )
 
@@ -20,7 +17,6 @@
 	Repositories TransferJobType = "Repositories"
 	Files        TransferJobType = "Files"
 	TimeSlots    TransferJobType = "Time Slots"
-	Size         TransferJobType = "Size"
 	Note         string          = "Note: "
 	contentNote  string          = "In Phase 3 and in subsequent executions, we'll retry transferring the failed files."
 )
@@ -51,10 +47,8 @@
 	currentRepoHeadline *mpb.Bar
 	emptyLine           *mpb.Bar
 	phases              []*progressbar.TasksWithHeadlineProg
-	// Current file progress file
+	// Progress bar manager
 	currentChunkHeadLine *mpb.Bar
-
-	// Progress bar manager
 	barsMng *progressbar.ProgressBarMng
 	// In case of an emergency stop the transfer's progress bar will be aborted and the 'stopLine' bar will be display.
 	stopLine    *mpb.Bar
