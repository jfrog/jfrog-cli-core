package transferfiles

import (
	"context"
	"encoding/json"
	"errors"
	"io/ioutil"
	"strconv"
	"strings"
	"sync"
	"time"

	"github.com/jfrog/gofrog/datastructures"
	"github.com/jfrog/jfrog-client-go/artifactory"
	"github.com/jfrog/jfrog-client-go/artifactory/services"
	clientUtils "github.com/jfrog/jfrog-client-go/utils"

	"github.com/jfrog/gofrog/parallel"
	"github.com/jfrog/jfrog-cli-core/v2/artifactory/commands/transferfiles/state"
	"github.com/jfrog/jfrog-cli-core/v2/artifactory/utils"
	"github.com/jfrog/jfrog-cli-core/v2/utils/config"
	serviceUtils "github.com/jfrog/jfrog-client-go/artifactory/services/utils"
	"github.com/jfrog/jfrog-client-go/utils/errorutils"
	"github.com/jfrog/jfrog-client-go/utils/log"
)

const (
	waitTimeBetweenChunkStatusSeconds   = 3
	waitTimeBetweenThreadsUpdateSeconds = 20
	DefaultAqlPaginationLimit           = 10000
)

type (
	nodeId  string
	chunkId string
)

const SyncErrorReason = "unsynchronized chunk status due to network issue"
const SyncErrorStatusCode = 404

var AqlPaginationLimit = DefaultAqlPaginationLimit
var curThreads int

type UploadedChunkData struct {
	ChunkUuid  string
	ChunkFiles []FileRepresentation
	NodeIdResponse
}

type ChunksLifeCycleManager struct {
	// deletedChunksSet stores chunk uuids that have received a 'DONE' response from the source Artifactory instance
	// It is used to notify the source Artifactory instance that these chunks can be deleted from the source's status map.
	deletedChunksSet *datastructures.Set[chunkId]
	// nodeToChunksMap stores a map of the node IDs of the source Artifactory instance,
	// In each node, we store a map of the chunks that are currently in progress and their matching files.
	// In case network fails, and the uploaded chunks data is lost,
	// These chunks files will be written to the errors file using this map.
	nodeToChunksMap map[nodeId]map[chunkId][]FileRepresentation
	// Counts the total of chunks that are currently in progress by the source Artifactory instance.
	totalChunks int
}

func (clcm *ChunksLifeCycleManager) GetInProgressTokensSlice() []chunkId {
	var inProgressTokens []chunkId
	for _, node := range clcm.nodeToChunksMap {
		for id := range node {
			inProgressTokens = append(inProgressTokens, id)
		}
	}

	return inProgressTokens
}

func (clcm *ChunksLifeCycleManager) GetInProgressTokensSliceByNodeId(nodeId nodeId) []chunkId {
	var inProgressTokens []chunkId
	for chunkId := range clcm.nodeToChunksMap[nodeId] {
		inProgressTokens = append(inProgressTokens, chunkId)
	}

	return inProgressTokens
}

type InterruptionErr struct{}

func (m *InterruptionErr) Error() string {
	return "Files transfer was interrupted by user"
}

func createTransferServiceManager(ctx context.Context, serverDetails *config.ServerDetails) (artifactory.ArtifactoryServicesManager, error) {
	return utils.CreateServiceManagerWithContext(ctx, serverDetails, false, 0, retries, retriesWaitMilliSecs)
}

func createSrcRtUserPluginServiceManager(ctx context.Context, sourceRtDetails *config.ServerDetails) (*srcUserPluginService, error) {
	serviceManager, err := createTransferServiceManager(ctx, sourceRtDetails)
	if err != nil {
		return nil, err
	}
	return NewSrcUserPluginService(serviceManager.GetConfig().GetServiceDetails(), serviceManager.Client()), nil
}

func runAql(ctx context.Context, sourceRtDetails *config.ServerDetails, query string) (result *serviceUtils.AqlSearchResult, err error) {
	serviceManager, err := createTransferServiceManager(ctx, sourceRtDetails)
	if err != nil {
		return nil, err
	}
	reader, err := serviceManager.Aql(query)
	if err != nil {
		return nil, err
	}
	defer func() {
		if reader != nil {
			e := reader.Close()
			if err == nil {
				err = errorutils.CheckError(e)
			}
		}
	}()

	respBody, err := ioutil.ReadAll(reader)
	if err != nil {
		return nil, errorutils.CheckError(err)
	}

	result = &serviceUtils.AqlSearchResult{}
	err = json.Unmarshal(respBody, result)
	return result, errorutils.CheckError(err)
}

func createTargetAuth(targetRtDetails *config.ServerDetails, proxyKey string) TargetAuth {
	targetAuth := TargetAuth{
		TargetArtifactoryUrl: targetRtDetails.ArtifactoryUrl,
		TargetToken:          targetRtDetails.AccessToken,
		TargetProxyKey:       proxyKey,
	}
	if targetAuth.TargetToken == "" {
		targetAuth.TargetUsername = targetRtDetails.User
		targetAuth.TargetPassword = targetRtDetails.Password
	}
	return targetAuth
}

// This variable holds the total number of upload chunk that were sent to the source Artifactory instance to process.
// Together with this mutex, they control the load on the user plugin and couple it to the local number of threads.
var curProcessedUploadChunks = 0
var processedUploadChunksMutex sync.Mutex

// This function polls on chunks of files that were uploaded during one of the phases.
// It does so by requesting the status of each chunk, by sending the uuid token that was returned when the chunk was uploaded.
// Number of chunks is limited by the number of threads.
// Whenever the status of a chunk was received and is DONE, its token is removed from the tokens batch, making room for a new chunk to be uploaded
// and a new token to be polled on.
func pollUploads(phaseBase *phaseBase, srcUpService *srcUserPluginService, uploadChunkChan chan UploadedChunkData, doneChan chan bool, errorsChannelMng *ErrorsChannelMng) {
	curTokensBatch := UploadChunksStatusBody{}
	chunksLifeCycleManager := ChunksLifeCycleManager{
		deletedChunksSet: datastructures.MakeSet[chunkId](),
		nodeToChunksMap:  map[nodeId]map[chunkId][]FileRepresentation{},
	}
	curProcessedUploadChunks = 0
	var progressBar *TransferProgressMng
	var timeEstMng *timeEstimationManager
	if phaseBase != nil {
		progressBar = phaseBase.progressBar
		timeEstMng = phaseBase.timeEstMng
	}
	for {
		if ShouldStop(phaseBase, nil, errorsChannelMng) {
			return
		}
		time.Sleep(waitTimeBetweenChunkStatusSeconds * time.Second)

		// 'Working threads' are determined by how many upload chunks are currently being processed by the source Artifactory instance.
		if err := phaseBase.stateManager.SetWorkingThreads(curProcessedUploadChunks); err != nil {
			log.Error("Couldn't set the current number of working threads:", err.Error())
		}
		if progressBar != nil {
			progressBar.SetRunningThreads(curProcessedUploadChunks)
		}

		// Each uploading thread receive a token and a node id from the source via the uploadChunkChan, so this go routine can poll on its status.
		fillChunkDataBatch(&chunksLifeCycleManager, uploadChunkChan)
		// When totalChunks size is zero, it means that all the tokens are uploaded,
		// we received 'DONE' for all of them, and we notified the source that they can be deleted from the memory.
		// If during the polling some chunks data were lost due to network issues, either on the client or on the source,
		// it will be written to the error channel
		if chunksLifeCycleManager.totalChunks == 0 {
			if shouldStopPolling(doneChan) {
				return
			}
			continue
		}

		chunksStatus, err := sendSyncChunksRequest(curTokensBatch, &chunksLifeCycleManager, srcUpService)
		if err != nil {
			continue
		}
		// Clear body for the next request
		curTokensBatch = UploadChunksStatusBody{}
		removeDeletedChunksFromSet(chunksStatus.DeletedChunks, chunksLifeCycleManager.deletedChunksSet)
		toStop := handleChunksStatuses(phaseBase, &chunksStatus, progressBar, &chunksLifeCycleManager, timeEstMng, errorsChannelMng)
		if toStop {
			return
		}
	}
}

// Verify and handle in progress chunks synchronization between the CLI and the Source Artifactory instance
func checkChunkStatusSync(chunkStatus *UploadChunksStatusResponse, manager *ChunksLifeCycleManager, errorsChannelMng *ErrorsChannelMng) {
	// Compare between the number of chunks received from the latest syncChunks request to the chunks data we handle locally in nodeToChunksMap
	// If the number of the in progress chunks of a node within nodeToChunksMap differs from the chunkStatus received, There is missing data on the source side.
	if len(chunkStatus.ChunksStatus) != len(manager.nodeToChunksMap[nodeId(chunkStatus.NodeId)]) {
		// Get all the chunks uuids on the Artifactory side in a set of uuids
		chunksUuidsSetFromResponse := datastructures.MakeSet[chunkId]()
		for _, chunk := range chunkStatus.ChunksStatus {
			chunksUuidsSetFromResponse.Add(chunkId(chunk.UuidToken))
		}
		// Get all the chunks uuids on the CLI side
		chunksUuidsSliceFromMap := manager.GetInProgressTokensSliceByNodeId(nodeId(chunkStatus.NodeId))
		failedFile := FileUploadStatusResponse{
			Status:     Fail,
			StatusCode: SyncErrorStatusCode,
			Reason:     SyncErrorReason,
		}
		// Send all missing chunks from the source Artifactory instance to errorsChannelMng
		// Missing chunks are those that are inside chunksUuidsSliceFromMap but not in chunksUuidsSetFromResponse
		for _, chunkUuid := range chunksUuidsSliceFromMap {
			if !chunksUuidsSetFromResponse.Exists(chunkUuid) {
				for _, file := range manager.nodeToChunksMap[nodeId(chunkStatus.NodeId)][chunkUuid] {
					failedFile.FileRepresentation = file
					// errorsChannelMng will upload failed files again in phase 3 or in an additional transfer file run.
					addErrorToChannel(errorsChannelMng, failedFile)
				}
				delete(manager.nodeToChunksMap[nodeId(chunkStatus.NodeId)], chunkUuid)
				manager.totalChunks--
				reduceCurProcessedChunks()
			}
		}
	}
}

// Send and handle.
func sendSyncChunksRequest(curTokensBatch UploadChunksStatusBody, chunksLifeCycleManager *ChunksLifeCycleManager, srcUpService *srcUserPluginService) (UploadChunksStatusResponse, error) {
	curTokensBatch.AwaitingStatusChunks = chunksLifeCycleManager.GetInProgressTokensSlice()
	curTokensBatch.ChunksToDelete = chunksLifeCycleManager.deletedChunksSet.ToSlice()
	chunksStatus, err := srcUpService.syncChunks(curTokensBatch)
	// Log the error only if the transfer wasn't interrupted by the user
	if err != nil && !errors.Is(err, context.Canceled) {
		log.Error("error returned when getting upload chunks statuses: " + err.Error())
	}
	return chunksStatus, err
}

func removeDeletedChunksFromSet(deletedChunks []string, deletedChunksSet *datastructures.Set[chunkId]) {
	// deletedChunks is an array received from the source, confirming which chunks were deleted from the source side.
	// In deletedChunksSet, we keep only chunks for which we have yet to receive confirmation
	for _, deletedChunk := range deletedChunks {
		err := deletedChunksSet.Remove(chunkId(deletedChunk))
		if err != nil {
			log.Error(err.Error())
			continue
		}
	}
}

// handleChunksStatuses handles the chunk statuses from the response received from the source Artifactory Instance.
// It syncs the chunk status between the CLI and the source Artifactory instance,
// When a chunk is DONE, the progress bar is updated, and the number of working threads is decreased.
func handleChunksStatuses(phase *phaseBase, chunksStatus *UploadChunksStatusResponse, progressbar *TransferProgressMng,
	chunksLifeCycleManager *ChunksLifeCycleManager, timeEstMng *timeEstimationManager, errorsChannelMng *ErrorsChannelMng) bool {
	checkChunkStatusSync(chunksStatus, chunksLifeCycleManager, errorsChannelMng)
	for _, chunk := range chunksStatus.ChunksStatus {
		if chunk.UuidToken == "" {
			log.Error("Unexpected empty uuid token in status")
			continue
		}
		switch chunk.Status {
		case InProgress:
			continue
		case Done:
			reduceCurProcessedChunks()
			log.Debug("Received status DONE for chunk '" + chunk.UuidToken + "'")

			err := updateProgress(phase, progressbar, timeEstMng, chunk)
			if err != nil {
				log.Error("Unexpected error in progress update: " + err.Error())
				continue
			}
			delete(chunksLifeCycleManager.nodeToChunksMap[nodeId(chunksStatus.NodeId)], chunkId(chunk.UuidToken))
			chunksLifeCycleManager.totalChunks--
			// Using the deletedChunksSet, we inform the source that the 'DONE' message has been received, and it no longer has to keep those chunks UUIDs.
			chunksLifeCycleManager.deletedChunksSet.Add(chunkId(chunk.UuidToken))
			stopped := handleFilesOfCompletedChunk(chunk.Files, errorsChannelMng)
			// In case an error occurred while writing errors status's to the errors file - stop transferring.
			if stopped {
				return true
			}
		}
	}
	return false
}

<<<<<<< HEAD
// Updating the progress status ;storage transfered, files transfere, remaining time estimation, update progress bars
func updateProgress(phase *phaseBase, progressbar *TransferProgressMng, timeEstMng *timeEstimationManager, chunk ChunkStatus, workingThreads int) error {
	log.Info("I'm in updateProgress")
=======
func updateProgress(phase *phaseBase, progressbar *TransferProgressMng, timeEstMng *timeEstimationManager, chunk ChunkStatus) error {
>>>>>>> 841d755f
	if phase == nil {
		return nil
	}
	if phase.phaseId == FullTransferPhase || phase.phaseId == ErrorsPhase {
		if progressbar != nil {
			err := progressbar.IncrementPhaseBy(phase.phaseId, len(chunk.Files))
			if err != nil {
				return err
			}
		}
		if err := updateChunkInState(phase.stateManager, phase.repoKey, &chunk); err != nil {
			return err
		}
	}
	var sizeSum int64 = 0
	for _, file := range chunk.Files {
		if file.Status == Success {
			if includedInTotalSize && timeEstMng != nil {
				timeEstMng.transferredSizeBytes += file.SizeBytes
				timeEstMng.transferredSizeSinceStateUpdate[file.Repo] += file.SizeBytes
			}
			sizeSum += file.SizeBytes
			progressbar.filesStatus++
		}
	}
	if timeEstMng != nil {
<<<<<<< HEAD
		timeEstMng.addChunkStatus(chunk, workingThreads, includedInTotalSize, sizeSum)
=======
		timeEstMng.addChunkStatus(chunk)
>>>>>>> 841d755f
	}
	progressbar.IncreaseTotalSize(int(sizeSum))
	return nil
}

func updateChunkInState(stateManager *state.TransferStateManager, repoKey string, chunk *ChunkStatus) error {
	var totalSizeInBytes int64 = 0
	var totalFiles int = 0
	for _, file := range chunk.Files {
		if file.Status == Success {
			totalSizeInBytes += file.SizeBytes
			totalFiles++
		}
	}
	return stateManager.IncTransferredSizeAndFiles(repoKey, totalFiles, totalSizeInBytes)
}

// Checks whether the total number of upload chunks sent is lower than the number of threads, and if so, increments it.
// Returns true if the total number was indeed incremented.
func incrCurProcessedChunksWhenPossible() bool {
	processedUploadChunksMutex.Lock()
	defer processedUploadChunksMutex.Unlock()
	if curProcessedUploadChunks < GetThreads() {
		curProcessedUploadChunks++
		return true
	}
	return false
}

// Reduces the current total number of upload chunks processed. Called when an upload chunks doesn't require polling for status -
// if it's done processing, or an error occurred when sending it.
func reduceCurProcessedChunks() {
	processedUploadChunksMutex.Lock()
	defer processedUploadChunksMutex.Unlock()
	curProcessedUploadChunks--
}

func handleFilesOfCompletedChunk(chunkFiles []FileUploadStatusResponse, errorsChannelMng *ErrorsChannelMng) (stopped bool) {
	for _, file := range chunkFiles {
		if file.Status == Fail || file.Status == SkippedLargeProps {
			stopped = addErrorToChannel(errorsChannelMng, file)
			if stopped {
				return
			}
		}
	}
	return
}

// Uploads chunk when there is room in queue.
// This is a blocking method.
func uploadChunkWhenPossible(phaseBase *phaseBase, chunk UploadChunk, uploadTokensChan chan UploadedChunkData, errorsChannelMng *ErrorsChannelMng) (stopped bool) {
	for {
		if ShouldStop(phaseBase, nil, errorsChannelMng) {
			return true
		}
		// If increment done, this go routine can proceed to upload the chunk. Otherwise, sleep and try again.
		isIncr := incrCurProcessedChunksWhenPossible()
		if !isIncr {
			time.Sleep(waitTimeBetweenChunkStatusSeconds * time.Second)
			continue
		}
		err := uploadChunkAndAddToken(phaseBase.srcUpService, chunk, uploadTokensChan)
		if err != nil {
			// Chunk not uploaded due to error. Reduce processed chunks count and send all chunk content to error channel, so that the files could be uploaded on next run.
			reduceCurProcessedChunks()
			// If the transfer is interrupted by the user, we shouldn't write it in the CSV file
			if errors.Is(err, context.Canceled) {
				return true
			}
			return sendAllChunkToErrorChannel(chunk, errorsChannelMng, err)
		}
		return ShouldStop(phaseBase, nil, errorsChannelMng)
	}
}

func sendAllChunkToErrorChannel(chunk UploadChunk, errorsChannelMng *ErrorsChannelMng, err error) (stopped bool) {
	for _, file := range chunk.UploadCandidates {
		err := FileUploadStatusResponse{
			FileRepresentation: file,
			Reason:             err.Error(),
		}
		// In case an error occurred while handling errors files - stop transferring.
		stopped = addErrorToChannel(errorsChannelMng, err)
		if stopped {
			return
		}
	}
	return
}

// Sends an upload chunk to the source Artifactory instance, to be handled asynchronously by the data-transfer plugin.
// An uuid token is returned in order to poll on it for status.
// This function sends the token to the uploadTokensChan for the pollUploads function to read and poll on.
func uploadChunkAndAddToken(sup *srcUserPluginService, chunk UploadChunk, uploadTokensChan chan UploadedChunkData) error {
	uploadResponse, err := sup.uploadChunk(chunk)
	if err != nil {
		return err
	}

	// Add chunk data for polling.
	log.Debug("Chunk sent to node" + uploadResponse.NodeId + ". Adding chunk token '" + uploadResponse.UuidToken + "' to poll on for status.")
	uploadedChunkData := UploadedChunkData{
		ChunkUuid:      uploadResponse.UuidToken,
		ChunkFiles:     chunk.UploadCandidates,
		NodeIdResponse: uploadResponse.NodeIdResponse,
	}
	uploadTokensChan <- uploadedChunkData
	return nil
}

func GetThreads() int {
	return curThreads
}

// Periodically reads settings file and updates the number of threads.
// Number of threads in the settings files is expected to change by running a separate command.
// The new number of threads should be almost immediately (checked every waitTimeBetweenThreadsUpdateSeconds) reflected on
// the CLI side (by updating the producer consumer if used and the local variable) and as a result reflected on the Artifactory User Plugin side.
func periodicallyUpdateThreads(pcWrapper *producerConsumerWrapper, doneChan chan bool, buildInfoRepo bool) {
	for {
		time.Sleep(waitTimeBetweenThreadsUpdateSeconds * time.Second)
		if shouldStopPolling(doneChan) {
			return
		}
		err := updateThreads(pcWrapper, buildInfoRepo)
		if err != nil {
			log.Error(err)
		}
	}
}

func updateThreads(pcWrapper *producerConsumerWrapper, buildInfoRepo bool) error {
	settings, err := utils.LoadTransferSettings()
	if err != nil || settings == nil {
		return err
	}
	calculatedNumberOfThreads := settings.CalcNumberOfThreads(buildInfoRepo)
	if curThreads != calculatedNumberOfThreads {
		curThreads = calculatedNumberOfThreads
		if pcWrapper != nil {
			updateProducerConsumerMaxParallel(pcWrapper.chunkBuilderProducerConsumer, calculatedNumberOfThreads)
			updateProducerConsumerMaxParallel(pcWrapper.chunkUploaderProducerConsumer, calculatedNumberOfThreads)
		}
		log.Info("Number of threads have been updated to " + strconv.Itoa(curThreads))
	}
	return nil
}

func updateProducerConsumerMaxParallel(producerConsumer parallel.Runner, calculatedNumberOfThreads int) {
	if producerConsumer != nil {
		producerConsumer.SetMaxParallel(calculatedNumberOfThreads)
	}
}

func shouldStopPolling(doneChan chan bool) bool {
	select {
	case done := <-doneChan:
		return done
	default:
	}
	return false
}

func uploadChunkWhenPossibleHandler(pcWrapper *producerConsumerWrapper, phaseBase *phaseBase, chunk UploadChunk,
	uploadTokensChan chan UploadedChunkData, errorsChannelMng *ErrorsChannelMng) parallel.TaskFunc {
	return func(threadId int) error {
		defer pcWrapper.notifyIfUploaderFinished(false)
		logMsgPrefix := clientUtils.GetLogMsgPrefix(threadId, false)
		log.Debug(logMsgPrefix + "Handling chunk upload")
		shouldStop := uploadChunkWhenPossible(phaseBase, chunk, uploadTokensChan, errorsChannelMng)
		if shouldStop {
			// The specific error that triggered the stop is already in the errors channel
			return errorutils.CheckErrorf("%sstopped.", logMsgPrefix)
		}
		return nil
	}
}

// Collects files in chunks of size uploadChunkSize and sends them to be uploaded whenever possible (the amount of chunks uploaded is limited by the number of threads).
// An uuid token is returned after the chunk is sent and is being polled on for status.
func uploadByChunks(files []FileRepresentation, uploadTokensChan chan UploadedChunkData, base phaseBase, delayHelper delayUploadHelper, errorsChannelMng *ErrorsChannelMng, pcWrapper *producerConsumerWrapper) (shouldStop bool, err error) {
	curUploadChunk := UploadChunk{
		TargetAuth:                createTargetAuth(base.targetRtDetails, base.proxyKey),
		CheckExistenceInFilestore: base.checkExistenceInFilestore,
	}

	for _, item := range files {
		file := FileRepresentation{Repo: item.Repo, Path: item.Path, Name: item.Name}
		var delayed bool
		delayed, shouldStop = delayHelper.delayUploadIfNecessary(base, file)
		if shouldStop {
			return
		}
		if delayed {
			continue
		}
		curUploadChunk.appendUploadCandidateIfNeeded(file, base.buildInfoRepo)
		if len(curUploadChunk.UploadCandidates) == uploadChunkSize {
			_, err = pcWrapper.chunkUploaderProducerConsumer.AddTaskWithError(uploadChunkWhenPossibleHandler(pcWrapper, &base, curUploadChunk, uploadTokensChan, errorsChannelMng), pcWrapper.errorsQueue.AddError)
			if err != nil {
				return
			}
			// Empty the uploaded chunk.
			curUploadChunk.UploadCandidates = []FileRepresentation{}
		}
	}
	// Chunk didn't reach full size. Upload the remaining files.
	if len(curUploadChunk.UploadCandidates) > 0 {
		_, err = pcWrapper.chunkUploaderProducerConsumer.AddTaskWithError(uploadChunkWhenPossibleHandler(pcWrapper, &base, curUploadChunk, uploadTokensChan, errorsChannelMng), pcWrapper.errorsQueue.AddError)
		if err != nil {
			return
		}
	}
	return
}

// Add a new error to the common error channel.
// In case an error occurs when creating the upload errors files, we would like to stop the transfer right away and stop adding elements to the channel.
func addErrorToChannel(errorsChannelMng *ErrorsChannelMng, file FileUploadStatusResponse) (stopped bool) {
	if errorsChannelMng.add(file) {
		log.Debug("Stop transferring data - error occurred while handling transfer's errors files.")
		return true
	}
	return false
}

// ShouldStop Stop transferring if one of the following happened:
// * Error occurred while handling errors (for example - not enough space in file system)
// * Error occurred during delayed artifacts handling
// * User interrupted the process (ctrl+c)
func ShouldStop(phase *phaseBase, delayHelper *delayUploadHelper, errorsChannelMng *ErrorsChannelMng) bool {
	if phase != nil && phase.ShouldStop() {
		log.Debug("Stop transferring data - Interrupted.")
		return true
	}
	if delayHelper != nil && delayHelper.delayedArtifactsChannelMng.shouldStop() {
		log.Debug("Stop transferring data - error occurred while handling transfer's delayed artifacts files.")
		return true
	}
	if errorsChannelMng != nil && errorsChannelMng.shouldStop() {
		log.Debug("Stop transferring data - error occurred while handling transfer's errors.")
		return true
	}
	return false
}

func getRunningNodes(ctx context.Context, sourceRtDetails *config.ServerDetails) ([]string, error) {
	serviceManager, err := createTransferServiceManager(ctx, sourceRtDetails)
	if err != nil {
		return nil, err
	}
	return serviceManager.GetRunningNodes()
}

func stopTransferInArtifactoryNodes(srcUpService *srcUserPluginService, runningNodes []string) {
	remainingNodesToStop := make(map[string]string)
	for _, s := range runningNodes {
		remainingNodesToStop[s] = s
	}
	log.Debug("Running Artifactory nodes to stop transfer on:", remainingNodesToStop)
	// Send a stop command up to 5 times the number of Artifactory nodes, to make sure we reach out to all nodes
	for i := 0; i < len(runningNodes)*5; i++ {
		if len(remainingNodesToStop) == 0 {
			log.Debug("Transfer on all Artifactory nodes stopped successfully")
			return
		}
		nodeId, err := srcUpService.stop()
		if err != nil {
			log.Error(err)
		} else {
			log.Debug("Node " + nodeId + " stopped")
			delete(remainingNodesToStop, nodeId)
		}
	}
}

// getMaxUniqueSnapshots gets the local repository's setting of max unique snapshots (Maven, Gradle, NuGet, Ivy and SBT)
// or max unique tags (Docker).
// For repositories of other package types or if an error is thrown, this function returns -1.
func getMaxUniqueSnapshots(ctx context.Context, rtDetails *config.ServerDetails, repoSummary *serviceUtils.RepositorySummary) (maxUniqueSnapshots int, err error) {
	maxUniqueSnapshots = -1
	serviceManager, err := createTransferServiceManager(ctx, rtDetails)
	if err != nil {
		return
	}
	switch repoSummary.PackageType {
	case maven:
		mavenLocalRepoParams := services.MavenLocalRepositoryParams{}
		err = serviceManager.GetRepository(repoSummary.RepoKey, &mavenLocalRepoParams)
		if err != nil {
			return
		}
		maxUniqueSnapshots = *mavenLocalRepoParams.MaxUniqueSnapshots
	case gradle:
		gradleLocalRepoParams := services.GradleLocalRepositoryParams{}
		err = serviceManager.GetRepository(repoSummary.RepoKey, &gradleLocalRepoParams)
		if err != nil {
			return
		}
		maxUniqueSnapshots = *gradleLocalRepoParams.MaxUniqueSnapshots
	case nuget:
		nugetLocalRepoParams := services.NugetLocalRepositoryParams{}
		err = serviceManager.GetRepository(repoSummary.RepoKey, &nugetLocalRepoParams)
		if err != nil {
			return
		}
		maxUniqueSnapshots = *nugetLocalRepoParams.MaxUniqueSnapshots
	case ivy:
		ivyLocalRepoParams := services.IvyLocalRepositoryParams{}
		err = serviceManager.GetRepository(repoSummary.RepoKey, &ivyLocalRepoParams)
		if err != nil {
			return
		}
		maxUniqueSnapshots = *ivyLocalRepoParams.MaxUniqueSnapshots
	case sbt:
		sbtLocalRepoParams := services.SbtLocalRepositoryParams{}
		err = serviceManager.GetRepository(repoSummary.RepoKey, &sbtLocalRepoParams)
		if err != nil {
			return
		}
		maxUniqueSnapshots = *sbtLocalRepoParams.MaxUniqueSnapshots
	case docker:
		dockerLocalRepoParams := services.DockerLocalRepositoryParams{}
		err = serviceManager.GetRepository(repoSummary.RepoKey, &dockerLocalRepoParams)
		if err != nil {
			return
		}
		maxUniqueSnapshots = *dockerLocalRepoParams.MaxUniqueTags
	}
	return
}

// updateMaxUniqueSnapshots updates the local repository's setting of max unique snapshots (Maven, Gradle, NuGet, Ivy and SBT)
// or max unique tags (Docker).
// For repositories of other package types, this function does nothing.
func updateMaxUniqueSnapshots(ctx context.Context, rtDetails *config.ServerDetails, repoSummary *serviceUtils.RepositorySummary, newMaxUniqueSnapshots int) error {
	serviceManager, err := createTransferServiceManager(ctx, rtDetails)
	if err != nil {
		return err
	}
	switch repoSummary.PackageType {
	case maven:
		return updateMaxMavenUniqueSnapshots(serviceManager, repoSummary, newMaxUniqueSnapshots)
	case gradle:
		return updateMaxGradleUniqueSnapshots(serviceManager, repoSummary, newMaxUniqueSnapshots)
	case nuget:
		return updateMaxNugetUniqueSnapshots(serviceManager, repoSummary, newMaxUniqueSnapshots)
	case ivy:
		return updateMaxIvyUniqueSnapshots(serviceManager, repoSummary, newMaxUniqueSnapshots)
	case sbt:
		return updateMaxSbtUniqueSnapshots(serviceManager, repoSummary, newMaxUniqueSnapshots)
	case docker:
		return updateMaxDockerUniqueSnapshots(serviceManager, repoSummary, newMaxUniqueSnapshots)
	}
	return nil
}

func updateMaxMavenUniqueSnapshots(serviceManager artifactory.ArtifactoryServicesManager, repoSummary *serviceUtils.RepositorySummary, newMaxUniqueSnapshots int) error {
	if strings.ToLower(repoSummary.RepoType) == services.FederatedRepositoryRepoType {
		repoParams := services.NewMavenFederatedRepositoryParams()
		repoParams.Key = repoSummary.RepoKey
		repoParams.MaxUniqueSnapshots = &newMaxUniqueSnapshots
		return serviceManager.UpdateFederatedRepository().Maven(repoParams)
	}
	repoParams := services.NewMavenLocalRepositoryParams()
	repoParams.Key = repoSummary.RepoKey
	repoParams.MaxUniqueSnapshots = &newMaxUniqueSnapshots
	return serviceManager.UpdateLocalRepository().Maven(repoParams)
}

func updateMaxGradleUniqueSnapshots(serviceManager artifactory.ArtifactoryServicesManager, repoSummary *serviceUtils.RepositorySummary, newMaxUniqueSnapshots int) error {
	if strings.ToLower(repoSummary.RepoType) == services.FederatedRepositoryRepoType {
		repoParams := services.NewGradleFederatedRepositoryParams()
		repoParams.Key = repoSummary.RepoKey
		repoParams.MaxUniqueSnapshots = &newMaxUniqueSnapshots
		return serviceManager.UpdateFederatedRepository().Gradle(repoParams)
	}
	repoParams := services.NewGradleLocalRepositoryParams()
	repoParams.Key = repoSummary.RepoKey
	repoParams.MaxUniqueSnapshots = &newMaxUniqueSnapshots
	return serviceManager.UpdateLocalRepository().Gradle(repoParams)
}

func updateMaxNugetUniqueSnapshots(serviceManager artifactory.ArtifactoryServicesManager, repoSummary *serviceUtils.RepositorySummary, newMaxUniqueSnapshots int) error {
	if strings.ToLower(repoSummary.RepoType) == services.FederatedRepositoryRepoType {
		repoParams := services.NewNugetFederatedRepositoryParams()
		repoParams.Key = repoSummary.RepoKey
		repoParams.MaxUniqueSnapshots = &newMaxUniqueSnapshots
		return serviceManager.UpdateFederatedRepository().Nuget(repoParams)
	}
	repoParams := services.NewNugetLocalRepositoryParams()
	repoParams.Key = repoSummary.RepoKey
	repoParams.MaxUniqueSnapshots = &newMaxUniqueSnapshots
	return serviceManager.UpdateLocalRepository().Nuget(repoParams)
}

func updateMaxIvyUniqueSnapshots(serviceManager artifactory.ArtifactoryServicesManager, repoSummary *serviceUtils.RepositorySummary, newMaxUniqueSnapshots int) error {
	if strings.ToLower(repoSummary.RepoType) == services.FederatedRepositoryRepoType {
		repoParams := services.NewIvyFederatedRepositoryParams()
		repoParams.Key = repoSummary.RepoKey
		repoParams.MaxUniqueSnapshots = &newMaxUniqueSnapshots
		return serviceManager.UpdateFederatedRepository().Ivy(repoParams)
	}
	repoParams := services.NewIvyLocalRepositoryParams()
	repoParams.Key = repoSummary.RepoKey
	repoParams.MaxUniqueSnapshots = &newMaxUniqueSnapshots
	return serviceManager.UpdateLocalRepository().Ivy(repoParams)
}

func updateMaxSbtUniqueSnapshots(serviceManager artifactory.ArtifactoryServicesManager, repoSummary *serviceUtils.RepositorySummary, newMaxUniqueSnapshots int) error {
	if strings.ToLower(repoSummary.RepoType) == services.FederatedRepositoryRepoType {
		repoParams := services.NewSbtFederatedRepositoryParams()
		repoParams.Key = repoSummary.RepoKey
		repoParams.MaxUniqueSnapshots = &newMaxUniqueSnapshots
		return serviceManager.UpdateFederatedRepository().Sbt(repoParams)
	}
	repoParams := services.NewSbtLocalRepositoryParams()
	repoParams.Key = repoSummary.RepoKey
	repoParams.MaxUniqueSnapshots = &newMaxUniqueSnapshots
	return serviceManager.UpdateLocalRepository().Sbt(repoParams)
}

func updateMaxDockerUniqueSnapshots(serviceManager artifactory.ArtifactoryServicesManager, repoSummary *serviceUtils.RepositorySummary, newMaxUniqueSnapshots int) error {
	if strings.ToLower(repoSummary.RepoType) == services.FederatedRepositoryRepoType {
		repoParams := services.NewDockerFederatedRepositoryParams()
		repoParams.Key = repoSummary.RepoKey
		repoParams.MaxUniqueTags = &newMaxUniqueSnapshots
		return serviceManager.UpdateFederatedRepository().Docker(repoParams)
	}
	repoParams := services.NewDockerLocalRepositoryParams()
	repoParams.Key = repoSummary.RepoKey
	repoParams.MaxUniqueTags = &newMaxUniqueSnapshots
	return serviceManager.UpdateLocalRepository().Docker(repoParams)
}

func stopTransferInArtifactory(serverDetails *config.ServerDetails, srcUpService *srcUserPluginService) error {
	// To avoid situations where context has already been canceled, we use a new context here instead of the old context of the transfer phase.
	runningNodes, err := getRunningNodes(context.Background(), serverDetails)
	if err != nil {
		return err
	} else {
		stopTransferInArtifactoryNodes(srcUpService, runningNodes)
	}
	return nil
}<|MERGE_RESOLUTION|>--- conflicted
+++ resolved
@@ -298,13 +298,7 @@
 	return false
 }
 
-<<<<<<< HEAD
-// Updating the progress status ;storage transfered, files transfere, remaining time estimation, update progress bars
-func updateProgress(phase *phaseBase, progressbar *TransferProgressMng, timeEstMng *timeEstimationManager, chunk ChunkStatus, workingThreads int) error {
-	log.Info("I'm in updateProgress")
-=======
 func updateProgress(phase *phaseBase, progressbar *TransferProgressMng, timeEstMng *timeEstimationManager, chunk ChunkStatus) error {
->>>>>>> 841d755f
 	if phase == nil {
 		return nil
 	}
@@ -319,25 +313,9 @@
 			return err
 		}
 	}
-	var sizeSum int64 = 0
-	for _, file := range chunk.Files {
-		if file.Status == Success {
-			if includedInTotalSize && timeEstMng != nil {
-				timeEstMng.transferredSizeBytes += file.SizeBytes
-				timeEstMng.transferredSizeSinceStateUpdate[file.Repo] += file.SizeBytes
-			}
-			sizeSum += file.SizeBytes
-			progressbar.filesStatus++
-		}
-	}
 	if timeEstMng != nil {
-<<<<<<< HEAD
-		timeEstMng.addChunkStatus(chunk, workingThreads, includedInTotalSize, sizeSum)
-=======
 		timeEstMng.addChunkStatus(chunk)
->>>>>>> 841d755f
-	}
-	progressbar.IncreaseTotalSize(int(sizeSum))
+	}
 	return nil
 }
 
