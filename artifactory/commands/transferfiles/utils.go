package transferfiles

import (
	"encoding/json"
	"github.com/jfrog/gofrog/parallel"
	"github.com/jfrog/jfrog-cli-core/v2/artifactory/utils"
	coreConfig "github.com/jfrog/jfrog-cli-core/v2/utils/config"
	"github.com/jfrog/jfrog-cli-core/v2/utils/progressbar"
	serviceUtils "github.com/jfrog/jfrog-client-go/artifactory/services/utils"
	"github.com/jfrog/jfrog-client-go/utils/errorutils"
	"github.com/jfrog/jfrog-client-go/utils/log"
	"io/ioutil"
	"strconv"
	"sync"
	"time"
)

const (
	waitTimeBetweenChunkStatusSeconds            = 3
	waitTimeBetweenThreadsUpdateSeconds          = 20
	assumeProducerConsumerDoneWhenIdleForSeconds = 15
	aqlPaginationLimit                           = 10000
)

var curThreads int

func createSrcRtUserPluginServiceManager(sourceRtDetails *coreConfig.ServerDetails) (*srcUserPluginService, error) {
	serviceManager, err := utils.CreateServiceManager(sourceRtDetails, retries, retriesWait, false)
	if err != nil {
		return nil, err
	}
	return NewSrcUserPluginService(serviceManager.GetConfig().GetServiceDetails(), serviceManager.Client()), nil
}

func runAql(sourceRtDetails *coreConfig.ServerDetails, query string) (result *serviceUtils.AqlSearchResult, err error) {
	serviceManager, err := utils.CreateServiceManager(sourceRtDetails, retries, retriesWait, false)
	if err != nil {
		return nil, err
	}
	reader, err := serviceManager.Aql(query)
	if err != nil {
		return nil, err
	}
	defer func() {
		if reader != nil {
			e := reader.Close()
			if err == nil {
				err = errorutils.CheckError(e)
			}
		}
	}()

	respBody, err := ioutil.ReadAll(reader)
	if err != nil {
		return nil, errorutils.CheckError(err)
	}

	result = &serviceUtils.AqlSearchResult{}
	err = json.Unmarshal(respBody, result)
	return result, errorutils.CheckError(err)
}

func createTargetAuth(targetRtDetails *coreConfig.ServerDetails) TargetAuth {
	targetAuth := TargetAuth{TargetArtifactoryUrl: targetRtDetails.ArtifactoryUrl,
		TargetToken: targetRtDetails.AccessToken}
	if targetAuth.TargetToken == "" {
		targetAuth.TargetUsername = targetRtDetails.User
		targetAuth.TargetPassword = targetRtDetails.Password
	}
	return targetAuth
}

// This variable holds the total number of upload chunk that were sent to the target Artifactory instance to process.
// Together with this mutex, they control the load on the user plugin and couple it to the local number of threads.
var curProcessedUploadChunks = 0
var processedUploadChunksMutex sync.Mutex

// This function polls on chunks of files that were uploaded during one of the phases and were not checksum deployed.
// It does so by requesting the status of each chunk, by sending the uuid token that was returned when the chunk was uploaded.
// Number of chunks is limited by the number of threads.
// Whenever the status of a chunk was received and is DONE, its token is removed from the tokens batch, making room for a new chunk to be uploaded
// and a new token to be polled on.
func pollUploads(srcUpService *srcUserPluginService, uploadTokensChan chan string, doneChan chan bool, errorsChannelMng *ErrorsChannelMng, progressbar *progressbar.TransferProgressMng) error {
	curTokensBatch := UploadChunksStatusBody{}
	curProcessedUploadChunks = 0

	for {
		time.Sleep(waitTimeBetweenChunkStatusSeconds * time.Second)
		// 'Working threads' are determined by how many upload chunks are currently being processed by the source
		//Artifactory instance.
<<<<<<< HEAD
		if progressbar != nil {
			progressbar.SetRunningThreads(curProcessedUploadChunks)
		}
=======
		progressbar.SetRunningThreads(curProcessedUploadChunks)
>>>>>>> e648026a
		curTokensBatch.fillTokensBatch(uploadTokensChan)

		if len(curTokensBatch.UuidTokens) == 0 {
			if shouldStopPolling(doneChan) {
				return nil
			}
			continue
		}

		// Send and handle.
		chunksStatus, err := srcUpService.getUploadChunksStatus(curTokensBatch)
		if err != nil {
			return err
		}
		for _, chunk := range chunksStatus.ChunksStatus {
			if chunk.UuidToken == "" {
				log.Error("Unexpected empty uuid token in status")
				continue
			}
			switch chunk.Status {
			case InProgress:
				continue
			case Done:
				reduceCurProcessedChunks()
				log.Debug("Received status DONE for chunk '" + chunk.UuidToken + "'")
				curTokensBatch.UuidTokens = removeTokenFromBatch(curTokensBatch.UuidTokens, chunk.UuidToken)
				stopped := handleFilesOfCompletedChunk(chunk.Files, errorsChannelMng)
				// In case an error occurred while writing errors status's to the errors file - stop transferring.
				if stopped {
					return nil
				}
			}
		}
	}
}

// Checks whether the total number of upload chunks sent is lower than the number of threads, and if so, increments it.
// Returns true if the total number was indeed incremented.
func incrCurProcessedChunksWhenPossible() bool {
	processedUploadChunksMutex.Lock()
	defer processedUploadChunksMutex.Unlock()
	if curProcessedUploadChunks < getThreads() {
		curProcessedUploadChunks++
		return true
	}
	return false
}

// Reduces the current total number of upload chunks processed. Called when an upload chunks doesn't require polling for status -
// if it's checksum deployed, or done processing.
func reduceCurProcessedChunks() {
	processedUploadChunksMutex.Lock()
	defer processedUploadChunksMutex.Unlock()
	curProcessedUploadChunks--
}

func removeTokenFromBatch(uuidTokens []string, token string) []string {
	for i := 0; i < len(uuidTokens); i++ {
		if token == uuidTokens[i] {
			return append(uuidTokens[:i], uuidTokens[i+1:]...)
		}
	}
	log.Error("Unexpected uuid token found: " + token)
	return uuidTokens
}

func handleFilesOfCompletedChunk(chunkFiles []FileUploadStatusResponse, errorsChannelMng *ErrorsChannelMng) (stopped bool) {
	for _, file := range chunkFiles {
		switch file.Status {
		case Success:
		case SkippedMetadataFile:
			// Skipping metadata on purpose - no need to write error.
		case Fail, SkippedLargeProps:
			stopped = addErrorToChannel(errorsChannelMng, file)
			if stopped {
				return
			}
		}
	}
	return
}

// Uploads chunk when there is room in queue.
// This is a blocking method.
func uploadChunkWhenPossible(sup *srcUserPluginService, chunk UploadChunk, uploadTokensChan chan string, errorsChannelMng *ErrorsChannelMng) (stopped bool) {
	for {
		// If increment done, this go routine can proceed to upload the chunk. Otherwise, sleep and try again.
		isIncr := incrCurProcessedChunksWhenPossible()
		if !isIncr {
			time.Sleep(waitTimeBetweenChunkStatusSeconds * time.Second)
			continue
		}
		isChecksumDeployed, err := uploadChunkAndAddTokenIfNeeded(sup, chunk, uploadTokensChan)
		if err != nil {
			// Chunk not uploaded due to error. Reduce processed chunks count and send all chunk content to error channel, so that the files could be uploaded on next run.
			reduceCurProcessedChunks()
			return sendAllChunkToErrorChannel(chunk, errorsChannelMng, err)
		}
		if isChecksumDeployed {
			// Chunk does not require polling.
			reduceCurProcessedChunks()
		}
		return
	}
}

func sendAllChunkToErrorChannel(chunk UploadChunk, errorsChannelMng *ErrorsChannelMng, err error) (stopped bool) {
	for _, file := range chunk.UploadCandidates {
		err := FileUploadStatusResponse{
			FileRepresentation: file,
			Reason:             err.Error(),
		}
		// In case an error occurred while handling errors files - stop transferring.
		stopped = addErrorToChannel(errorsChannelMng, err)
		if stopped {
			return
		}
	}
	return
}

// Sends an upload chunk to the source Artifactory instance.
// If not all files were successfully checksum deployed, an uuid token is returned in order to poll on it for status.
// If such token is indeed returned, this function sends it to the uploadTokensChan for the pollUploads function to read and poll.
func uploadChunkAndAddTokenIfNeeded(sup *srcUserPluginService, chunk UploadChunk, uploadTokensChan chan string) (bool, error) {
	uuidToken, err := sup.uploadChunk(chunk)
	if err != nil {
		return false, err
	}
	// Empty token is returned if all files were checksum deployed.
	if uuidToken == "" {
		return true, nil
	}

	// Add token to polling.
	uploadTokensChan <- uuidToken
	return false, nil
}

func verifyRepoExistsInTarget(targetRepos []string, srcRepoKey string) bool {
	for _, targetRepo := range targetRepos {
		if targetRepo == srcRepoKey {
			return true
		}
	}
	return false
}

func getThreads() int {
	return curThreads
}

// Periodically reads settings file and updates the number of threads.
// Number of threads in the settings files is expected to change by running a separate command.
// The new number of threads should be almost immediately (checked every waitTimeBetweenThreadsUpdateSeconds) reflected on
// the CLI side (by updating the producer consumer if used and the local variable) and as a result reflected on the Artifactory User Plugin side.
func periodicallyUpdateThreads(producerConsumer parallel.Runner, doneChan chan bool) {
	for {
		time.Sleep(waitTimeBetweenThreadsUpdateSeconds * time.Second)
		if shouldStopPolling(doneChan) {
			return
		}
		err := updateThreads(producerConsumer)
		if err != nil {
			log.Error(err)
		}
	}
}

func updateThreads(producerConsumer parallel.Runner) error {
	settings, err := utils.LoadTransferSettings()
	if err != nil {
		return err
	}
	if settings != nil && curThreads != settings.ThreadsNumber {
		curThreads = settings.ThreadsNumber
		if producerConsumer != nil {
			producerConsumer.SetMaxParallel(settings.ThreadsNumber)
		}
		log.Info("Number of threads have been updated to " + strconv.Itoa(curThreads))
	}
	return nil
}

func shouldStopPolling(doneChan chan bool) bool {
	select {
	case done := <-doneChan:
		return done
	default:
	}
	return false
}

func getRepoSummaryFromList(repoSummaryList []serviceUtils.RepositorySummary, repoKey string) (serviceUtils.RepositorySummary, error) {
	for i := range repoSummaryList {
		if repoKey == repoSummaryList[i].RepoKey {
			return repoSummaryList[i], nil
		}
	}
	return serviceUtils.RepositorySummary{}, errorutils.CheckErrorf("could not find repository '%s' in the repositories summary of the source instance", repoKey)
}

// Collects files in chunks of size uploadChunkSize and uploads them whenever possible (the amount of chunks uploaded is limited by the number of threads).
// If not all files were checksum deployed, an uuid token is returned and is being polled on for status.
func uploadByChunks(files []FileRepresentation, uploadTokensChan chan string, base phaseBase, delayHelper delayUploadHelper, errorsChannelMng *ErrorsChannelMng) (shouldStop bool, err error) {
	curUploadChunk := UploadChunk{
		TargetAuth:                createTargetAuth(base.targetRtDetails),
		CheckExistenceInFilestore: base.checkExistenceInFilestore,
	}

	for _, item := range files {
		// In case an error occurred while handling errors/delayed artifacts files - stop transferring.
		if delayHelper.delayedArtifactsChannelMng.shouldStop() || errorsChannelMng.shouldStop() {
			log.Debug("Stop transferring data - error occurred while handling transfer's errors/delayed artifacts files.")
			return
		}
		file := FileRepresentation{Repo: item.Repo, Path: item.Path, Name: item.Name}
		var delayed bool
		delayed, shouldStop = delayHelper.delayUploadIfNecessary(file)
		if shouldStop {
			return
		}
		if delayed {
			continue
		}
		curUploadChunk.appendUploadCandidate(file)
		if len(curUploadChunk.UploadCandidates) == uploadChunkSize {
			shouldStop = uploadChunkWhenPossible(base.srcUpService, curUploadChunk, uploadTokensChan, errorsChannelMng)
			if shouldStop {
				return
			}
			// Empty the uploaded chunk.
			curUploadChunk.UploadCandidates = []FileRepresentation{}
		}
	}
	// Chunk didn't reach full size. Upload the remaining files.
	if len(curUploadChunk.UploadCandidates) > 0 {
		shouldStop = uploadChunkWhenPossible(base.srcUpService, curUploadChunk, uploadTokensChan, errorsChannelMng)
	}
	return
}

// Add a new error to the common error channel.
// In case an error occurs when creating the upload errors files, we would like to stop the transfer right away and stop adding elements to the channel.
func addErrorToChannel(errorsChannelMng *ErrorsChannelMng, file FileUploadStatusResponse) (stopped bool) {
	if errorsChannelMng.add(file) {
		log.Debug("Stop transferring data - error occurred while handling transfer's errors files.")
		return true
	}
	return false
}<|MERGE_RESOLUTION|>--- conflicted
+++ resolved
@@ -70,7 +70,7 @@
 	return targetAuth
 }
 
-// This variable holds the total number of upload chunk that were sent to the target Artifactory instance to process.
+// This variable holds the total number of upload chunk that were sent to the source Artifactory instance to process.
 // Together with this mutex, they control the load on the user plugin and couple it to the local number of threads.
 var curProcessedUploadChunks = 0
 var processedUploadChunksMutex sync.Mutex
@@ -86,15 +86,10 @@
 
 	for {
 		time.Sleep(waitTimeBetweenChunkStatusSeconds * time.Second)
-		// 'Working threads' are determined by how many upload chunks are currently being processed by the source
-		//Artifactory instance.
-<<<<<<< HEAD
+		// 'Working threads' are determined by how many upload chunks are currently being processed by the source Artifactory instance.
 		if progressbar != nil {
 			progressbar.SetRunningThreads(curProcessedUploadChunks)
 		}
-=======
-		progressbar.SetRunningThreads(curProcessedUploadChunks)
->>>>>>> e648026a
 		curTokensBatch.fillTokensBatch(uploadTokensChan)
 
 		if len(curTokensBatch.UuidTokens) == 0 {
