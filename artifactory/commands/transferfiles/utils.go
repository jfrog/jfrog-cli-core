--- conflicted
+++ resolved
@@ -147,201 +147,6 @@
 var curProcessedUploadChunks = 0
 var processedUploadChunksMutex sync.Mutex
 
-<<<<<<< HEAD
-// This function polls on chunks of files that were uploaded during one of the phases.
-// It does so by requesting the status of each chunk, by sending the uuid token that was returned when the chunk was uploaded.
-// Number of chunks is limited by the number of threads.
-// Whenever the status of a chunk was received and is DONE, its token is removed from the tokens batch, making room for a new chunk to be uploaded
-// and a new token to be polled on.
-func pollUploads(phaseBase *phaseBase, srcUpService *srcUserPluginService, uploadChunkChan chan UploadedChunkData, doneChan chan bool, errorsChannelMng *ErrorsChannelMng) {
-	curTokensBatch := UploadChunksStatusBody{}
-	chunksLifeCycleManager := ChunksLifeCycleManager{
-		deletedChunksSet: datastructures.MakeSet[chunkId](),
-		nodeToChunksMap:  map[nodeId]map[chunkId][]FileRepresentation{},
-	}
-	curProcessedUploadChunks = 0
-	var progressBar *TransferProgressMng
-	var timeEstMng *timeEstimationManager
-	if phaseBase != nil {
-		progressBar = phaseBase.progressBar
-		timeEstMng = phaseBase.timeEstMng
-	}
-	for {
-		if ShouldStop(phaseBase, nil, errorsChannelMng) {
-			return
-		}
-		time.Sleep(waitTimeBetweenChunkStatusSeconds * time.Second)
-
-		// 'Working threads' are determined by how many upload chunks are currently being processed by the source Artifactory instance.
-		if err := phaseBase.stateManager.SetWorkingThreads(curProcessedUploadChunks); err != nil {
-			log.Error("Couldn't set the current number of working threads:", err.Error())
-		}
-		if progressBar != nil {
-			progressBar.SetRunningThreads(curProcessedUploadChunks)
-		}
-
-		// Each uploading thread receive a token and a node id from the source via the uploadChunkChan, so this go routine can poll on its status.
-		fillChunkDataBatch(&chunksLifeCycleManager, uploadChunkChan)
-		// When totalChunks size is zero, it means that all the tokens are uploaded,
-		// we received 'DONE' for all of them, and we notified the source that they can be deleted from the memory.
-		// If during the polling some chunks data were lost due to network issues, either on the client or on the source,
-		// it will be written to the error channel
-		if chunksLifeCycleManager.totalChunks == 0 {
-			if shouldStopPolling(doneChan) {
-				return
-			}
-			continue
-		}
-
-		chunksStatus, err := sendSyncChunksRequest(curTokensBatch, &chunksLifeCycleManager, srcUpService)
-		if err != nil {
-			continue
-		}
-		// Clear body for the next request
-		curTokensBatch = UploadChunksStatusBody{}
-		removeDeletedChunksFromSet(chunksStatus.DeletedChunks, chunksLifeCycleManager.deletedChunksSet)
-		toStop := handleChunksStatuses(phaseBase, &chunksStatus, progressBar, &chunksLifeCycleManager, timeEstMng, errorsChannelMng)
-		if toStop {
-			return
-		}
-	}
-}
-
-// Verify and handle in progress chunks synchronization between the CLI and the Source Artifactory instance
-func checkChunkStatusSync(chunkStatus *UploadChunksStatusResponse, manager *ChunksLifeCycleManager, errorsChannelMng *ErrorsChannelMng) {
-	// Compare between the number of chunks received from the latest syncChunks request to the chunks data we handle locally in nodeToChunksMap
-	// If the number of the in progress chunks of a node within nodeToChunksMap differs from the chunkStatus received, There is missing data on the source side.
-	if len(chunkStatus.ChunksStatus) != len(manager.nodeToChunksMap[nodeId(chunkStatus.NodeId)]) {
-		// Get all the chunks uuids on the Artifactory side in a set of uuids
-		chunksUuidsSetFromResponse := datastructures.MakeSet[chunkId]()
-		for _, chunk := range chunkStatus.ChunksStatus {
-			chunksUuidsSetFromResponse.Add(chunkId(chunk.UuidToken))
-		}
-		// Get all the chunks uuids on the CLI side
-		chunksUuidsSliceFromMap := manager.GetInProgressTokensSliceByNodeId(nodeId(chunkStatus.NodeId))
-		failedFile := FileUploadStatusResponse{
-			Status:     Fail,
-			StatusCode: SyncErrorStatusCode,
-			Reason:     SyncErrorReason,
-		}
-		// Send all missing chunks from the source Artifactory instance to errorsChannelMng
-		// Missing chunks are those that are inside chunksUuidsSliceFromMap but not in chunksUuidsSetFromResponse
-		for _, chunkUuid := range chunksUuidsSliceFromMap {
-			if !chunksUuidsSetFromResponse.Exists(chunkUuid) {
-				for _, file := range manager.nodeToChunksMap[nodeId(chunkStatus.NodeId)][chunkUuid] {
-					failedFile.FileRepresentation = file
-					// errorsChannelMng will upload failed files again in phase 3 or in an additional transfer file run.
-					addErrorToChannel(errorsChannelMng, failedFile)
-				}
-				delete(manager.nodeToChunksMap[nodeId(chunkStatus.NodeId)], chunkUuid)
-				manager.totalChunks--
-				reduceCurProcessedChunks()
-			}
-		}
-	}
-}
-
-// Send and handle.
-func sendSyncChunksRequest(curTokensBatch UploadChunksStatusBody, chunksLifeCycleManager *ChunksLifeCycleManager, srcUpService *srcUserPluginService) (UploadChunksStatusResponse, error) {
-	curTokensBatch.AwaitingStatusChunks = chunksLifeCycleManager.GetInProgressTokensSlice()
-	curTokensBatch.ChunksToDelete = chunksLifeCycleManager.deletedChunksSet.ToSlice()
-	chunksStatus, err := srcUpService.syncChunks(curTokensBatch)
-	// Log the error only if the transfer wasn't interrupted by the user
-	if err != nil && !errors.Is(err, context.Canceled) {
-		log.Error("error returned when getting upload chunks statuses: " + err.Error())
-	}
-	return chunksStatus, err
-}
-
-func removeDeletedChunksFromSet(deletedChunks []string, deletedChunksSet *datastructures.Set[chunkId]) {
-	// deletedChunks is an array received from the source, confirming which chunks were deleted from the source side.
-	// In deletedChunksSet, we keep only chunks for which we have yet to receive confirmation
-	for _, deletedChunk := range deletedChunks {
-		err := deletedChunksSet.Remove(chunkId(deletedChunk))
-		if err != nil {
-			log.Error(err.Error())
-			continue
-		}
-	}
-}
-
-// handleChunksStatuses handles the chunk statuses from the response received from the source Artifactory Instance.
-// It syncs the chunk status between the CLI and the source Artifactory instance,
-// When a chunk is DONE, the progress bar is updated, and the number of working threads is decreased.
-func handleChunksStatuses(phase *phaseBase, chunksStatus *UploadChunksStatusResponse, progressbar *TransferProgressMng,
-	chunksLifeCycleManager *ChunksLifeCycleManager, timeEstMng *timeEstimationManager, errorsChannelMng *ErrorsChannelMng) bool {
-	checkChunkStatusSync(chunksStatus, chunksLifeCycleManager, errorsChannelMng)
-	for _, chunk := range chunksStatus.ChunksStatus {
-		if chunk.UuidToken == "" {
-			log.Error("Unexpected empty uuid token in status")
-			continue
-		}
-		switch chunk.Status {
-		case InProgress:
-			continue
-		case Done:
-			reduceCurProcessedChunks()
-			log.Debug("Received status DONE for chunk '" + chunk.UuidToken + "'")
-
-			err := updateProgress(phase, progressbar, timeEstMng, chunk)
-			if err != nil {
-				log.Error("Unexpected error in progress update: " + err.Error())
-				continue
-			}
-			delete(chunksLifeCycleManager.nodeToChunksMap[nodeId(chunksStatus.NodeId)], chunkId(chunk.UuidToken))
-			chunksLifeCycleManager.totalChunks--
-			// Using the deletedChunksSet, we inform the source that the 'DONE' message has been received, and it no longer has to keep those chunks UUIDs.
-			chunksLifeCycleManager.deletedChunksSet.Add(chunkId(chunk.UuidToken))
-			stopped := handleFilesOfCompletedChunk(chunk.Files, errorsChannelMng)
-			// In case an error occurred while writing errors status's to the errors file - stop transferring.
-			if stopped {
-				return true
-			}
-		}
-	}
-	return false
-}
-
-func updateProgress(phase *phaseBase, progressbar *TransferProgressMng, timeEstMng *timeEstimationManager, chunk ChunkStatus) error {
-	if phase == nil {
-		return nil
-	}
-	if phase.phaseId == FullTransferPhase || phase.phaseId == ErrorsPhase {
-		if progressbar != nil {
-			err := progressbar.IncrementPhaseBy(phase.phaseId, len(chunk.Files))
-			if err != nil {
-				return err
-			}
-		}
-		if err := updateChunkInState(phase.stateManager, phase.repoKey, &chunk); err != nil {
-			return err
-		}
-		if progressbar != nil {
-			progressbar.totalSize.GetBar().SetCurrent(phase.stateManager.TransferredSizeBytes)
-		}
-	}
-	if timeEstMng != nil {
-		timeEstMng.addChunkStatus(chunk)
-	}
-	return nil
-}
-
-func updateChunkInState(stateManager *state.TransferStateManager, repoKey string, chunk *ChunkStatus) error {
-	var totalSizeInBytes int64 = 0
-	var totalFiles = 0
-	for _, file := range chunk.Files {
-		if file.Status == Success {
-			totalSizeInBytes += file.SizeBytes
-			stateManager.TransferredFiles++
-			stateManager.ProgressState.TotalTransferredFiles++
-			totalFiles++
-		}
-	}
-	return stateManager.IncTransferredSizeAndFiles(repoKey, totalFiles, totalSizeInBytes)
-}
-
-=======
->>>>>>> 4fd5398c
 // Checks whether the total number of upload chunks sent is lower than the number of threads, and if so, increments it.
 // Returns true if the total number was indeed incremented.
 func incrCurProcessedChunksWhenPossible() bool {
@@ -526,8 +331,6 @@
 			// Empty the uploaded chunk.
 			curUploadChunk.UploadCandidates = []api.FileRepresentation{}
 		}
-		base.stateManager.ProgressState.TotalUploadedDiffFiles++
-		base.stateManager.ProgressState.TotalUploadedDiffStorage += int(item.Size)
 		base.progressBar.phases[base.phaseId].GetTasksProgressBar().GetBar().IncrBy(int(item.Size))
 	}
 	// Chunk didn't reach full size. Upload the remaining files.
