--- conflicted
+++ resolved
@@ -36,13 +36,8 @@
 	return "rt_group_delete"
 }
 
-<<<<<<< HEAD
-func (gcc *GroupDeleteCommand) Run() error {
-	servicesManager, err := utils.CreateServiceManager(gcc.rtDetails, -1, 0, false)
-=======
 func (gdc *GroupDeleteCommand) Run() error {
-	servicesManager, err := utils.CreateServiceManager(gdc.rtDetails, -1, false)
->>>>>>> e33edf3d
+	servicesManager, err := utils.CreateServiceManager(gdc.rtDetails, -1, 0, false)
 	if err != nil {
 		return err
 	}
