package utils

import (
	"encoding/json"
	"fmt"
	"github.com/gocarina/gocsv"
	logutils "github.com/jfrog/jfrog-cli-core/v2/utils/log"
	"github.com/jfrog/jfrog-client-go/http/jfroghttpclient"
	"github.com/jfrog/jfrog-client-go/utils/errorutils"
	"github.com/jfrog/jfrog-client-go/utils/io/httputils"
	"net/http"
	"time"
)

type ServerType string

const (
	Source                ServerType = "source"
	Target                ServerType = "target"
	PluginsExecuteRestApi            = "api/plugins/execute/"
)

func GetTransferPluginVersion(client *jfroghttpclient.JfrogHttpClient, url, pluginName string, serverType ServerType, rtDetails *httputils.HttpClientDetails) (string, error) {
	versionResp, versionBody, _, err := client.SendGet(url, false, rtDetails)
	if err != nil {
		return "", err
	}
	if versionResp.StatusCode == http.StatusOK {
		verRes := &VersionResponse{}
		err = json.Unmarshal(versionBody, verRes)
		if err != nil {
			return "", errorutils.CheckError(err)
		}
		return verRes.Version, nil
	}

	messageFormat := fmt.Sprintf("Response from Artifactory: %s.\n%s\n", versionResp.Status, versionBody)
	if versionResp.StatusCode == http.StatusNotFound {
		return "", errorutils.CheckErrorf("%sIt looks like the %s plugin is not installed on the %s server.", messageFormat, pluginName, serverType)
	} else {
		// 403 if the user is not admin, 500+ if there is a server error
		return "", errorutils.CheckErrorf(messageFormat)
	}
}

type VersionResponse struct {
	Version string `json:"version,omitempty"`
}

func CreateCSVFile(filePrefix string, items interface{}, timeStarted time.Time) (csvPath string, err error) {
	// Create CSV file
	summaryCsv, err := logutils.CreateCustomLogFile(fmt.Sprintf("%s-%s.csv", filePrefix, timeStarted.Format(logutils.DefaultLogTimeLayout)))
	if err != nil {
		return
	}
	csvPath = summaryCsv.Name()
	defer func() {
		e := summaryCsv.Close()
		if err == nil {
			err = e
		}
	}()
<<<<<<< HEAD
	// Marshal JSON typed FileWithLongProperty array to CSV file
=======
	// Marshal JSON typed items array to CSV file
>>>>>>> e9c2f079
	err = errorutils.CheckError(gocsv.MarshalFile(items, summaryCsv))
	return
}<|MERGE_RESOLUTION|>--- conflicted
+++ resolved
@@ -60,11 +60,7 @@
 			err = e
 		}
 	}()
-<<<<<<< HEAD
-	// Marshal JSON typed FileWithLongProperty array to CSV file
-=======
 	// Marshal JSON typed items array to CSV file
->>>>>>> e9c2f079
 	err = errorutils.CheckError(gocsv.MarshalFile(items, summaryCsv))
 	return
 }