--- conflicted
+++ resolved
@@ -11,11 +11,7 @@
 	"github.com/jfrog/jfrog-cli-core/artifactory/utils/yarn"
 	"github.com/jfrog/jfrog-cli-core/utils/config"
 	"github.com/jfrog/jfrog-cli-core/utils/coreutils"
-<<<<<<< HEAD
-=======
-	"github.com/jfrog/jfrog-cli-core/utils/ioutils"
 	npmutils "github.com/jfrog/jfrog-cli-core/utils/npm"
->>>>>>> e5f1fe10
 	"github.com/jfrog/jfrog-client-go/artifactory"
 	"github.com/jfrog/jfrog-client-go/artifactory/buildinfo"
 	"github.com/jfrog/jfrog-client-go/auth"
@@ -44,13 +40,8 @@
 	configFilePath     string
 	yarnArgs           []string
 	threads            int
-<<<<<<< HEAD
 	restoreYarnrcFunc  func() error
-	packageInfo        *commandUtils.PackageInfo
-=======
-	yarnrcFileMode     os.FileMode
 	packageInfo        *npmutils.PackageInfo
->>>>>>> e5f1fe10
 	serverDetails      *config.ServerDetails
 	authArtDetails     auth.ServiceDetails
 	buildConfiguration *utils.BuildConfiguration
