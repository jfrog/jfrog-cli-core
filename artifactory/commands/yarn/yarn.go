--- conflicted
+++ resolved
@@ -211,11 +211,7 @@
 		yc.buildInfoModule.SetName(yc.buildConfiguration.GetModule())
 	}
 
-<<<<<<< HEAD
-	yc.registry, yc.npmAuthIdent, err = GetYarnAuthDetails(yc.serverDetails, yc.registry)
-=======
 	yc.registry, yc.npmAuthIdent, err = GetYarnAuthDetails(yc.serverDetails, yc.repo)
->>>>>>> 7f1bb1ee
 	return err
 }
 
@@ -319,17 +315,10 @@
 		envVarsBackup[key] = &oldVal
 	}
 	// Update scoped registries (these cannot be set in environment variables)
-<<<<<<< HEAD
-	return envVarsBackup, errorutils.CheckError(UpdateScopeRegistries(execPath, registry, npmAuthIdent))
-}
-
-func UpdateScopeRegistries(execPath, registry, npmAuthIdent string) error {
-=======
 	return envVarsBackup, errorutils.CheckError(updateScopeRegistries(execPath, registry, npmAuthIdent))
 }
 
 func updateScopeRegistries(execPath, registry, npmAuthIdent string) error {
->>>>>>> 7f1bb1ee
 	npmScopesStr, err := yarn.ConfigGet(NpmScopesConfigName, execPath, true)
 	if err != nil {
 		return err
