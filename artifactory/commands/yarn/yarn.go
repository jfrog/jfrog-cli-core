--- conflicted
+++ resolved
@@ -5,11 +5,7 @@
 	"encoding/json"
 	"errors"
 	"fmt"
-<<<<<<< HEAD
 	buildinfo "github.com/jfrog/build-info-go/entities"
-	"github.com/jfrog/jfrog-cli-core/v2/utils/npm"
-=======
->>>>>>> ad8edf81
 	"os"
 	"os/exec"
 	"path/filepath"
