--- conflicted
+++ resolved
@@ -173,11 +173,7 @@
 	return nil, nil
 }
 
-<<<<<<< HEAD
 func CreateBuildInfoPropertiesFile(buildName, buildNumber, projectKey, deployableArtifactsFile string, config *viper.Viper, projectType ProjectType) (string, error) {
-=======
-func CreateBuildInfoPropertiesFile(buildName, buildNumber, projectKey string, shouldCreateArtifactsFile, xrayScan bool, config *viper.Viper, projectType ProjectType) (string, error) {
->>>>>>> 1d0a437d
 	if config.GetString("type") != projectType.String() {
 		return "", errorutils.CheckError(errors.New("Incompatible build config, expected: " + projectType.String() + " got: " + config.GetString("type")))
 	}
@@ -218,20 +214,8 @@
 	if err != nil {
 		return "", err
 	}
-<<<<<<< HEAD
 	if deployableArtifactsFile != "" {
 		config.Set(DEPLOYABLE_ARTIFACTS, deployableArtifactsFile)
-=======
-	if shouldCreateArtifactsFile {
-		err = createDeployableArtifactsFile(config)
-		if err != nil {
-			return "", err
-		}
->>>>>>> 1d0a437d
-	}
-
-	if xrayScan {
-		config.Set(DEPLOY, false)
 	}
 
 	// Iterate over all the required properties keys according to the buildType and create properties file.
