--- conflicted
+++ resolved
@@ -155,51 +155,24 @@
 	return config, errorutils.CheckError(err)
 }
 
-<<<<<<< HEAD
-func ReadGradleConfig(path string, useWrapper bool) (config *viper.Viper, err error) {
-	if path == "" {
-		config = createDefaultGradleConfig(useWrapper)
-=======
 func ReadGradleConfig(path string, gradleConfigParams map[string]any) (config *viper.Viper, err error) {
 	if path == "" {
 		config = createDefaultConfigWithParams(YAML, Gradle.String(), gradleConfigParams)
->>>>>>> 8df88b04
 	} else {
 		config, err = ReadConfigFile(path, YAML)
 	}
 	return
 }
 
-<<<<<<< HEAD
-func ReadMavenConfig(path string, useWrapper bool) (config *viper.Viper, err error) {
-	if path == "" {
-		config = createDefaultMavenConfig(useWrapper)
-=======
 func ReadMavenConfig(path string, mvnProps map[string]any) (config *viper.Viper, err error) {
 	if path == "" {
 		config = createDefaultConfigWithParams(YAML, Maven.String(), mvnProps)
->>>>>>> 8df88b04
 	} else {
 		config, err = ReadConfigFile(path, YAML)
 	}
 	return
 }
 
-<<<<<<< HEAD
-func createDefaultMavenConfig(useWrapper bool) *viper.Viper {
-	vConfig := viper.New()
-	vConfig.SetConfigType(string(YAML))
-	vConfig.Set("type", Maven.String())
-	vConfig.Set("useWrapper", useWrapper)
-	return vConfig
-}
-
-func createDefaultGradleConfig(useWrapper bool) *viper.Viper {
-	vConfig := viper.New()
-	vConfig.SetConfigType(string(YAML))
-	vConfig.Set("type", Gradle.String())
-	vConfig.Set("useWrapper", useWrapper)
-=======
 func createDefaultConfigWithParams(configType ConfigType, technology string, params map[string]any) *viper.Viper {
 	vConfig := viper.New()
 	vConfig.SetConfigType(string(configType))
@@ -207,7 +180,6 @@
 	for key, value := range params {
 		vConfig.Set(key, value)
 	}
->>>>>>> 8df88b04
 	return vConfig
 }
 
