package utils

import (
	"os"
	"testing"

	"github.com/jfrog/jfrog-cli-core/utils/log"
	"github.com/jfrog/jfrog-client-go/utils/io/fileutils"
	"github.com/spf13/viper"
)

const (
	host  = "localhost"
	port  = "8888"
	proxy = "http://" + host + ":" + port
)

func TestCreateDefaultPropertiesFile(t *testing.T) {
	proxyOrg := getOriginalProxyValue()
	setProxy("", t)

	for index := range ProjectTypes {
		testCreateDefaultPropertiesFile(ProjectType(index), t)
	}
	setProxy(proxyOrg, t)
}

func testCreateDefaultPropertiesFile(projectType ProjectType, t *testing.T) {
	providedConfig := viper.New()
	providedConfig.Set("type", projectType.String())

<<<<<<< HEAD
	propsFile, err := CreateBuildInfoPropertiesFile("", "", "", "", providedConfig, projectType)
=======
	propsFile, err := CreateBuildInfoPropertiesFile("", "", "", false, false, providedConfig, projectType)
>>>>>>> 1d0a437d
	if err != nil {
		t.Error(err)
	}
	defer os.Remove(propsFile)

	actualConfig, err := ReadConfigFile(propsFile, PROPERTIES)
	if err != nil {
		t.Error(err)
	}

	expectedConfig := viper.New()
	for _, partialMapping := range buildTypeConfigMapping[projectType] {
		for propertyKey := range *partialMapping {
			if defaultPropertiesValues[propertyKey] != "" {
				expectedConfig.Set(propertyKey, defaultPropertiesValues[propertyKey])
			}
		}
	}

	compareViperConfigs(t, actualConfig, expectedConfig, projectType)
}

func TestCreateSimplePropertiesFileWithProxy(t *testing.T) {
	proxyOrg := getOriginalProxyValue()
	setProxy(proxy, t)
	var propertiesFileConfig = map[string]string{
		"artifactory.resolve.contextUrl": "http://some.url.com",
		"artifactory.publish.contextUrl": "http://some.other.url.com",
		"artifactory.deploy.build.name":  "buildName",
		"artifactory.proxy.host":         host,
		"artifactory.proxy.port":         port,
	}
	createSimplePropertiesFile(t, propertiesFileConfig)
	setProxy(proxyOrg, t)
}

func TestCreateSimplePropertiesFileWithoutProxy(t *testing.T) {
	proxyOrg := getOriginalProxyValue()
	setProxy("", t)
	var propertiesFileConfig = map[string]string{
		"artifactory.resolve.contextUrl": "http://some.url.com",
		"artifactory.publish.contextUrl": "http://some.other.url.com",
		"artifactory.deploy.build.name":  "buildName",
	}
	createSimplePropertiesFile(t, propertiesFileConfig)
	setProxy(proxyOrg, t)

}

func createSimplePropertiesFile(t *testing.T, propertiesFileConfig map[string]string) {
	var yamlConfig = map[string]string{
		RESOLVER_PREFIX + URL: "http://some.url.com",
		DEPLOYER_PREFIX + URL: "http://some.other.url.com",
		BUILD_NAME:            "buildName",
	}

	vConfig := viper.New()
	vConfig.Set("type", Maven.String())
	for k, v := range yamlConfig {
		vConfig.Set(k, v)
	}
<<<<<<< HEAD
	propsFilePath, err := CreateBuildInfoPropertiesFile("", "", "", "", vConfig, Maven)
=======
	propsFilePath, err := CreateBuildInfoPropertiesFile("", "", "", false, false, vConfig, Maven)
>>>>>>> 1d0a437d
	if err != nil {
		t.Error(err)
	}
	defer os.Remove(propsFilePath)

	actualConfig, err := ReadConfigFile(propsFilePath, PROPERTIES)
	if err != nil {
		t.Error(err)
	}

	expectedConfig := viper.New()
	for _, partialMapping := range buildTypeConfigMapping[Maven] {
		for propertyKey := range *partialMapping {
			if defaultPropertiesValues[propertyKey] != "" {
				expectedConfig.Set(propertyKey, defaultPropertiesValues[propertyKey])
			}
		}
	}

	for k, v := range propertiesFileConfig {
		expectedConfig.Set(k, v)
	}

	compareViperConfigs(t, actualConfig, expectedConfig, Maven)
}

func TestGeneratedBuildInfoFile(t *testing.T) {
	log.SetDefaultLogger()
	var yamlConfig = map[string]string{
		RESOLVER_PREFIX + URL: "http://some.url.com",
		DEPLOYER_PREFIX + URL: "http://some.other.url.com",
	}
	vConfig := viper.New()
	vConfig.Set("type", Maven.String())
	for k, v := range yamlConfig {
		vConfig.Set(k, v)
	}
<<<<<<< HEAD
	propsFilePath, err := CreateBuildInfoPropertiesFile("buildName", "buildNumber", "projectKey", "", vConfig, Maven)
=======
	propsFilePath, err := CreateBuildInfoPropertiesFile("buildName", "buildNumber", "projectKey", false, false, vConfig, Maven)
>>>>>>> 1d0a437d
	if err != nil {
		t.Error(err)
	}
	defer os.Remove(propsFilePath)

	actualConfig, err := ReadConfigFile(propsFilePath, PROPERTIES)
	if err != nil {
		t.Error(err)
	}

	generatedBuildInfoKey := "buildInfo.generated.build.info"
	if !actualConfig.IsSet(generatedBuildInfoKey) {
		t.Error(generatedBuildInfoKey, "key does not exists")
	}
	if !fileutils.IsPathExists(actualConfig.GetString(generatedBuildInfoKey), false) {
		t.Error("Path: ", actualConfig.GetString(generatedBuildInfoKey), "does not exists")
	}
	defer os.Remove(actualConfig.GetString(generatedBuildInfoKey))
}

func compareViperConfigs(t *testing.T, actual, expected *viper.Viper, projectType ProjectType) {
	for _, key := range expected.AllKeys() {
		value := expected.GetString(key)
		if !actual.IsSet(key) {
			t.Error("["+projectType.String()+"]: Expected key was not found:", "'"+key+"'")
			continue
		}
		if actual.GetString(key) != value {
			t.Error("["+projectType.String()+"]: Expected:", "('"+key+"','"+value+"'),", "found:", "('"+key+"','"+actual.GetString(key)+"').")
		}
	}

	for _, key := range actual.AllKeys() {
		value := actual.GetString(key)
		if !expected.IsSet(key) {
			t.Error("["+projectType.String()+"]: Unexpected key, value found:", "('"+key+"','"+value+"')")
		}
	}
}

func TestSetProxyIfNeeded(t *testing.T) {
	proxyOrg := getOriginalProxyValue()
	setProxy(proxy, t)
	vConfig := viper.New()

	err := setProxyIfDefined(vConfig)
	if err != nil {
		t.Error(err)
	}

	expectedConfig := viper.New()
	expectedConfig.Set(PROXY+HOST, host)
	expectedConfig.Set(PROXY+PORT, port)
	compareViperConfigs(t, vConfig, expectedConfig, Maven)

	setProxy(proxyOrg, t)
}

func getOriginalProxyValue() string {
	return os.Getenv(HttpProxy)
}

func setProxy(proxy string, t *testing.T) {
	err := os.Setenv(HttpProxy, proxy)
	if err != nil {
		t.Error(err)
	}
}<|MERGE_RESOLUTION|>--- conflicted
+++ resolved
@@ -29,11 +29,7 @@
 	providedConfig := viper.New()
 	providedConfig.Set("type", projectType.String())
 
-<<<<<<< HEAD
 	propsFile, err := CreateBuildInfoPropertiesFile("", "", "", "", providedConfig, projectType)
-=======
-	propsFile, err := CreateBuildInfoPropertiesFile("", "", "", false, false, providedConfig, projectType)
->>>>>>> 1d0a437d
 	if err != nil {
 		t.Error(err)
 	}
@@ -95,11 +91,7 @@
 	for k, v := range yamlConfig {
 		vConfig.Set(k, v)
 	}
-<<<<<<< HEAD
 	propsFilePath, err := CreateBuildInfoPropertiesFile("", "", "", "", vConfig, Maven)
-=======
-	propsFilePath, err := CreateBuildInfoPropertiesFile("", "", "", false, false, vConfig, Maven)
->>>>>>> 1d0a437d
 	if err != nil {
 		t.Error(err)
 	}
@@ -137,11 +129,7 @@
 	for k, v := range yamlConfig {
 		vConfig.Set(k, v)
 	}
-<<<<<<< HEAD
 	propsFilePath, err := CreateBuildInfoPropertiesFile("buildName", "buildNumber", "projectKey", "", vConfig, Maven)
-=======
-	propsFilePath, err := CreateBuildInfoPropertiesFile("buildName", "buildNumber", "projectKey", false, false, vConfig, Maven)
->>>>>>> 1d0a437d
 	if err != nil {
 		t.Error(err)
 	}
