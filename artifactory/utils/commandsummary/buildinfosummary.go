--- conflicted
+++ resolved
@@ -58,16 +58,7 @@
 	tableBuilder.WriteString("\n\n|  Build Info |  Security Violations | Security Issues |\n")
 	tableBuilder.WriteString("|:---------|:------------|:------------|\n")
 	for _, build := range builds {
-<<<<<<< HEAD
 		appendBuildRow(&tableBuilder, build)
-=======
-		buildTime := parseBuildTime(build.Started)
-		if StaticMarkdownConfig.IsExtendedSummary() {
-			tableBuilder.WriteString(fmt.Sprintf("| [%s](%s) | %s |\n", build.Name+" "+build.Number, build.BuildUrl, buildTime))
-		} else {
-			tableBuilder.WriteString(fmt.Sprintf("| %s | %s |\n", build.Name+" "+build.Number, buildTime))
-		}
->>>>>>> bb81e3f7
 	}
 	tableBuilder.WriteString("\n\n")
 	return tableBuilder.String()
@@ -106,21 +97,15 @@
 
 		isMultiModule := len(parentModules) > 1
 
-<<<<<<< HEAD
 		var nestedModuleMarkdownTree strings.Builder
-		if !isExtendedSummary() {
+		if !StaticMarkdownConfig.IsExtendedSummary() {
 			// The basic summary includes a notice to enable the linkage to Artifactory
 			// Notice the UI link has to be updated.
 			nestedModuleMarkdownTree.WriteString("|")
-			nestedModuleMarkdownTree.WriteString(fmt.Sprintf(basicSummaryUpgradeNotice, GetPlatformUrl()))
+			nestedModuleMarkdownTree.WriteString(fmt.Sprintf(basicSummaryUpgradeNotice, StaticMarkdownConfig.GetPlatformUrl()))
 			nestedModuleMarkdownTree.WriteString("<pre>")
 		} else {
 			nestedModuleMarkdownTree.WriteString("|<pre>")
-=======
-		if !StaticMarkdownConfig.IsExtendedSummary() {
-			// Adds a teaser message to upgrade to extend summary
-			modulesMarkdown.WriteString(fmt.Sprintf(basicSummaryUpgradeNotice, StaticMarkdownConfig.GetPlatformUrl()))
->>>>>>> bb81e3f7
 		}
 		for _, module := range parentModules {
 			if isMultiModule && parentModuleID == module.Id {
@@ -208,23 +193,8 @@
 	}
 }
 
-<<<<<<< HEAD
 func createDockerMultiArchTitle(module *buildInfo.Module) string {
 	// Extract the parent image name from the module ID (e.g., my-image:1.0 -> my-image)
-=======
-func parseBuildTime(timestamp string) string {
-	// Parse the timestamp string into a time.Time object
-	buildInfoTime, err := time.Parse(buildInfo.TimeFormat, timestamp)
-	if err != nil {
-		return "N/A"
-	}
-	// Format the time in a more human-readable format
-	return buildInfoTime.Format(timeFormat)
-}
-
-func createDockerMultiArchTitle(module *buildInfo.Module) string {
-	// Extract the parent image name from the module ID (e.g. my-image:1.0 -> my-image)
->>>>>>> bb81e3f7
 	parentImageName := strings.Split(module.Parent, ":")[0]
 
 	// Get the relevant SHA256
@@ -236,15 +206,9 @@
 		}
 	}
 
-<<<<<<< HEAD
-	if isExtendedSummary() {
-		// Create a link to the Docker package in Artifactory UI
-		dockerModuleLink := fmt.Sprintf(artifactoryDockerPackagesUiFormat, strings.TrimSuffix(GetPlatformUrl(), "/"), "%2F%2F"+parentImageName, sha256)
-=======
 	if StaticMarkdownConfig.IsExtendedSummary() {
 		// Create a link to the Docker package in Artifactory UI
 		dockerModuleLink := fmt.Sprintf(artifactoryDockerPackagesUiFormat, strings.TrimSuffix(StaticMarkdownConfig.GetPlatformUrl(), "/"), "%2F%2F"+parentImageName, sha256)
->>>>>>> bb81e3f7
 		return fmt.Sprintf("%s <a href=%s>(🐸 View)</a>", module.Id, dockerModuleLink)
 	}
 	return module.Id
@@ -268,7 +232,7 @@
 func appendBuildRow(tableBuilder *strings.Builder, build *buildInfo.BuildInfo) {
 	buildName := build.Name + " " + build.Number
 	buildScanResult := getScanResults(buildName)
-	if isExtendedSummary() {
+	if StaticMarkdownConfig.IsExtendedSummary() {
 		tableBuilder.WriteString(fmt.Sprintf("| [%s](%s) %s | %s | %s | \n", buildName, build.BuildUrl, appendSpacesToTableColumn(""), appendSpacesToTableColumn(buildScanResult.GetViolations()), appendSpacesToTableColumn(buildScanResult.GetViolations())))
 	} else {
 		tableBuilder.WriteString(fmt.Sprintf("| %s %s | %s | %s |\n", buildName, appendSpacesToTableColumn(""), appendSpacesToTableColumn(buildScanResult.GetViolations()), appendSpacesToTableColumn(buildScanResult.GetVulnerabilities())))
