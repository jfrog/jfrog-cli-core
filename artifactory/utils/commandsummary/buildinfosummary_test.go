--- conflicted
+++ resolved
@@ -1,378 +1,5 @@
 package commandsummary
 
-<<<<<<< HEAD
-//
-//import (
-//	buildinfo "github.com/jfrog/build-info-go/entities"
-//	"github.com/jfrog/jfrog-cli-core/v2/utils/coreutils"
-//	"github.com/stretchr/testify/assert"
-//	"os"
-//	"path/filepath"
-//	"strings"
-//	"testing"
-//)
-//
-//func TestBuildInfoTable(t *testing.T) {
-//	buildInfoSummary := &BuildInfoSummary{}
-//	var builds = []*buildinfo.BuildInfo{
-//		{
-//			Name:     "buildName",
-//			Number:   "123",
-//			Started:  "2024-05-05T12:47:20.803+0300",
-//			BuildUrl: "http://myJFrogPlatform/builds/buildName/123",
-//		},
-//	}
-//
-//	t.Run("Extended Summary", func(t *testing.T) {
-//		StaticMarkdownConfig.setExtendedSummary(true)
-//		assert.Equal(t, getTestDataFile(t, "build-info-table.md"), buildInfoSummary.buildInfoTable(builds))
-//	})
-//
-//	t.Run("Basic Summary", func(t *testing.T) {
-//		StaticMarkdownConfig.setExtendedSummary(true)
-//		assert.Equal(t, getTestDataFile(t, "build-info-table.md"), buildInfoSummary.buildInfoTable(builds))
-//	})
-//
-//	cleanCommandSummaryValues()
-//}
-//
-//func TestBuildInfoModules(t *testing.T) {
-//	buildInfoSummary := &BuildInfoSummary{}
-//	var builds = []*buildinfo.BuildInfo{
-//		{
-//			Name:     "buildName",
-//			Number:   "123",
-//			Started:  "2024-05-05T12:47:20.803+0300",
-//			BuildUrl: "http://myJFrogPlatform/builds/buildName/123",
-//			Modules: []buildinfo.Module{
-//				{
-//					Id:   "gradle",
-//					Type: buildinfo.Gradle,
-//					Artifacts: []buildinfo.Artifact{
-//						{
-//							Name:                   "gradleArtifact",
-//							Path:                   "dir/gradleArtifact",
-//							OriginalDeploymentRepo: "gradle-local",
-//						},
-//					},
-//				},
-//				{
-//					Id:   "maven",
-//					Type: buildinfo.Maven,
-//					Artifacts: []buildinfo.Artifact{{
-//						Name:                   "artifact1",
-//						Path:                   "path/to/artifact1",
-//						OriginalDeploymentRepo: "libs-release",
-//					}},
-//					Dependencies: []buildinfo.Dependency{{
-//						Id: "dep1",
-//					}},
-//				},
-//				{
-//					Id:   "generic",
-//					Type: buildinfo.Generic,
-//					Artifacts: []buildinfo.Artifact{{
-//						Name:                   "artifact2",
-//						Path:                   "path/to/artifact2",
-//						OriginalDeploymentRepo: "generic-local",
-//					}},
-//				},
-//			},
-//		},
-//	}
-//
-//	StaticMarkdownConfig.setPlatformUrl(testPlatformUrl)
-//	t.Run("Extended Summary", func(t *testing.T) {
-//		StaticMarkdownConfig.setExtendedSummary(true)
-//		result := buildInfoSummary.buildInfoModules(builds)
-//		verifyModulesResult(t, result)
-//	})
-//	t.Run("Basic Summary", func(t *testing.T) {
-//		StaticMarkdownConfig.setExtendedSummary(false)
-//		result := buildInfoSummary.buildInfoModules(builds)
-//		verifyModulesResult(t, result)
-//	})
-//	cleanCommandSummaryValues()
-//}
-//
-//func verifyModulesResult(t *testing.T, result string) {
-//	// Validate that the markdown contains the expected "generic" repo content as well as the "maven" repo content.
-//	assertContainsWithInfo(t, result, getTestDataFile(t, "generic-module.md"))
-//	assertContainsWithInfo(t, result, getTestDataFile(t, "maven-module.md"))
-//	// The build-info also contains a "gradle" module, but it should not be included in the markdown.
-//	assert.NotContains(t, result, "gradle")
-//}
-//
-//func TestBuildInfoModulesEmpty(t *testing.T) {
-//	buildInfoSummary := &BuildInfoSummary{}
-//	var builds = []*buildinfo.BuildInfo{
-//		{
-//			Name:     "buildName",
-//			Number:   "123",
-//			Started:  "2024-05-05T12:47:20.803+0300",
-//			BuildUrl: "http://myJFrogPlatform/builds/buildName/123",
-//			Modules: []buildinfo.Module{
-//				{
-//					Id:        "maven",
-//					Type:      buildinfo.Maven,
-//					Artifacts: []buildinfo.Artifact{},
-//					Dependencies: []buildinfo.Dependency{{
-//						Id: "dep1",
-//					}},
-//				},
-//				{
-//					Id:   "gradle",
-//					Type: buildinfo.Gradle,
-//					Artifacts: []buildinfo.Artifact{
-//						{
-//							Name:                   "gradleArtifact",
-//							Path:                   "dir/gradleArtifact",
-//							OriginalDeploymentRepo: "gradle-local",
-//						},
-//					},
-//				},
-//			},
-//		},
-//	}
-//
-//	t.Run("ExtendedSummary", func(t *testing.T) {
-//		StaticMarkdownConfig.setExtendedSummary(true)
-//		assert.Empty(t, buildInfoSummary.buildInfoModules(builds))
-//	})
-//
-//	t.Run("BasicSummary", func(t *testing.T) {
-//		StaticMarkdownConfig.setExtendedSummary(true)
-//		assert.Empty(t, buildInfoSummary.buildInfoModules(builds))
-//	})
-//}
-//
-//func TestBuildInfoModulesWithGrouping(t *testing.T) {
-//	buildInfoSummary := &BuildInfoSummary{}
-//	var builds = []*buildinfo.BuildInfo{
-//		{
-//			Name:    "dockerx",
-//			Number:  "1",
-//			Started: "2024-08-12T11:11:50.198+0300",
-//			Modules: []buildinfo.Module{
-//				{
-//					Properties: map[string]string{
-//						"docker.image.tag": "ecosysjfrog.jfrog.io/docker-local/multiarch-image:1",
-//					},
-//					Type: "docker",
-//					Id:   "multiarch-image:1",
-//					Artifacts: []buildinfo.Artifact{
-//						{
-//							Type: "json",
-//							Checksum: buildinfo.Checksum{
-//								Sha1:   "faf9824aca9d192e16c2f8a6670b149392465ce7",
-//								Sha256: "2217c766cddcd2d24994caaf7713db556a0fa8de108a946ebe5b0369f784a59a",
-//								Md5:    "ba0519ebb6feef0edefa03a7afb05406",
-//							},
-//							Name:                   "list.manifest.json",
-//							Path:                   "multiarch-image/1/list.manifest.json",
-//							OriginalDeploymentRepo: "docker-local",
-//						},
-//					},
-//				},
-//				{
-//					Type:   "docker",
-//					Parent: "multiarch-image:1",
-//					Id:     "linux/amd64/multiarch-image:1",
-//					Artifacts: []buildinfo.Artifact{
-//						{
-//							Checksum: buildinfo.Checksum{
-//								Sha1:   "32c1416f8430fbbabd82cb014c5e09c5fe702404",
-//								Sha256: "sha256:552ccb2628970ef526f13151a0269258589fc8b5701519a9c255c4dd224b9a21",
-//								Md5:    "f568bfb1c9576a1f06235ebe0389d2d8",
-//							},
-//							Name:                   "manifest.json",
-//							Path:                   "multiarch-image/sha256__552ccb2628970ef526f13151a0269258589fc8b5701519a9c255c4dd224b9a21",
-//							OriginalDeploymentRepo: "docker-local",
-//						},
-//						{
-//							Checksum: buildinfo.Checksum{
-//								Sha1:   "32c1416f8430fbbabd82cb014c5e09c5fe702404",
-//								Sha256: "aee9d258e62f0666e3286acca21be37d2e39f69f8dde74454b9f3cd8ef437e4e",
-//								Md5:    "f568bfb1c9576a1f06235ebe0389d2d8",
-//							},
-//							Name:                   "sha256__aee9d258e62f0666e3286acca21be37d2e39f69f8dde74454b9f3cd8ef437e4e",
-//							Path:                   "multiarch-image/sha256:552ccb2628970ef526f13151a0269258589fc8b5701519a9c255c4dd224b9a21/sha256__aee9d258e62f0666e3286acca21be37d2e39f69f8dde74454b9f3cd8ef437e4e",
-//							OriginalDeploymentRepo: "docker-local",
-//						},
-//					},
-//				},
-//				{
-//					Type:   "docker",
-//					Parent: "multiarch-image:1",
-//					Id:     "linux/arm64/multiarch-image:1",
-//					Artifacts: []buildinfo.Artifact{
-//						{
-//							Checksum: buildinfo.Checksum{
-//								Sha1:   "32c1416f8430fbbabd82cb014c5e09c5fe702404",
-//								Sha256: "sha256:bee6dc0408dfd20c01e12e644d8bc1d60ff100a8c180d6c7e85d374c13ae4f92",
-//								Md5:    "f568bfb1c9576a1f06235ebe0389d2d8",
-//							},
-//							Name:                   "manifest.json",
-//							Path:                   "multiarch-image/sha256__bee6dc0408dfd20c01e12e644d8bc1d60ff100a8c180d6c7e85d374c13ae4f92",
-//							OriginalDeploymentRepo: "docker-local",
-//						},
-//						{
-//							Checksum: buildinfo.Checksum{
-//								Sha1:   "82b6d4ae1f673c609469a0a84170390ecdff5a38",
-//								Sha256: "1f17f9d95f85ba55773db30ac8e6fae894831be87f5c28f2b58d17f04ef65e93",
-//								Md5:    "d178dd8c1e1fded51ade114136ebdaf2",
-//							},
-//							Name:                   "sha256__1f17f9d95f85ba55773db30ac8e6fae894831be87f5c28f2b58d17f04ef65e93",
-//							Path:                   "multiarch-image/sha256:bee6dc0408dfd20c01e12e644d8bc1d60ff100a8c180d6c7e85d374c13ae4f92/sha256__1f17f9d95f85ba55773db30ac8e6fae894831be87f5c28f2b58d17f04ef65e93",
-//							OriginalDeploymentRepo: "docker-local",
-//						},
-//					},
-//				},
-//				{
-//					Type:   "docker",
-//					Parent: "multiarch-image:1",
-//					Id:     "linux/arm/multiarch-image:1",
-//					Artifacts: []buildinfo.Artifact{
-//						{
-//							Checksum: buildinfo.Checksum{
-//								Sha1:   "32c1416f8430fbbabd82cb014c5e09c5fe702404",
-//								Sha256: "sha256:686085b9972e0f7a432b934574e3dca27b4fa0a3d10d0ae7099010160db6d338",
-//								Md5:    "f568bfb1c9576a1f06235ebe0389d2d8",
-//							},
-//							Name:                   "manifest.json",
-//							Path:                   "multiarch-image/sha256__686085b9972e0f7a432b934574e3dca27b4fa0a3d10d0ae7099010160db6d338",
-//							OriginalDeploymentRepo: "docker-local",
-//						},
-//						{
-//							Checksum: buildinfo.Checksum{
-//								Sha1:   "63d3ac90f9cd322b76543d7bf96eeb92417faf41",
-//								Sha256: "33b5b5485e88e63d3630e5dcb008f98f102b0f980a9daa31bd976efdec7a8e4c",
-//								Md5:    "99bbb1e1035aea4d9150e4348f24e107",
-//							},
-//							Name:                   "sha256__33b5b5485e88e63d3630e5dcb008f98f102b0f980a9daa31bd976efdec7a8e4c",
-//							Path:                   "multiarch-image/sha256:686085b9972e0f7a432b934574e3dca27b4fa0a3d10d0ae7099010160db6d338/sha256__33b5b5485e88e63d3630e5dcb008f98f102b0f980a9daa31bd976efdec7a8e4c",
-//							OriginalDeploymentRepo: "docker-local",
-//						},
-//						{
-//							Checksum: buildinfo.Checksum{
-//								Sha1:   "9dceac352f990a3149ff97ab605c3c8833409abf",
-//								Sha256: "5480d2ca1740c20ce17652e01ed2265cdc914458acd41256a2b1ccff28f2762c",
-//								Md5:    "d6a694604c7e58b2c788dec5656a1add",
-//							},
-//							Name:                   "sha256__5480d2ca1740c20ce17652e01ed2265cdc914458acd41256a2b1ccff28f2762c",
-//							Path:                   "multiarch-image/sha256:686085b9972e0f7a432b934574e3dca27b4fa0a3d10d0ae7099010160db6d338/sha256__5480d2ca1740c20ce17652e01ed2265cdc914458acd41256a2b1ccff28f2762c",
-//							OriginalDeploymentRepo: "docker-local",
-//						},
-//					},
-//				},
-//				{
-//					Type:   "docker",
-//					Parent: "multiarch-image:1",
-//					Id:     "attestations/multiarch-image:1",
-//					Checksum: buildinfo.Checksum{
-//						Sha256: "33b5b5485e88e63d3630e5dcb008f98f102b0f980a9daa31bd976efdec7a8e4c",
-//					},
-//					Artifacts: []buildinfo.Artifact{
-//						{
-//							Checksum: buildinfo.Checksum{
-//								Sha1:   "63d3ac90f9cd322b76543d7bf96eeb92417faf41",
-//								Sha256: "33b5b5485e88e63d3630e5dcb008f98f102b0f980a9daa31bd976efdec7a8e4c",
-//								Md5:    "99bbb1e1035aea4d9150e4348f24e107",
-//							},
-//							Name:                   "sha256:67a5a1efd2df970568a17c1178ec5df786bbf627274f285c6dbce71fae9ebe57",
-//							Path:                   "multiarch-image/sha256:686085b9972e0f7a432b934574e3dca27b4fa0a3d10d0ae7099010160db6d338/sha256__33b5b5485e88e63d3630e5dcb008f98f102b0f980a9daa31bd976efdec7a8e4c",
-//							OriginalDeploymentRepo: "docker-local",
-//						},
-//					},
-//				},
-//				{
-//					Type:   "docker",
-//					Parent: "image:2",
-//					Id:     "image:2",
-//					Checksum: buildinfo.Checksum{
-//						Sha256: "aee9d258e62f0666e3286acca21be37d2e39f69f8dde74454b9f3cd8ef437e4e",
-//					},
-//					Artifacts: []buildinfo.Artifact{
-//						{
-//							Checksum: buildinfo.Checksum{
-//								Sha1:   "32c1416f8430fbbabd82cb014c5e09c5fe702404",
-//								Sha256: "aee9d258e62f0666e3286acca21be37d2e39f69f8dde74454b9f3cd8ef437e4e",
-//								Md5:    "f568bfb1c9576a1f06235ebe0389d2d8",
-//							},
-//							Name:                   "sha256__aee9d258e62f0666e3286acca21be37d2e39f69f8dde74454b9f3cd8ef437e4e",
-//							Path:                   "image2/sha256:552ccb2628970ef526f13151a0269258589fc8b5701519a9c255c4dd224b9a21/sha256__aee9d258e62f0666e3286acca21be37d2e39f69f8dde74454b9f3cd8ef437e4e",
-//							OriginalDeploymentRepo: "docker-local",
-//						},
-//					},
-//				},
-//			},
-//		},
-//	}
-//	StaticMarkdownConfig.setPlatformUrl(testPlatformUrl)
-//	t.Run("Extended Summary", func(t *testing.T) {
-//		StaticMarkdownConfig.setExtendedSummary(true)
-//		result := buildInfoSummary.buildInfoModules(builds)
-//		assertContainsWithInfo(t, result, getTestDataFile(t, "docker-image-module.md"))
-//		assertContainsWithInfo(t, result, getTestDataFile(t, "multiarch-docker-image.md"))
-//	})
-//
-//	t.Run("Basic Summary", func(t *testing.T) {
-//		StaticMarkdownConfig.setExtendedSummary(false)
-//		result := buildInfoSummary.buildInfoModules(builds)
-//		assertContainsWithInfo(t, result, getTestDataFile(t, "docker-image-module.md"))
-//		assertContainsWithInfo(t, result, getTestDataFile(t, "multiarch-docker-image.md"))
-//	})
-//	cleanCommandSummaryValues()
-//}
-//
-//// Helper function to handle diffs in contains assertions
-//// As these tests handle markdown files, this function makes it easier to fix the necessary output.
-//func assertContainsWithInfo(t *testing.T, result, expected string) {
-//	contains := assert.Contains(t, result, expected)
-//	if !contains {
-//		t.Log("----------------------------------------------------------------------------------------------------------------")
-//		t.Log("The actual result does not contain the expected result.")
-//		t.Log("----------------------------------------------------------------------------------------------------------------")
-//		t.Log("\n\nExpected to be contained in the actual result:\n\n", expected)
-//		t.Log("\n\nActual result:\n\n", result)
-//	}
-//}
-//
-//// Tests data files are location artifactory/commands/testdata/command_summary
-//func getTestDataFile(t *testing.T, fileName string) string {
-//	var modulesPath string
-//	if StaticMarkdownConfig.IsExtendedSummary() {
-//		modulesPath = filepath.Join("../", "testdata", "command_summaries", "extended", fileName)
-//	} else {
-//		modulesPath = filepath.Join("../", "testdata", "command_summaries", "basic", fileName)
-//	}
-//
-//	content, err := os.ReadFile(modulesPath)
-//	assert.NoError(t, err)
-//	contentStr := string(content)
-//	if coreutils.IsWindows() {
-//		contentStr = strings.ReplaceAll(contentStr, "\r\n", "\n")
-//	}
-//	return contentStr
-//}
-//
-//func TestParseBuildTime(t *testing.T) {
-//	// Test format
-//	actual := parseBuildTime("2006-01-02T15:04:05.000-0700")
-//	expected := "Jan 2, 2006 , 15:04:05"
-//	assert.Equal(t, expected, actual)
-//	// Test invalid format
-//	expected = "N/A"
-//	actual = parseBuildTime("")
-//	assert.Equal(t, expected, actual)
-//}
-//
-//// Return config values to the default state
-//func cleanCommandSummaryValues() {
-//	StaticMarkdownConfig.setExtendedSummary(false)
-//	StaticMarkdownConfig.setPlatformMajorVersion(0)
-//}
-=======
 import (
 	buildinfo "github.com/jfrog/build-info-go/entities"
 	"github.com/jfrog/jfrog-cli-core/v2/utils/coreutils"
@@ -742,5 +369,4 @@
 func cleanCommandSummaryValues() {
 	StaticMarkdownConfig.setExtendedSummary(false)
 	StaticMarkdownConfig.setPlatformMajorVersion(0)
-}
->>>>>>> fbdedec4
+}