package commandsummary

import (
	buildinfo "github.com/jfrog/build-info-go/entities"
	"github.com/jfrog/jfrog-cli-core/v2/utils/coreutils"
	"github.com/stretchr/testify/assert"
	"os"
	"path/filepath"
	"strings"
	"testing"
)

func TestBuildInfoTable(t *testing.T) {
	buildInfoSummary := &BuildInfoSummary{}
	var builds = []*buildinfo.BuildInfo{
		{
			Name:     "buildName",
			Number:   "123",
			Started:  "2024-05-05T12:47:20.803+0300",
			BuildUrl: "http://myJFrogPlatform/builds/buildName/123",
		},
	}

	t.Run("Extended Summary", func(t *testing.T) {
		setExtendedSummary(true)
		assert.Equal(t, getTestDataFile(t, "build-info-table.md"), buildInfoSummary.buildInfoTable(builds))
	})

	t.Run("Basic Summary", func(t *testing.T) {
		setExtendedSummary(true)
		assert.Equal(t, getTestDataFile(t, "build-info-table.md"), buildInfoSummary.buildInfoTable(builds))
	})

	cleanCommandSummaryValues()
}

func TestBuildInfoModules(t *testing.T) {
	buildInfoSummary := &BuildInfoSummary{}
	var builds = []*buildinfo.BuildInfo{
		{
			Name:     "buildName",
			Number:   "123",
			Started:  "2024-05-05T12:47:20.803+0300",
			BuildUrl: "http://myJFrogPlatform/builds/buildName/123",
			Modules: []buildinfo.Module{
				{
					Id:   "gradle",
					Type: buildinfo.Gradle,
					Artifacts: []buildinfo.Artifact{
						{
							Name:                   "gradleArtifact",
							Path:                   "dir/gradleArtifact",
							OriginalDeploymentRepo: "gradle-local",
						},
					},
				},
				{
					Id:   "maven",
					Type: buildinfo.Maven,
					Artifacts: []buildinfo.Artifact{{
						Name:                   "artifact1",
						Path:                   "path/to/artifact1",
						OriginalDeploymentRepo: "libs-release",
					}},
					Dependencies: []buildinfo.Dependency{{
						Id: "dep1",
					}},
				},
				{
					Id:   "generic",
					Type: buildinfo.Generic,
					Artifacts: []buildinfo.Artifact{{
						Name:                   "artifact2",
						Path:                   "path/to/artifact2",
						OriginalDeploymentRepo: "generic-local",
					}},
				},
			},
		},
	}

	setPlatformUrl(testPlatformUrl)
	t.Run("Extended Summary", func(t *testing.T) {
<<<<<<< HEAD
		buildInfoSummary.extendedSummary = true
		result, err := buildInfoSummary.buildInfoModules(builds)
		assert.NoError(t, err)
		verifyModulesResult(t, result, true)
	})
	t.Run("Basic Summary", func(t *testing.T) {
		buildInfoSummary.extendedSummary = false
		result, err := buildInfoSummary.buildInfoModules(builds)
		assert.NoError(t, err)
		verifyModulesResult(t, result, false)
=======
		setExtendedSummary(true)
		result := buildInfoSummary.buildInfoModules(builds)
		verifyModulesResult(t, result)
	})
	t.Run("Basic Summary", func(t *testing.T) {
		setExtendedSummary(false)
		result := buildInfoSummary.buildInfoModules(builds)
		verifyModulesResult(t, result)
>>>>>>> b0f4cd45
	})
	cleanCommandSummaryValues()
}

func verifyModulesResult(t *testing.T, result string) {
	// Validate that the markdown contains the expected "generic" repo content as well as the "maven" repo content.
	assertContainsWithInfo(t, result, getTestDataFile(t, "generic-module.md"))
	assertContainsWithInfo(t, result, getTestDataFile(t, "maven-module.md"))
	// The build-info also contains a "gradle" module, but it should not be included in the markdown.
	assert.NotContains(t, result, "gradle")
}

func TestBuildInfoModulesEmpty(t *testing.T) {
	buildInfoSummary := &BuildInfoSummary{}
	var builds = []*buildinfo.BuildInfo{
		{
			Name:     "buildName",
			Number:   "123",
			Started:  "2024-05-05T12:47:20.803+0300",
			BuildUrl: "http://myJFrogPlatform/builds/buildName/123",
			Modules: []buildinfo.Module{
				{
					Id:        "maven",
					Type:      buildinfo.Maven,
					Artifacts: []buildinfo.Artifact{},
					Dependencies: []buildinfo.Dependency{{
						Id: "dep1",
					}},
				},
				{
					Id:   "gradle",
					Type: buildinfo.Gradle,
					Artifacts: []buildinfo.Artifact{
						{
							Name:                   "gradleArtifact",
							Path:                   "dir/gradleArtifact",
							OriginalDeploymentRepo: "gradle-local",
						},
					},
				},
			},
		},
	}

	t.Run("ExtendedSummary", func(t *testing.T) {
<<<<<<< HEAD
		buildInfoSummary.extendedSummary = true
		res, err := buildInfoSummary.buildInfoModules(builds)
		assert.NoError(t, err)
		assert.Empty(t, res)
	})

	t.Run("BasicSummary", func(t *testing.T) {
		buildInfoSummary.extendedSummary = false
		res, err := buildInfoSummary.buildInfoModules(builds)
		assert.NoError(t, err)
		assert.Empty(t, res)
=======
		setExtendedSummary(true)
		assert.Empty(t, buildInfoSummary.buildInfoModules(builds))
	})

	t.Run("BasicSummary", func(t *testing.T) {
		setExtendedSummary(true)
		assert.Empty(t, buildInfoSummary.buildInfoModules(builds))
>>>>>>> b0f4cd45
	})
}

func TestBuildInfoModulesWithGrouping(t *testing.T) {
	buildInfoSummary := &BuildInfoSummary{}
	var builds = []*buildinfo.BuildInfo{
		{
			Name:    "dockerx",
			Number:  "1",
			Started: "2024-08-12T11:11:50.198+0300",
			Modules: []buildinfo.Module{
				{
					Properties: map[string]string{
						"docker.image.tag": "ecosysjfrog.jfrog.io/docker-local/multiarch-image:1",
					},
					Type: "docker",
					Id:   "multiarch-image:1",
					Artifacts: []buildinfo.Artifact{
						{
							Type: "json",
							Checksum: buildinfo.Checksum{
								Sha1:   "faf9824aca9d192e16c2f8a6670b149392465ce7",
								Sha256: "2217c766cddcd2d24994caaf7713db556a0fa8de108a946ebe5b0369f784a59a",
								Md5:    "ba0519ebb6feef0edefa03a7afb05406",
							},
							Name:                   "list.manifest.json",
							Path:                   "multiarch-image/1/list.manifest.json",
							OriginalDeploymentRepo: "docker-local",
						},
					},
				},
				{
					Type:   "docker",
					Parent: "multiarch-image:1",
					Id:     "linux/amd64/multiarch-image:1",
					Artifacts: []buildinfo.Artifact{
						{
							Checksum: buildinfo.Checksum{
								Sha1:   "32c1416f8430fbbabd82cb014c5e09c5fe702404",
								Sha256: "sha256:552ccb2628970ef526f13151a0269258589fc8b5701519a9c255c4dd224b9a21",
								Md5:    "f568bfb1c9576a1f06235ebe0389d2d8",
							},
							Name:                   "manifest.json",
							Path:                   "multiarch-image/sha256__552ccb2628970ef526f13151a0269258589fc8b5701519a9c255c4dd224b9a21",
							OriginalDeploymentRepo: "docker-local",
						},
						{
							Checksum: buildinfo.Checksum{
								Sha1:   "32c1416f8430fbbabd82cb014c5e09c5fe702404",
								Sha256: "aee9d258e62f0666e3286acca21be37d2e39f69f8dde74454b9f3cd8ef437e4e",
								Md5:    "f568bfb1c9576a1f06235ebe0389d2d8",
							},
							Name:                   "sha256__aee9d258e62f0666e3286acca21be37d2e39f69f8dde74454b9f3cd8ef437e4e",
							Path:                   "multiarch-image/sha256:552ccb2628970ef526f13151a0269258589fc8b5701519a9c255c4dd224b9a21/sha256__aee9d258e62f0666e3286acca21be37d2e39f69f8dde74454b9f3cd8ef437e4e",
							OriginalDeploymentRepo: "docker-local",
						},
					},
				},
				{
					Type:   "docker",
					Parent: "multiarch-image:1",
					Id:     "linux/arm64/multiarch-image:1",
					Artifacts: []buildinfo.Artifact{
						{
							Checksum: buildinfo.Checksum{
								Sha1:   "32c1416f8430fbbabd82cb014c5e09c5fe702404",
								Sha256: "sha256:bee6dc0408dfd20c01e12e644d8bc1d60ff100a8c180d6c7e85d374c13ae4f92",
								Md5:    "f568bfb1c9576a1f06235ebe0389d2d8",
							},
							Name:                   "manifest.json",
							Path:                   "multiarch-image/sha256__bee6dc0408dfd20c01e12e644d8bc1d60ff100a8c180d6c7e85d374c13ae4f92",
							OriginalDeploymentRepo: "docker-local",
						},
						{
							Checksum: buildinfo.Checksum{
								Sha1:   "82b6d4ae1f673c609469a0a84170390ecdff5a38",
								Sha256: "1f17f9d95f85ba55773db30ac8e6fae894831be87f5c28f2b58d17f04ef65e93",
								Md5:    "d178dd8c1e1fded51ade114136ebdaf2",
							},
							Name:                   "sha256__1f17f9d95f85ba55773db30ac8e6fae894831be87f5c28f2b58d17f04ef65e93",
							Path:                   "multiarch-image/sha256:bee6dc0408dfd20c01e12e644d8bc1d60ff100a8c180d6c7e85d374c13ae4f92/sha256__1f17f9d95f85ba55773db30ac8e6fae894831be87f5c28f2b58d17f04ef65e93",
							OriginalDeploymentRepo: "docker-local",
						},
					},
				},
				{
					Type:   "docker",
					Parent: "multiarch-image:1",
					Id:     "linux/arm/multiarch-image:1",
					Artifacts: []buildinfo.Artifact{
						{
							Checksum: buildinfo.Checksum{
								Sha1:   "32c1416f8430fbbabd82cb014c5e09c5fe702404",
								Sha256: "sha256:686085b9972e0f7a432b934574e3dca27b4fa0a3d10d0ae7099010160db6d338",
								Md5:    "f568bfb1c9576a1f06235ebe0389d2d8",
							},
							Name:                   "manifest.json",
							Path:                   "multiarch-image/sha256__686085b9972e0f7a432b934574e3dca27b4fa0a3d10d0ae7099010160db6d338",
							OriginalDeploymentRepo: "docker-local",
						},
						{
							Checksum: buildinfo.Checksum{
								Sha1:   "63d3ac90f9cd322b76543d7bf96eeb92417faf41",
								Sha256: "33b5b5485e88e63d3630e5dcb008f98f102b0f980a9daa31bd976efdec7a8e4c",
								Md5:    "99bbb1e1035aea4d9150e4348f24e107",
							},
							Name:                   "sha256__33b5b5485e88e63d3630e5dcb008f98f102b0f980a9daa31bd976efdec7a8e4c",
							Path:                   "multiarch-image/sha256:686085b9972e0f7a432b934574e3dca27b4fa0a3d10d0ae7099010160db6d338/sha256__33b5b5485e88e63d3630e5dcb008f98f102b0f980a9daa31bd976efdec7a8e4c",
							OriginalDeploymentRepo: "docker-local",
						},
						{
							Checksum: buildinfo.Checksum{
								Sha1:   "9dceac352f990a3149ff97ab605c3c8833409abf",
								Sha256: "5480d2ca1740c20ce17652e01ed2265cdc914458acd41256a2b1ccff28f2762c",
								Md5:    "d6a694604c7e58b2c788dec5656a1add",
							},
							Name:                   "sha256__5480d2ca1740c20ce17652e01ed2265cdc914458acd41256a2b1ccff28f2762c",
							Path:                   "multiarch-image/sha256:686085b9972e0f7a432b934574e3dca27b4fa0a3d10d0ae7099010160db6d338/sha256__5480d2ca1740c20ce17652e01ed2265cdc914458acd41256a2b1ccff28f2762c",
							OriginalDeploymentRepo: "docker-local",
						},
					},
				},
				{
					Type:   "docker",
					Parent: "multiarch-image:1",
					Id:     "attestations/multiarch-image:1",
					Checksum: buildinfo.Checksum{
						Sha256: "33b5b5485e88e63d3630e5dcb008f98f102b0f980a9daa31bd976efdec7a8e4c",
					},
					Artifacts: []buildinfo.Artifact{
						{
							Checksum: buildinfo.Checksum{
								Sha1:   "63d3ac90f9cd322b76543d7bf96eeb92417faf41",
								Sha256: "33b5b5485e88e63d3630e5dcb008f98f102b0f980a9daa31bd976efdec7a8e4c",
								Md5:    "99bbb1e1035aea4d9150e4348f24e107",
							},
							Name:                   "sha256:67a5a1efd2df970568a17c1178ec5df786bbf627274f285c6dbce71fae9ebe57",
							Path:                   "multiarch-image/sha256:686085b9972e0f7a432b934574e3dca27b4fa0a3d10d0ae7099010160db6d338/sha256__33b5b5485e88e63d3630e5dcb008f98f102b0f980a9daa31bd976efdec7a8e4c",
							OriginalDeploymentRepo: "docker-local",
						},
					},
				},
				{
					Type:   "docker",
					Parent: "image:2",
					Id:     "image:2",
					Checksum: buildinfo.Checksum{
						Sha256: "aee9d258e62f0666e3286acca21be37d2e39f69f8dde74454b9f3cd8ef437e4e",
					},
					Artifacts: []buildinfo.Artifact{
						{
							Checksum: buildinfo.Checksum{
								Sha1:   "32c1416f8430fbbabd82cb014c5e09c5fe702404",
								Sha256: "aee9d258e62f0666e3286acca21be37d2e39f69f8dde74454b9f3cd8ef437e4e",
								Md5:    "f568bfb1c9576a1f06235ebe0389d2d8",
							},
							Name:                   "sha256__aee9d258e62f0666e3286acca21be37d2e39f69f8dde74454b9f3cd8ef437e4e",
							Path:                   "image2/sha256:552ccb2628970ef526f13151a0269258589fc8b5701519a9c255c4dd224b9a21/sha256__aee9d258e62f0666e3286acca21be37d2e39f69f8dde74454b9f3cd8ef437e4e",
							OriginalDeploymentRepo: "docker-local",
						},
					},
				},
			},
		},
	}
	setPlatformUrl(testPlatformUrl)
	t.Run("Extended Summary", func(t *testing.T) {
<<<<<<< HEAD
		buildInfoSummary.extendedSummary = true
		result, err := buildInfoSummary.buildInfoModules(builds)
		assert.NoError(t, err)
		assertContainsWithInfo(t, result, getTestDataFile(t, "docker-image-module.md", true))
		assertContainsWithInfo(t, result, getTestDataFile(t, "multiarch-docker-image.md", true))
	})

	t.Run("Basic Summary", func(t *testing.T) {
		buildInfoSummary.extendedSummary = false
		result, err := buildInfoSummary.buildInfoModules(builds)
		assert.NoError(t, err)
		assertContainsWithInfo(t, result, getTestDataFile(t, "docker-image-module.md", false))
		assertContainsWithInfo(t, result, getTestDataFile(t, "multiarch-docker-image.md", false))
=======
		setExtendedSummary(true)
		result := buildInfoSummary.buildInfoModules(builds)
		assertContainsWithInfo(t, result, getTestDataFile(t, "docker-image-module.md"))
		assertContainsWithInfo(t, result, getTestDataFile(t, "multiarch-docker-image.md"))
	})

	t.Run("Basic Summary", func(t *testing.T) {
		setExtendedSummary(false)
		result := buildInfoSummary.buildInfoModules(builds)
		assertContainsWithInfo(t, result, getTestDataFile(t, "docker-image-module.md"))
		assertContainsWithInfo(t, result, getTestDataFile(t, "multiarch-docker-image.md"))
>>>>>>> b0f4cd45
	})
	cleanCommandSummaryValues()
}

// Helper function to handle diffs in contains assertions
// As these tests handle markdown files, it easier to fix the necessary output
func assertContainsWithInfo(t *testing.T, result, expected string) {
	contains := assert.Contains(t, result, expected)
	if !contains {
		t.Log("----------------------------------------------------------------------------------------------------------------")
		t.Log("The actual result does not contain the expected result.")
		t.Log("----------------------------------------------------------------------------------------------------------------")
		t.Log("\n\nExpected to be contained in the actual result:\n\n", expected)
		t.Log("\n\nActual result:\n\n", result)
	}
}

// Tests data files are location artifactory/commands/testdata/command_summary
func getTestDataFile(t *testing.T, fileName string) string {
	var modulesPath string
	if isExtendedSummary() {
		modulesPath = filepath.Join("../", "testdata", "command_summaries", "extended", fileName)
	} else {
		modulesPath = filepath.Join("../", "testdata", "command_summaries", "basic", fileName)
	}

	content, err := os.ReadFile(modulesPath)
	assert.NoError(t, err)
	contentStr := string(content)
	if coreutils.IsWindows() {
		contentStr = strings.ReplaceAll(contentStr, "\r\n", "\n")
	}
	return contentStr
<<<<<<< HEAD
=======
}

func TestParseBuildTime(t *testing.T) {
	// Test format
	actual := parseBuildTime("2006-01-02T15:04:05.000-0700")
	expected := "Jan 2, 2006 , 15:04:05"
	assert.Equal(t, expected, actual)
	// Test invalid format
	expected = "N/A"
	actual = parseBuildTime("")
	assert.Equal(t, expected, actual)
}

// Return config values to the default state
func cleanCommandSummaryValues() {
	setExtendedSummary(false)
	setPlatformMajorVersion(0)
>>>>>>> b0f4cd45
}<|MERGE_RESOLUTION|>--- conflicted
+++ resolved
@@ -81,27 +81,16 @@
 
 	setPlatformUrl(testPlatformUrl)
 	t.Run("Extended Summary", func(t *testing.T) {
-<<<<<<< HEAD
-		buildInfoSummary.extendedSummary = true
-		result, err := buildInfoSummary.buildInfoModules(builds)
-		assert.NoError(t, err)
-		verifyModulesResult(t, result, true)
-	})
-	t.Run("Basic Summary", func(t *testing.T) {
-		buildInfoSummary.extendedSummary = false
-		result, err := buildInfoSummary.buildInfoModules(builds)
-		assert.NoError(t, err)
-		verifyModulesResult(t, result, false)
-=======
-		setExtendedSummary(true)
-		result := buildInfoSummary.buildInfoModules(builds)
+		setExtendedSummary(true)
+		result, err := buildInfoSummary.buildInfoModules(builds)
+		assert.NoError(t, err)
 		verifyModulesResult(t, result)
 	})
 	t.Run("Basic Summary", func(t *testing.T) {
 		setExtendedSummary(false)
-		result := buildInfoSummary.buildInfoModules(builds)
+		result, err := buildInfoSummary.buildInfoModules(builds)
+		assert.NoError(t, err)
 		verifyModulesResult(t, result)
->>>>>>> b0f4cd45
 	})
 	cleanCommandSummaryValues()
 }
@@ -147,27 +136,17 @@
 	}
 
 	t.Run("ExtendedSummary", func(t *testing.T) {
-<<<<<<< HEAD
-		buildInfoSummary.extendedSummary = true
-		res, err := buildInfoSummary.buildInfoModules(builds)
-		assert.NoError(t, err)
-		assert.Empty(t, res)
+		setExtendedSummary(true)
+		result, err := buildInfoSummary.buildInfoModules(builds)
+		assert.NoError(t, err)
+		assert.Empty(t, result)
 	})
 
 	t.Run("BasicSummary", func(t *testing.T) {
-		buildInfoSummary.extendedSummary = false
-		res, err := buildInfoSummary.buildInfoModules(builds)
-		assert.NoError(t, err)
-		assert.Empty(t, res)
-=======
-		setExtendedSummary(true)
-		assert.Empty(t, buildInfoSummary.buildInfoModules(builds))
-	})
-
-	t.Run("BasicSummary", func(t *testing.T) {
-		setExtendedSummary(true)
-		assert.Empty(t, buildInfoSummary.buildInfoModules(builds))
->>>>>>> b0f4cd45
+		setExtendedSummary(true)
+		result, err := buildInfoSummary.buildInfoModules(builds)
+		assert.NoError(t, err)
+		assert.Empty(t, result)
 	})
 }
 
@@ -335,33 +314,19 @@
 	}
 	setPlatformUrl(testPlatformUrl)
 	t.Run("Extended Summary", func(t *testing.T) {
-<<<<<<< HEAD
-		buildInfoSummary.extendedSummary = true
-		result, err := buildInfoSummary.buildInfoModules(builds)
-		assert.NoError(t, err)
-		assertContainsWithInfo(t, result, getTestDataFile(t, "docker-image-module.md", true))
-		assertContainsWithInfo(t, result, getTestDataFile(t, "multiarch-docker-image.md", true))
-	})
-
-	t.Run("Basic Summary", func(t *testing.T) {
-		buildInfoSummary.extendedSummary = false
-		result, err := buildInfoSummary.buildInfoModules(builds)
-		assert.NoError(t, err)
-		assertContainsWithInfo(t, result, getTestDataFile(t, "docker-image-module.md", false))
-		assertContainsWithInfo(t, result, getTestDataFile(t, "multiarch-docker-image.md", false))
-=======
-		setExtendedSummary(true)
-		result := buildInfoSummary.buildInfoModules(builds)
+		setExtendedSummary(true)
+		result, err := buildInfoSummary.buildInfoModules(builds)
+		assert.NoError(t, err)
 		assertContainsWithInfo(t, result, getTestDataFile(t, "docker-image-module.md"))
 		assertContainsWithInfo(t, result, getTestDataFile(t, "multiarch-docker-image.md"))
 	})
 
 	t.Run("Basic Summary", func(t *testing.T) {
 		setExtendedSummary(false)
-		result := buildInfoSummary.buildInfoModules(builds)
+		result, err := buildInfoSummary.buildInfoModules(builds)
+		assert.NoError(t, err)
 		assertContainsWithInfo(t, result, getTestDataFile(t, "docker-image-module.md"))
 		assertContainsWithInfo(t, result, getTestDataFile(t, "multiarch-docker-image.md"))
->>>>>>> b0f4cd45
 	})
 	cleanCommandSummaryValues()
 }
@@ -395,24 +360,10 @@
 		contentStr = strings.ReplaceAll(contentStr, "\r\n", "\n")
 	}
 	return contentStr
-<<<<<<< HEAD
-=======
-}
-
-func TestParseBuildTime(t *testing.T) {
-	// Test format
-	actual := parseBuildTime("2006-01-02T15:04:05.000-0700")
-	expected := "Jan 2, 2006 , 15:04:05"
-	assert.Equal(t, expected, actual)
-	// Test invalid format
-	expected = "N/A"
-	actual = parseBuildTime("")
-	assert.Equal(t, expected, actual)
 }
 
 // Return config values to the default state
 func cleanCommandSummaryValues() {
 	setExtendedSummary(false)
 	setPlatformMajorVersion(0)
->>>>>>> b0f4cd45
 }