package commandsummary

import (
	"crypto/sha1" // #nosec G505 - This is only used for encoding, not security.
	"encoding/hex"
	"fmt"
	"net/url"
	"os"

	"github.com/jfrog/jfrog-client-go/utils/errorutils"
)

const (
	artifactory7UiFormat              = "%sui/repos/tree/General/%s?clearFilter=true"
	artifactory7UiEvidenceFormat      = "%sui/repos/tree/Evidence/%s?clearFilter=true"
	artifactory6UiFormat              = "%sartifactory/webapp/#/artifacts/browse/tree/General/%s"
	artifactoryDockerPackagesUiFormat = "%s/ui/packages/docker:%s/sha256__%s"
	githubWorkflowEnv                 = "GITHUB_WORKFLOW"
)

func GenerateArtifactUrl(pathInRt string, section summarySection) (url string, err error) {
	if StaticMarkdownConfig.GetPlatformMajorVersion() == 6 {
		url = fmt.Sprintf(artifactory6UiFormat, StaticMarkdownConfig.GetPlatformUrl(), pathInRt)
	} else {
		url = fmt.Sprintf(artifactory7UiFormat, StaticMarkdownConfig.GetPlatformUrl(), pathInRt)
	}
	url, err = addGitHubTrackingToUrl(url, section)
	return
}

func GenerateArtifactEvidenceUrl(pathInRt string) (url string, err error) {
	if StaticMarkdownConfig.GetPlatformMajorVersion() == 6 {
		// todo handle not supported
		url = fmt.Sprintf(artifactory6UiFormat, StaticMarkdownConfig.GetPlatformUrl(), pathInRt)
	} else {
		url = fmt.Sprintf(artifactory7UiEvidenceFormat, StaticMarkdownConfig.GetPlatformUrl(), pathInRt)
	}
	url, err = addGitHubTrackingToUrl(url, artifactsSection)
	return
}

func WrapCollapsableMarkdown(title, markdown string, headerSize int) string {
	return fmt.Sprintf("\n\n\n<details open>\n\n<summary> <h%d> %s </h%d></summary><p></p>\n\n%s\n\n</details>\n\n\n", headerSize, title, headerSize, markdown)
}

// Map containing indexed data recorded to the file system.
// The key is the index and the value is a map of file names as SHA1 to their full path.
type IndexedFilesMap map[Index]map[string]string

func fileNameToSha1(fileName string) string {
	hash := sha1.New() // #nosec G401 - This is only used for encoding, not security.
	hash.Write([]byte(fileName))
	hashBytes := hash.Sum(nil)
	return hex.EncodeToString(hashBytes)
}

type summarySection string

const (
	artifactsSection summarySection = "artifacts"
	packagesSection  summarySection = "packages"
	buildInfoSection summarySection = "buildInfo"
)

const (
	// The source of the request
	sourceParamKey    = "s"
	githubSourceValue = "1"
	// The metric to track
	metricParamKey    = "m"
	githubMetricValue = "3"

	jobIDKey       = "gh_job_id"
	sectionKey     = "gh_section"
	workflowEnvKey = "GITHUB_WORKFLOW"
)

func addGitHubTrackingToUrl(urlStr string, section summarySection) (string, error) {
	// Check if GITHUB_WORKFLOW environment variable is set
<<<<<<< HEAD
	githubWorkflow := os.Getenv(githubWorkflowEnv)
=======
	githubWorkflow := os.Getenv(workflowEnvKey)
>>>>>>> f895d8a4
	if githubWorkflow == "" {
		return urlStr, nil
	}

	// Parse the input URL
	parsedUrl, err := url.Parse(urlStr)
	if errorutils.CheckError(err) != nil {
		return "", err
	}

	// Get the query parameters and add the GitHub tracking parameters
	queryParams := parsedUrl.Query()
	queryParams.Set(sourceParamKey, githubSourceValue)
	queryParams.Set(metricParamKey, githubMetricValue)
	queryParams.Set(jobIDKey, githubWorkflow)
	queryParams.Set(sectionKey, string(section))
	parsedUrl.RawQuery = queryParams.Encode()

	// Return the modified URL
	return parsedUrl.String(), nil
}<|MERGE_RESOLUTION|>--- conflicted
+++ resolved
@@ -77,11 +77,7 @@
 
 func addGitHubTrackingToUrl(urlStr string, section summarySection) (string, error) {
 	// Check if GITHUB_WORKFLOW environment variable is set
-<<<<<<< HEAD
-	githubWorkflow := os.Getenv(githubWorkflowEnv)
-=======
 	githubWorkflow := os.Getenv(workflowEnvKey)
->>>>>>> f895d8a4
 	if githubWorkflow == "" {
 		return urlStr, nil
 	}
