--- conflicted
+++ resolved
@@ -57,11 +57,7 @@
 	downloadUrl := artDetails.ArtifactoryUrl + remotePath
 	remoteFileDetails, _, err := client.GetRemoteFileDetails(downloadUrl, &httpClientDetails)
 	if err != nil {
-<<<<<<< HEAD
-		return errors.New("couldn't get remote file details for " + downloadUrl)
-=======
 		return fmt.Errorf("couldn't get remote file details for %s: %s", downloadUrl, err.Error())
->>>>>>> ded76e87
 	}
 	analyzerManagerDir, err := xrayutils.GetAnalyzerManagerDirAbsolutePath()
 	if err != nil {
