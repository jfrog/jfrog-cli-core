package utils

import (
	"fmt"
	"github.com/jfrog/jfrog-cli-core/v2/utils/config"
	"github.com/jfrog/jfrog-cli-core/v2/utils/coreutils"
	"github.com/jfrog/jfrog-client-go/http/httpclient"
	"github.com/jfrog/jfrog-client-go/http/jfroghttpclient"
	"github.com/jfrog/jfrog-client-go/utils/errorutils"
	"github.com/jfrog/jfrog-client-go/utils/io/fileutils"
	"github.com/jfrog/jfrog-client-go/utils/log"
	"net/http"
	"os"
	"path"
)

// Download the relevant build-info-extractor jar, if it does not already exist locally.
// By default, the jar is downloaded directly from jfrog releases.
// downloadPath: Artifactory download path.
// targetPath: The local download path (without the file name).
func DownloadExtractorIfNeeded(targetPath, downloadPath string) error {
	artDetails, remotePath, err := getExtractorsRemoteDetails(downloadPath)
	if err != nil {
		return err
	}

	return DownloadExtractor(artDetails, remotePath, targetPath)
}

// The getExtractorsRemoteDetails function is responsible for retrieving the server details necessary to download the build-info extractors.
// downloadPath - specifies the path in the remote repository from which the extractors will be downloaded.
func getExtractorsRemoteDetails(downloadPath string) (*config.ServerDetails, string, error) {
	releasesServerAndRepo := os.Getenv(coreutils.ReleasesRemoteEnv)
	if releasesServerAndRepo != "" {
		return getRemoteDetails(releasesServerAndRepo, downloadPath, coreutils.ReleasesRemoteEnv)
	}
<<<<<<< HEAD

	// Fallback to the deprecated JFROG_CLI_EXTRACTORS_REMOTE environment variable
	extractorsServerAndRepo := os.Getenv(coreutils.ExtractorsRemoteEnv)
	if extractorsServerAndRepo != "" {
		return getRemoteDetails(extractorsServerAndRepo, downloadPath, coreutils.ExtractorsRemoteEnv)
	}

	log.Info("The build-info-extractor jar is not cached locally. Downloading it now...\nYou can set the repository from which this jar is downloaded. Read more about it at https://www.jfrog.com/confluence/display/CLI/CLI+for+JFrog+Artifactory#CLIforJFrogArtifactory-DownloadingtheMavenandGradleExtractorJARs")
	log.Debug("'" + coreutils.ReleasesRemoteEnv + "' environment variable is not configured. Downloading directly from releases.jfrog.io.")
=======
	log.Info("The build-info-extractor jar is not cached locally. Downloading it now...\n" +
		"You can set the repository from which this jar is downloaded.\n" +
		"Read more about it at " + coreutils.JFrogHelpUrl + "jfrog-cli/downloading-the-maven-and-gradle-extractor-jars")
	log.Debug("'" + ExtractorsRemoteEnv + "' environment variable is not configured. Downloading directly from releases.jfrog.io.")
>>>>>>> 0046ec52
	// If not configured to download through a remote repository in Artifactory, download from releases.jfrog.io.
	return &config.ServerDetails{ArtifactoryUrl: "https://releases.jfrog.io/artifactory/"}, path.Join("oss-release-local", downloadPath), nil
}

// getRemoteDetails function retrieve the server details and download path for the build-info extractor file.
// serverAndRepo - the server id and the remote repository that proxies releases.jfrog.io, in form of '<ServerID>/<RemoteRepo>'.
// downloadPath - specifies the path in the remote repository from which the extractors will be downloaded.
// remoteEnv - the relevant environment variable that was used: releasesRemoteEnv/ExtractorsRemoteEnv.
// The function returns the server that matches the given server ID, the complete path of the build-info extractor concatenated with the specified remote repository, and an error if occurred.
func getRemoteDetails(serverAndRepo, downloadPath, remoteEnv string) (server *config.ServerDetails, fullRemoteRepoPath string, err error) {
	serverID, repoName, err := coreutils.SplitRepoAndServerId(serverAndRepo, remoteEnv)
	if err != nil {
		return nil, "", err
	}
	server, err = config.GetSpecificConfig(serverID, false, true)
	if err != nil {
		return nil, "", err
	}
	fullRemoteRepoPath = getFullExtractorsPathInArtifactory(repoName, remoteEnv, downloadPath)
	return
}

func getFullExtractorsPathInArtifactory(repoName, remoteEnv, downloadPath string) string {
	if remoteEnv == coreutils.ReleasesRemoteEnv {
		return path.Join(repoName, "artifactory", "oss-release-local", downloadPath)
	}
	return path.Join(repoName, downloadPath)
}

func DownloadExtractor(artDetails *config.ServerDetails, downloadPath, targetPath string) error {
	downloadUrl := fmt.Sprintf("%s%s", artDetails.ArtifactoryUrl, downloadPath)
	log.Info("Downloading build-info-extractor from", downloadUrl)
	filename, localDir := fileutils.GetFileAndDirFromPath(targetPath)

	downloadFileDetails := &httpclient.DownloadFileDetails{
		FileName:      filename,
		DownloadPath:  downloadUrl,
		LocalPath:     localDir,
		LocalFileName: filename,
	}

	auth, err := artDetails.CreateArtAuthConfig()
	if err != nil {
		return err
	}
	certsPath, err := coreutils.GetJfrogCertsDir()
	if err != nil {
		return err
	}

	client, err := jfroghttpclient.JfrogClientBuilder().
		SetCertificatesPath(certsPath).
		SetInsecureTls(artDetails.InsecureTls).
		SetClientCertPath(auth.GetClientCertPath()).
		SetClientCertKeyPath(auth.GetClientCertKeyPath()).
		AppendPreRequestInterceptor(auth.RunPreRequestFunctions).
		Build()
	if err != nil {
		return err
	}

	httpClientDetails := auth.CreateHttpClientDetails()
	resp, err := client.DownloadFile(downloadFileDetails, "", &httpClientDetails, false, false)
	if err == nil && resp.StatusCode != http.StatusOK {
		err = errorutils.CheckErrorf(resp.Status + " received when attempting to download " + downloadUrl)
	}

	return err
}<|MERGE_RESOLUTION|>--- conflicted
+++ resolved
@@ -19,7 +19,7 @@
 // downloadPath: Artifactory download path.
 // targetPath: The local download path (without the file name).
 func DownloadExtractorIfNeeded(targetPath, downloadPath string) error {
-	artDetails, remotePath, err := getExtractorsRemoteDetails(downloadPath)
+	artDetails, remotePath, err := GetExtractorsRemoteDetails(downloadPath)
 	if err != nil {
 		return err
 	}
@@ -27,14 +27,13 @@
 	return DownloadExtractor(artDetails, remotePath, targetPath)
 }
 
-// The getExtractorsRemoteDetails function is responsible for retrieving the server details necessary to download the build-info extractors.
+// The GetExtractorsRemoteDetails function is responsible for retrieving the server details necessary to download the build-info extractors.
 // downloadPath - specifies the path in the remote repository from which the extractors will be downloaded.
-func getExtractorsRemoteDetails(downloadPath string) (*config.ServerDetails, string, error) {
+func GetExtractorsRemoteDetails(downloadPath string) (*config.ServerDetails, string, error) {
 	releasesServerAndRepo := os.Getenv(coreutils.ReleasesRemoteEnv)
 	if releasesServerAndRepo != "" {
 		return getRemoteDetails(releasesServerAndRepo, downloadPath, coreutils.ReleasesRemoteEnv)
 	}
-<<<<<<< HEAD
 
 	// Fallback to the deprecated JFROG_CLI_EXTRACTORS_REMOTE environment variable
 	extractorsServerAndRepo := os.Getenv(coreutils.ExtractorsRemoteEnv)
@@ -42,14 +41,10 @@
 		return getRemoteDetails(extractorsServerAndRepo, downloadPath, coreutils.ExtractorsRemoteEnv)
 	}
 
-	log.Info("The build-info-extractor jar is not cached locally. Downloading it now...\nYou can set the repository from which this jar is downloaded. Read more about it at https://www.jfrog.com/confluence/display/CLI/CLI+for+JFrog+Artifactory#CLIforJFrogArtifactory-DownloadingtheMavenandGradleExtractorJARs")
-	log.Debug("'" + coreutils.ReleasesRemoteEnv + "' environment variable is not configured. Downloading directly from releases.jfrog.io.")
-=======
 	log.Info("The build-info-extractor jar is not cached locally. Downloading it now...\n" +
 		"You can set the repository from which this jar is downloaded.\n" +
 		"Read more about it at " + coreutils.JFrogHelpUrl + "jfrog-cli/downloading-the-maven-and-gradle-extractor-jars")
-	log.Debug("'" + ExtractorsRemoteEnv + "' environment variable is not configured. Downloading directly from releases.jfrog.io.")
->>>>>>> 0046ec52
+	log.Debug("'" + coreutils.ReleasesRemoteEnv + "' environment variable is not configured. Downloading directly from releases.jfrog.io.")
 	// If not configured to download through a remote repository in Artifactory, download from releases.jfrog.io.
 	return &config.ServerDetails{ArtifactoryUrl: "https://releases.jfrog.io/artifactory/"}, path.Join("oss-release-local", downloadPath), nil
 }
