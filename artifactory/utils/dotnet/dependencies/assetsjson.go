package dependencies

import (
	"encoding/json"
<<<<<<< HEAD
=======
	"errors"
	"fmt"
	buildinfo "github.com/jfrog/build-info-go/entities"
>>>>>>> 3ce6a043
	"io/ioutil"
	"path/filepath"
	"strings"

	"github.com/jfrog/jfrog-client-go/utils/errorutils"
	"github.com/jfrog/jfrog-client-go/utils/io/fileutils"
	"github.com/jfrog/jfrog-client-go/utils/log"
)

var assetsFilePath = filepath.Join(AssetDirName, AssetFileName)

const (
	AssetFileName = "project.assets.json"
	AssetDirName  = "obj"
)

// Register project.assets.json extractor
func init() {
	register(&assetsExtractor{})
}

// project.assets.json dependency extractor
type assetsExtractor struct {
	assets *assets
}

func (extractor *assetsExtractor) IsCompatible(projectName, dependenciesSource string) bool {
	if strings.HasSuffix(dependenciesSource, AssetFileName) {
		log.Debug("Found", dependenciesSource, "file for project:", projectName)
		return true
	}
	return false
}

func (extractor *assetsExtractor) DirectDependencies() ([]string, error) {
	return extractor.assets.getDirectDependencies(), nil
}

func (extractor *assetsExtractor) AllDependencies() (map[string]*buildinfo.Dependency, error) {
	return extractor.assets.getAllDependencies()
}

func (extractor *assetsExtractor) ChildrenMap() (map[string][]string, error) {
	return extractor.assets.getChildrenMap(), nil
}

// Create new assets json extractor.
func (extractor *assetsExtractor) new(dependenciesSource string) (Extractor, error) {
	newExtractor := &assetsExtractor{}
	content, err := ioutil.ReadFile(dependenciesSource)
	if err != nil {
		return nil, errorutils.CheckError(err)
	}

	assets := &assets{}
	err = json.Unmarshal(content, assets)
	if err != nil {
		return nil, errorutils.CheckError(err)
	}
	newExtractor.assets = assets
	return newExtractor, nil
}

func (assets *assets) getChildrenMap() map[string][]string {
	dependenciesRelations := map[string][]string{}
	for _, dependencies := range assets.Targets {
		for dependencyId, targetDependencies := range dependencies {
			var transitive []string
			for transitiveName := range targetDependencies.Dependencies {
				transitive = append(transitive, strings.ToLower(transitiveName))
			}
			dependencyName := getDependencyName(dependencyId)
			dependenciesRelations[dependencyName] = transitive
		}
	}
	return dependenciesRelations
}

func (assets *assets) getDirectDependencies() []string {
	var directDependencies []string
	for _, framework := range assets.Project.Frameworks {
		for dependencyName := range framework.Dependencies {
			directDependencies = append(directDependencies, strings.ToLower(dependencyName))
		}
	}
	return directDependencies
}

func (assets *assets) getAllDependencies() (map[string]*buildinfo.Dependency, error) {
	dependencies := map[string]*buildinfo.Dependency{}
	packagesPath := assets.Project.Restore.PackagesPath
	for dependencyId, library := range assets.Libraries {
		if library.Type == "project" {
			continue
		}
		nupkgFileName, err := library.getNupkgFileName()
		if err != nil {
			return nil, err
		}
		nupkgFilePath := filepath.Join(packagesPath, library.Path, nupkgFileName)
		exists, err := fileutils.IsFileExists(nupkgFilePath, false)
		if err != nil {
			return nil, err
		}
		if !exists {
			if assets.isPackagePartOfTargetDependencies(library.Path) {
				log.Warn("The file", nupkgFilePath, "doesn't exist in the NuGet cache directory but it does exist as a target in the assets files."+absentNupkgWarnMsg)
				continue
			}
			return nil, errorutils.CheckErrorf("The file " + nupkgFilePath + " doesn't exist in the NuGet cache directory.")
		}
		fileDetails, err := fileutils.GetFileDetails(nupkgFilePath, true)
		if err != nil {
			return nil, err
		}

		dependencyName := getDependencyName(dependencyId)
		dependencies[dependencyName] = &buildinfo.Dependency{Id: getDependencyIdForBuildInfo(dependencyId), Checksum: &buildinfo.Checksum{Sha1: fileDetails.Checksum.Sha1, Md5: fileDetails.Checksum.Md5}}
	}

	return dependencies, nil
}

// If the package is included in the targets section of the assets.json file,
// then this is a .NET dependency that shouldn't be included in the build-info dependencies list
// (it come with the SDK).
// Those files are located in the following path: C:\Program Files\dotnet\sdk\NuGetFallbackFolder
func (assets *assets) isPackagePartOfTargetDependencies(nugetPackageName string) bool {
	for _, dependencies := range assets.Targets {
		for dependencyId := range dependencies {
			// The package names in the targets section of the assets.json file are
			// case insensitive.
			if strings.EqualFold(dependencyId, nugetPackageName) {
				return true
			}
		}
	}
	return false
}

// Dependencies-id in assets is built in form of: <package-name>/<version>.
// The Build-info format of dependency id is: <package-name>:<version>.
func getDependencyIdForBuildInfo(dependencyAssetId string) string {
	return strings.Replace(dependencyAssetId, "/", ":", 1)
}

func getDependencyName(dependencyId string) string {
	return strings.ToLower(dependencyId)[0:strings.Index(dependencyId, "/")]
}

// Assets json objects for unmarshalling
type assets struct {
	Version   int
	Targets   map[string]map[string]targetDependency `json:"targets,omitempty"`
	Libraries map[string]library                     `json:"libraries,omitempty"`
	Project   project                                `json:"project"`
}

type targetDependency struct {
	Dependencies map[string]string `json:"dependencies,omitempty"` // Transitive dependencies
}

type library struct {
	Type  string   `json:"type,omitempty"`
	Path  string   `json:"path,omitempty"`
	Files []string `json:"files,omitempty"`
}

func (library *library) getNupkgFileName() (string, error) {
	for _, fileName := range library.Files {
		if strings.HasSuffix(fileName, "nupkg.sha512") {
			return strings.TrimSuffix(fileName, ".sha512"), nil
		}
	}
	return "", errorutils.CheckErrorf("Could not find nupkg file name for: %s", library.Path)
}

type project struct {
	Version    string               `json:"version,omitempty"`
	Restore    restore              `json:"restore"`
	Frameworks map[string]framework `json:"frameworks,omitempty"`
}

type restore struct {
	PackagesPath string `json:"packagesPath"`
}

type framework struct {
	Dependencies map[string]dependency `json:"dependencies,omitempty"` // Direct dependencies
}

type dependency struct {
	Target  string `json:"target"`
	Version string `json:"version,omitempty"`
}<|MERGE_RESOLUTION|>--- conflicted
+++ resolved
@@ -2,12 +2,7 @@
 
 import (
 	"encoding/json"
-<<<<<<< HEAD
-=======
-	"errors"
-	"fmt"
 	buildinfo "github.com/jfrog/build-info-go/entities"
->>>>>>> 3ce6a043
 	"io/ioutil"
 	"path/filepath"
 	"strings"
