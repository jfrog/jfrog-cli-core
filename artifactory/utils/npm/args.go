package npm

import (
	"github.com/jfrog/jfrog-cli-core/artifactory/utils"
	"github.com/jfrog/jfrog-cli-core/utils/coreutils"
	"strconv"

	"github.com/jfrog/jfrog-client-go/utils/errorutils"
)

<<<<<<< HEAD
func ExtractNpmOptionsFromArgs(args []string) (threads int, jsonOutput, detailedSummary bool, cleanArgs []string, buildConfig *utils.BuildConfiguration, err error) {
=======
func ExtractNpmOptionsFromArgs(args []string) (threads int, cleanArgs []string, buildConfig *utils.BuildConfiguration, err error) {
>>>>>>> 5b85318b
	threads = 3
	// Extract threads information from the args.
	flagIndex, valueIndex, numOfThreads, err := coreutils.FindFlag("--threads", args)
	if err != nil {
		return
	}
	coreutils.RemoveFlagFromCommand(&args, flagIndex, valueIndex)
	if numOfThreads != "" {
		threads, err = strconv.Atoi(numOfThreads)
		if err != nil {
			err = errorutils.CheckError(err)
			return
		}
	}

<<<<<<< HEAD
	// Since we use --json flag for retrieving the npm config for writing the temp .npmrc, json=true is written to the config list.
	// We don't want to force the json output for all users, so we check whether the json output was explicitly required.
	flagIndex, jsonOutput, err = coreutils.FindBooleanFlag("--json", args)
	if err != nil {
		return
	}
	// Since boolean flag might appear as --flag or --flag=value, the value index is the same as the flag index.
	coreutils.RemoveFlagFromCommand(&args, flagIndex, flagIndex)

	flagIndex, detailedSummary, err = coreutils.FindBooleanFlag("--detailed-summary", args)
	if err != nil {
		return
	}
	// Since boolean flag might appear as --flag or --flag=value, the value index is the same as the flag index.
	coreutils.RemoveFlagFromCommand(&args, flagIndex, flagIndex)

=======
>>>>>>> 5b85318b
	cleanArgs, buildConfig, err = utils.ExtractBuildDetailsFromArgs(args)
	return
}<|MERGE_RESOLUTION|>--- conflicted
+++ resolved
@@ -8,11 +8,7 @@
 	"github.com/jfrog/jfrog-client-go/utils/errorutils"
 )
 
-<<<<<<< HEAD
-func ExtractNpmOptionsFromArgs(args []string) (threads int, jsonOutput, detailedSummary bool, cleanArgs []string, buildConfig *utils.BuildConfiguration, err error) {
-=======
-func ExtractNpmOptionsFromArgs(args []string) (threads int, cleanArgs []string, buildConfig *utils.BuildConfiguration, err error) {
->>>>>>> 5b85318b
+func ExtractNpmOptionsFromArgs(args []string) (threads int, detailedSummary bool, cleanArgs []string, buildConfig *utils.BuildConfiguration, err error) {
 	threads = 3
 	// Extract threads information from the args.
 	flagIndex, valueIndex, numOfThreads, err := coreutils.FindFlag("--threads", args)
@@ -28,16 +24,6 @@
 		}
 	}
 
-<<<<<<< HEAD
-	// Since we use --json flag for retrieving the npm config for writing the temp .npmrc, json=true is written to the config list.
-	// We don't want to force the json output for all users, so we check whether the json output was explicitly required.
-	flagIndex, jsonOutput, err = coreutils.FindBooleanFlag("--json", args)
-	if err != nil {
-		return
-	}
-	// Since boolean flag might appear as --flag or --flag=value, the value index is the same as the flag index.
-	coreutils.RemoveFlagFromCommand(&args, flagIndex, flagIndex)
-
 	flagIndex, detailedSummary, err = coreutils.FindBooleanFlag("--detailed-summary", args)
 	if err != nil {
 		return
@@ -45,8 +31,6 @@
 	// Since boolean flag might appear as --flag or --flag=value, the value index is the same as the flag index.
 	coreutils.RemoveFlagFromCommand(&args, flagIndex, flagIndex)
 
-=======
->>>>>>> 5b85318b
 	cleanArgs, buildConfig, err = utils.ExtractBuildDetailsFromArgs(args)
 	return
 }