--- conflicted
+++ resolved
@@ -17,11 +17,7 @@
 	ProjectConfigResolverPrefix = "resolver"
 	ProjectConfigDeployerPrefix = "deployer"
 	ProjectConfigRepo           = "repo"
-<<<<<<< HEAD
-	ProjectConfigReleaseRepo    = "releaserepo"
-=======
 	ProjectConfigReleaseRepo    = "releaseRepo"
->>>>>>> 46bfacf1
 	ProjectConfigServerId       = "serverId"
 )
 
@@ -135,11 +131,7 @@
 	log.Debug(fmt.Sprintf("Found %s in the config file %s", prefix, configFilePath))
 	repo := vConfig.GetString(prefix + "." + ProjectConfigRepo)
 	if repo == "" {
-<<<<<<< HEAD
-		// In the maven.yaml config, there's a resolver repository field named "releasesRepo"
-=======
 		// In the maven.yaml config, there's a resolver repository field named "releaseRepo"
->>>>>>> 46bfacf1
 		if repo = vConfig.GetString(prefix + "." + ProjectConfigReleaseRepo); repo == "" {
 			err = errorutils.CheckErrorf("missing repository for %s within %s", prefix, configFilePath)
 			return
