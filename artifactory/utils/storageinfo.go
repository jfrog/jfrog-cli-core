package utils

import (
	"context"
	"errors"
	"github.com/jfrog/gofrog/datastructures"
	"github.com/jfrog/jfrog-cli-core/v2/utils/config"
	"github.com/jfrog/jfrog-client-go/artifactory"
	"github.com/jfrog/jfrog-client-go/artifactory/services/utils"
	clientUtils "github.com/jfrog/jfrog-client-go/utils"
	"github.com/jfrog/jfrog-client-go/utils/errorutils"
	"github.com/jfrog/jfrog-client-go/utils/io/httputils"
	"strconv"
	"strings"
	"time"
)

const (
	serviceManagerRetriesPerRequest                  = 3
	serviceManagerRetriesWaitPerRequestMilliSecs int = 1000
	storageInfoRepoMissingError                      = "one or more of the requested repositories were not found"

	bytesInKB = 1024
	bytesInMB = 1024 * bytesInKB
	bytesInGB = 1024 * bytesInMB
	bytesInTB = 1024 * bytesInGB
)

var getRepoSummaryPollingTimeout = 10 * time.Minute
var getRepoSummaryPollingInterval = 10 * time.Second

type StorageInfoManager struct {
	serviceManager artifactory.ArtifactoryServicesManager
}

func NewStorageInfoManager(ctx context.Context, serverDetails *config.ServerDetails) (*StorageInfoManager, error) {
	serviceManager, err := CreateServiceManagerWithContext(ctx, serverDetails, false, 0, serviceManagerRetriesPerRequest, serviceManagerRetriesWaitPerRequestMilliSecs)
	if err != nil {
		return nil, err
	}
	return &StorageInfoManager{serviceManager: serviceManager}, nil
}

func (sim *StorageInfoManager) GetServiceManager() artifactory.ArtifactoryServicesManager {
	return sim.serviceManager
}

// Start calculating storage info in Artifactory
func (sim *StorageInfoManager) CalculateStorageInfo() error {
	return sim.serviceManager.CalculateStorageInfo()
}

// Get storage info from Artifactory
func (sim *StorageInfoManager) GetStorageInfo() (*utils.StorageInfo, error) {
	return sim.serviceManager.GetStorageInfo()
}

// Get Service Id from Artifactory
func (sim *StorageInfoManager) GetServiceId() (string, error) {
	return sim.serviceManager.GetServiceId()
}

// Get repository summary from the storage info.
// This method must be called after CalculateStorageInfo.
// repoKey - The repository key
func (sim *StorageInfoManager) GetRepoSummary(repoKey string) (*utils.RepositorySummary, error) {
	var retVal *utils.RepositorySummary
	pollingExecutor := &httputils.PollingExecutor{
		Timeout:         getRepoSummaryPollingTimeout,
		PollingInterval: getRepoSummaryPollingInterval,
		MsgPrefix:       "Waiting for storage info calculation completion",
		PollingAction: func() (shouldStop bool, responseBody []byte, err error) {
			storageInfo, err := sim.GetStorageInfo()
			if err != nil {
				return true, []byte{}, err
			}

			for i, repoSummary := range storageInfo.RepositoriesSummaryList {
				if repoSummary.RepoKey == repoKey {
					retVal = &storageInfo.RepositoriesSummaryList[i]
					return true, []byte{}, nil
				}
			}
			return false, []byte{}, nil
		},
	}
	_, err := pollingExecutor.Execute()
	if retVal == nil && (err == nil || errors.As(err, &clientUtils.RetryExecutorTimeoutError{})) {
		return nil, errorutils.CheckErrorf("could not find repository '%s' in the repositories summary", repoKey)
	}
	return retVal, err
}

// GetReposTotalSizeAndFiles gets the total size (bytes) and files of all passed repositories.
// This method must be called after CalculateStorageInfo.
// The result of this function might not be accurate!
func (sim *StorageInfoManager) GetReposTotalSizeAndFiles(repoKeys ...string) (totalSize, totalFiles int64, err error) {
	reposCounted := 0
	reposSet := datastructures.MakeSet[string]()
	for _, repoKey := range repoKeys {
		reposSet.Add(repoKey)
	}
	pollingExecutor := &httputils.PollingExecutor{
		Timeout:         getRepoSummaryPollingTimeout,
		PollingInterval: getRepoSummaryPollingInterval,
		MsgPrefix:       "Waiting for storage info calculation completion",
		PollingAction: func() (shouldStop bool, responseBody []byte, err error) {
			// Reset counters between polling attempts.
			totalSize = 0
			reposCounted = 0
			totalFiles = 0

			storageInfo, err := sim.GetStorageInfo()
			if err != nil {
				return true, nil, err
			}
			for i, repoSummary := range storageInfo.RepositoriesSummaryList {
				if reposSet.Exists(repoSummary.RepoKey) {
					reposCounted++
					sizeToAdd, err := GetUsedSpaceInBytes(&storageInfo.RepositoriesSummaryList[i])
					if err != nil {
						return true, nil, err
					}
					totalSize += sizeToAdd

					filesToAdd, err := GetFilesCountFromRepositorySummary(&storageInfo.RepositoriesSummaryList[i])
					if err != nil {
						return true, nil, err
					}
					totalFiles += filesToAdd
				}
			}
			return reposCounted == len(repoKeys), nil, nil
		},
	}
<<<<<<< HEAD
	_, err = pollingExecutor.Execute()
	if reposCounted < len(repoKeys) && err == nil {
		return totalSize, totalFiles, errorutils.CheckErrorf(storageInfoRepoMissingError)
=======
	_, err := pollingExecutor.Execute()
	if reposCounted < len(repoKeys) && (err == nil || errors.As(err, &clientUtils.RetryExecutorTimeoutError{})) {
		return totalSize, errorutils.CheckErrorf(storageInfoRepoMissingError)
>>>>>>> 0b5a3ad8
	}
	return totalSize, totalFiles, err
}

func GetFilesCountFromRepositorySummary(repoSummary *utils.RepositorySummary) (int64, error) {
	files, err := repoSummary.FilesCount.Int64()
	return files, errorutils.CheckError(err)
}

func GetUsedSpaceInBytes(repoSummary *utils.RepositorySummary) (int64, error) {
	if repoSummary.UsedSpaceInBytes.String() != "" {
		size, err := repoSummary.UsedSpaceInBytes.Int64()
		return size, errorutils.CheckError(err)
	}

	return convertStorageSizeStringToBytes(repoSummary.UsedSpace)
}

func convertStorageSizeStringToBytes(sizeStr string) (int64, error) {
	usedSpaceParts := strings.Fields(sizeStr)
	if len(usedSpaceParts) != 2 {
		return 0, errorutils.CheckErrorf("could not parse size string '%s'", sizeStr)
	}
	// The ReplaceAll removes ',' from the number, for example: 1,004.64 -> 1004.64
	sizeInUnit, err := strconv.ParseFloat(strings.ReplaceAll(usedSpaceParts[0], ",", ""), 64)
	if err != nil {
		return 0, errorutils.CheckError(err)
	}
	var sizeInBytes float64

	switch usedSpaceParts[1] {
	case "bytes":
		sizeInBytes = sizeInUnit
	case "KB":
		sizeInBytes = sizeInUnit * bytesInKB
	case "MB":
		sizeInBytes = sizeInUnit * bytesInMB
	case "GB":
		sizeInBytes = sizeInUnit * bytesInGB
	case "TB":
		sizeInBytes = sizeInUnit * bytesInTB
	default:
		return 0, errorutils.CheckErrorf("could not parse size string '%s'", sizeStr)
	}
	return int64(sizeInBytes), nil
}<|MERGE_RESOLUTION|>--- conflicted
+++ resolved
@@ -133,15 +133,9 @@
 			return reposCounted == len(repoKeys), nil, nil
 		},
 	}
-<<<<<<< HEAD
 	_, err = pollingExecutor.Execute()
-	if reposCounted < len(repoKeys) && err == nil {
+	if reposCounted < len(repoKeys) && (err == nil || errors.As(err, &clientUtils.RetryExecutorTimeoutError{})) {
 		return totalSize, totalFiles, errorutils.CheckErrorf(storageInfoRepoMissingError)
-=======
-	_, err := pollingExecutor.Execute()
-	if reposCounted < len(repoKeys) && (err == nil || errors.As(err, &clientUtils.RetryExecutorTimeoutError{})) {
-		return totalSize, errorutils.CheckErrorf(storageInfoRepoMissingError)
->>>>>>> 0b5a3ad8
 	}
 	return totalSize, totalFiles, err
 }
