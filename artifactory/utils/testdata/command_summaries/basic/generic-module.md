

<h3>Published Modules</h3>



**generic**

<a href="https://jfrog.com/help/r/jfrog-and-github-integration-guide/jfrog-and-github-integration-features-matrix">🐸 Enable the linkage to Artifactory</a>


<<<<<<< HEAD

<pre>📦 generic-local
└── 📁 path
    └── 📁 to
        └── 📄 artifact2

</pre>
=======
| Artifacts | Security Violations | Security Issues |
| :------------ | :--------------------- | :------------------ |
| <a href="https://jfrog.com/help/access?xinfo:appid=csh-gen-gitbook">🐸 Enable the linkage to Artifactory</a><br><br><pre>📦 generic-local<br>└── 📁 path<br>    └── 📁 to<br>        └── 📄 artifact2<br><br></pre> | Not scanned | Not scanned |
>>>>>>> ebf20927
<|MERGE_RESOLUTION|>--- conflicted
+++ resolved
@@ -6,10 +6,9 @@
 
 **generic**
 
-<a href="https://jfrog.com/help/r/jfrog-and-github-integration-guide/jfrog-and-github-integration-features-matrix">🐸 Enable the linkage to Artifactory</a>
+<a href="https://jfrog.com/help/access?xinfo:appid=csh-gen-gitbook">🐸 Enable the linkage to Artifactory</a>
 
 
-<<<<<<< HEAD
 
 <pre>📦 generic-local
 └── 📁 path
@@ -17,8 +16,3 @@
         └── 📄 artifact2
 
 </pre>
-=======
-| Artifacts | Security Violations | Security Issues |
-| :------------ | :--------------------- | :------------------ |
-| <a href="https://jfrog.com/help/access?xinfo:appid=csh-gen-gitbook">🐸 Enable the linkage to Artifactory</a><br><br><pre>📦 generic-local<br>└── 📁 path<br>    └── 📁 to<br>        └── 📄 artifact2<br><br></pre> | Not scanned | Not scanned |
->>>>>>> ebf20927
