--- conflicted
+++ resolved
@@ -6,10 +6,9 @@
 
 **maven**
 
-<a href="https://jfrog.com/help/r/jfrog-and-github-integration-guide/jfrog-and-github-integration-features-matrix">🐸 Enable the linkage to Artifactory</a>
+<a href="https://jfrog.com/help/access?xinfo:appid=csh-gen-gitbook">🐸 Enable the linkage to Artifactory</a>
 
 
-<<<<<<< HEAD
 
 <pre>📦 libs-release
 └── 📁 path
@@ -17,8 +16,3 @@
         └── 📄 artifact1
 
 </pre>
-=======
-| Artifacts | Security Violations | Security Issues |
-| :------------ | :--------------------- | :------------------ |
-| <a href="https://jfrog.com/help/access?xinfo:appid=csh-gen-gitbook">🐸 Enable the linkage to Artifactory</a><br><br><pre>📦 libs-release<br>└── 📁 path<br>    └── 📁 to<br>        └── 📄 artifact1<br><br></pre> | Not scanned | Not scanned |
->>>>>>> ebf20927
