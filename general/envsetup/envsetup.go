package envsetup

import (
	"encoding/json"
	"fmt"
	"net/http"
	"net/url"
	"strings"
	"time"

	"github.com/pkg/browser"

	"github.com/google/uuid"
	"github.com/jfrog/jfrog-cli-core/v2/common/commands"
	"github.com/jfrog/jfrog-cli-core/v2/utils/config"
	"github.com/jfrog/jfrog-cli-core/v2/utils/coreutils"
	"github.com/jfrog/jfrog-client-go/http/httpclient"
	clientutils "github.com/jfrog/jfrog-client-go/utils"
	"github.com/jfrog/jfrog-client-go/utils/errorutils"
	ioUtils "github.com/jfrog/jfrog-client-go/utils/io"
	"github.com/jfrog/jfrog-client-go/utils/io/httputils"
	"github.com/jfrog/jfrog-client-go/utils/log"
)

type OutputFormat string

const (
	myJfrogEndPoint   = "https://myjfrog-api.jfrog.com/api/v1/activation/cloud/cli/getStatus/"
	syncSleepInterval = 5 * time.Second  // 5 seconds
	maxWaitMinutes    = 30 * time.Minute // 30 minutes

	// OutputFormat values
	Human   OutputFormat = "human"
	Machine OutputFormat = "machine"
)

type EnvSetupCommand struct {
	registrationURL string
	id              uuid.UUID
	serverDetails   *config.ServerDetails
	progress        ioUtils.ProgressMgr
	outputFormat    OutputFormat
}

func (ftc *EnvSetupCommand) ServerDetails() (*config.ServerDetails, error) {
	return nil, nil
}

func (ftc *EnvSetupCommand) SetProgress(progress ioUtils.ProgressMgr) {
	ftc.progress = progress
}

func (ftc *EnvSetupCommand) SetOutputFormat(format OutputFormat) *EnvSetupCommand {
	ftc.outputFormat = format
	return ftc
}

func NewEnvSetupCommand(url string) *EnvSetupCommand {
	return &EnvSetupCommand{
		registrationURL: url,
		id:              uuid.New(),
	}
}

// This function is a wrapper around the 'ftc.progress.SetHeadlineMsg(msg)' API,
// to make sure that ftc.progress isn't nil. It can be nil in case the CI environment variable is set.
// In case ftc.progress is nil, the message sent will be prompted to the screen
// without the progress indication.
func (ftc *EnvSetupCommand) setHeadlineMsg(msg string) {
	if ftc.progress != nil {
		ftc.progress.SetHeadlineMsg(msg)
	} else {
		log.Output(msg + "...")
	}
}

// This function is a wrapper around the 'ftc.progress.clearHeadlineMsg()' API,
// to make sure that ftc.progress isn't nil before clearing it.
// It can be nil in case the CI environment variable is set.
func (ftc *EnvSetupCommand) clearHeadlineMsg() {
	if ftc.progress != nil {
		ftc.progress.ClearHeadlineMsg()
	}
}

// This function is a wrapper around the 'ftc.progress.Quit()' API,
// to make sure that ftc.progress isn't nil before clearing it.
// It can be nil in case the CI environment variable is set.
func (ftc *EnvSetupCommand) quitProgress() error {
	if ftc.progress != nil {
		return ftc.progress.Quit()
	}
	return nil
}

func (ftc *EnvSetupCommand) Run() (err error) {
	if ftc.outputFormat == Human {
		fmt.Println()
		fmt.Println()
		fmt.Println(coreutils.PrintTitle("Thank you for installing JFrog CLI! 🐸"))
		fmt.Println(coreutils.PrintTitle("We'll now set up a FREE JFrog environment in the cloud for you, and configure your local machine to use it."))
		fmt.Println("Your environment will be ready in less than a minute.")
		ftc.setHeadlineMsg("Just fill out its details in your browser 📝")
		time.Sleep(8 * time.Second)
	}
	err = browser.OpenURL(ftc.registrationURL + "?id=" + ftc.id.String())
	if err != nil {
		return
	}
	server, err := ftc.getNewServerDetails()
	if err != nil {
		return
	}
	err = configServer(server)
	if err != nil {
		return err
	}
<<<<<<< HEAD
	if ftc.outputFormat == Human {
		fmt.Println()
		fmt.Println(coreutils.PrintBold("Congrats! You're all set"))
		message :=
			coreutils.PrintTitle("So what's next?") + "\n" +
				"1. 'cd' into your code project directory\n" +
				"2. Run \"jf project init\"\n" +
				"3. Read more about how to get started at -\n" +
				coreutils.PrintLink(coreutils.GettingStartedGuideUrl) + "\n" +
				"4. We've just sent you an email message. Please use it to verify your email address"
		err = coreutils.PrintTable("", "", message, false)
	}
=======
	// Closes the progress manger and reset the log prints.
	err = ftc.quitProgress()
	if err != nil {
		return err
	}
	log.Output()
	log.Output(coreutils.PrintBold("Congrats! You're all set"))
	message :=
		coreutils.PrintTitle("So what's next?") + "\n" +
			"1. 'cd' into your code project directory\n" +
			"2. Run \"jf project init\"\n" +
			"3. Read more about how to get started at -\n" +
			coreutils.PrintLink(coreutils.GettingStartedGuideUrl) + "\n" +
			"4. We've just sent you an email message. Please use it to verify your email address"

	err = coreutils.PrintTable("", "", message, false)
>>>>>>> fb9d571b
	return
}

func (ftc *EnvSetupCommand) CommandName() string {
	return "setup"
}

// Returns the new server deatailes from My-JFrog
func (ftc *EnvSetupCommand) getNewServerDetails() (serverDetails *config.ServerDetails, err error) {
	requestBody := &myJfrogGetStatusRequest{CliRegistrationId: ftc.id.String()}
	requestContent, err := json.Marshal(requestBody)
	if errorutils.CheckError(err) != nil {
		return nil, err
	}

	httpClientDetails := httputils.HttpClientDetails{
		Headers: map[string]string{"Content-Type": "application/json"},
	}
	client, err := httpclient.ClientBuilder().Build()
	if err != nil {
		return nil, err
	}

	// Define the MyJFrog polling logic.
	pollingMessage := fmt.Sprintf("Sync: Get MyJFrog status report. Request ID:%s...", ftc.id)
	pollingErrorMessage := "Sync: Get MyJFrog status request failed. Attempt: %d. Error: %s"
	// The max consecutive polling errors allowed, before completely failing the setup action.
	const maxConsecutiveErrors = 6
	errorsCount := 0
	readyMessageDisplayed := false
	pollingAction := func() (shouldStop bool, responseBody []byte, err error) {
		log.Debug(pollingMessage)
		// Send request to MyJFrog.
		resp, body, err := client.SendPost(myJfrogEndPoint, requestContent, httpClientDetails, "")
		// If an HTTP error occurred.
		if err != nil {
			errorsCount++
			log.Debug(fmt.Sprintf(pollingErrorMessage, errorsCount, err.Error()))
			if errorsCount == maxConsecutiveErrors {
				return true, nil, err
			}
			return false, nil, nil
		}
		// If the response is not the expected 200 or 404.
		if err = errorutils.CheckResponseStatus(resp, http.StatusOK, http.StatusNotFound); err != nil {
			err = errorutils.CheckError(errorutils.GenerateResponseError(resp.Status, clientutils.IndentJson(body)))
			errorsCount++
			log.Debug(fmt.Sprintf(pollingErrorMessage, errorsCount, err.Error()))
			if errorsCount == maxConsecutiveErrors {
				return true, nil, err
			}
			return false, nil, nil
		}
		errorsCount = 0

		// Wait for 'ready=true' response from MyJFrog
		if resp.StatusCode == http.StatusOK {
			if !readyMessageDisplayed {
				if ftc.outputFormat == Machine {
					fmt.Println("PREPARING_ENV")
				} else {
					ftc.clearHeadlineMsg()
					ftc.setHeadlineMsg("Almost done! Please hang on while JFrog CLI completes the setup 🛠")
				}
				readyMessageDisplayed = true
			}
			statusResponse := myJfrogGetStatusResponse{}
			if err = json.Unmarshal(body, &statusResponse); err != nil {
				return true, nil, err
			}
			// Got the new server details
			if statusResponse.Ready {
				return true, body, nil
			}
		}
		// The expected 404 response or 200 response without 'Ready'
		return false, nil, nil
	}

	pollingExecutor := &httputils.PollingExecutor{
		Timeout:         maxWaitMinutes,
		PollingInterval: syncSleepInterval,
		PollingAction:   pollingAction,
	}

	body, err := pollingExecutor.Execute()
	if err != nil {
		return nil, err
	}
	statusResponse := myJfrogGetStatusResponse{}
	if err = json.Unmarshal(body, &statusResponse); err != nil {
		return nil, errorutils.CheckError(err)
	}
	ftc.clearHeadlineMsg()
	serverDetails = &config.ServerDetails{
		Url:         statusResponse.PlatformUrl,
		AccessToken: statusResponse.AccessToken,
	}
	ftc.serverDetails = serverDetails
	return serverDetails, nil
}

// Add the given server details to the cli's config by running a 'jf config' command
func configServer(server *config.ServerDetails) error {
	u, err := url.Parse(server.Url)
	if errorutils.CheckError(err) != nil {
		return err
	}
	// Take the server name from host name: https://myjfrog.jfrog.com/ -> myjfrog
	serverId := strings.Split(u.Host, ".")[0]
	configCmd := commands.NewConfigCommand().SetInteractive(false).SetServerId(serverId).SetDetails(server)
	if err = configCmd.Config(); err != nil {
		return err
	}
	return commands.Use(serverId)
}

type myJfrogGetStatusRequest struct {
	CliRegistrationId string `json:"cliRegistrationId,omitempty"`
}

type myJfrogGetStatusResponse struct {
	CliRegistrationId string `json:"cliRegistrationId,omitempty"`
	Ready             bool   `json:"ready,omitempty"`
	AccessToken       string `json:"accessToken,omitempty"`
	PlatformUrl       string `json:"platformUrl,omitempty"`
}<|MERGE_RESOLUTION|>--- conflicted
+++ resolved
@@ -115,10 +115,14 @@
 	if err != nil {
 		return err
 	}
-<<<<<<< HEAD
 	if ftc.outputFormat == Human {
-		fmt.Println()
-		fmt.Println(coreutils.PrintBold("Congrats! You're all set"))
+		// Closes the progress manger and reset the log prints.
+		err = ftc.quitProgress()
+		if err != nil {
+			return err
+		}
+		log.Output()
+		log.Output(coreutils.PrintBold("Congrats! You're all set"))
 		message :=
 			coreutils.PrintTitle("So what's next?") + "\n" +
 				"1. 'cd' into your code project directory\n" +
@@ -126,26 +130,9 @@
 				"3. Read more about how to get started at -\n" +
 				coreutils.PrintLink(coreutils.GettingStartedGuideUrl) + "\n" +
 				"4. We've just sent you an email message. Please use it to verify your email address"
+
 		err = coreutils.PrintTable("", "", message, false)
 	}
-=======
-	// Closes the progress manger and reset the log prints.
-	err = ftc.quitProgress()
-	if err != nil {
-		return err
-	}
-	log.Output()
-	log.Output(coreutils.PrintBold("Congrats! You're all set"))
-	message :=
-		coreutils.PrintTitle("So what's next?") + "\n" +
-			"1. 'cd' into your code project directory\n" +
-			"2. Run \"jf project init\"\n" +
-			"3. Read more about how to get started at -\n" +
-			coreutils.PrintLink(coreutils.GettingStartedGuideUrl) + "\n" +
-			"4. We've just sent you an email message. Please use it to verify your email address"
-
-	err = coreutils.PrintTable("", "", message, false)
->>>>>>> fb9d571b
 	return
 }
 
