--- conflicted
+++ resolved
@@ -85,24 +85,13 @@
 }
 
 func (ftc *EnvSetupCommand) Run() (err error) {
-<<<<<<< HEAD
 	var server *config.ServerDetails
-	var welcomingMessage string
 	// In case credentials were provided - user that were invited to an existing platform.
 	// Otherwise, new user that needs to register and setup a new platform.
 	if ftc.base64Credentials == "" {
 		server, err = ftc.setupNewUser()
-		welcomingMessage = "Your new JFrog environment is ready!"
 	} else {
 		server, err = ftc.setupInvitedUser()
-		welcomingMessage = "JFrog environment is ready!"
-=======
-	ftc.setHeadlineMsg("Just fill out its details in your browser 📝")
-	time.Sleep(8 * time.Second)
-	err = browser.OpenURL(ftc.registrationURL + "?id=" + ftc.id.String())
-	if err != nil {
-		return
->>>>>>> 527e767f
 	}
 	if err != nil {
 		return
@@ -114,13 +103,8 @@
 	fmt.Println()
 	fmt.Println(coreutils.PrintBold("Congrats! You're all set"))
 	message :=
-<<<<<<< HEAD
-		coreutils.PrintBold(welcomingMessage) + "\n" +
-			"1. CD into your code project directory\n" +
-=======
 		coreutils.PrintTitle("So what's next?") + "\n" +
 			"1. 'cd' into your code project directory\n" +
->>>>>>> 527e767f
 			"2. Run \"jf project init\"\n" +
 			"3. Read more about how to get started at -\n" +
 			coreutils.PrintLink(coreutils.GettingStartedGuideUrl) + "\n" +
