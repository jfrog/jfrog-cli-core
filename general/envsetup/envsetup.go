package envsetup

import (
	"encoding/json"
	"fmt"
	"github.com/pkg/browser"
	"net/http"
	"net/url"
	"strings"
	"time"

	"github.com/google/uuid"
	"github.com/jfrog/jfrog-cli-core/v2/common/commands"
	"github.com/jfrog/jfrog-cli-core/v2/utils/config"
	"github.com/jfrog/jfrog-cli-core/v2/utils/coreutils"
	"github.com/jfrog/jfrog-client-go/http/httpclient"
	clientutils "github.com/jfrog/jfrog-client-go/utils"
	"github.com/jfrog/jfrog-client-go/utils/errorutils"
	ioUtils "github.com/jfrog/jfrog-client-go/utils/io"
	"github.com/jfrog/jfrog-client-go/utils/io/httputils"
	"github.com/jfrog/jfrog-client-go/utils/log"
)

const (
	myJfrogEndPoint   = "https://myjfrog-api.jfrog.com/api/v1/activation/cloud/cli/getStatus/"
	syncSleepInterval = 5 * time.Second  // 5 seconds
	maxWaitMinutes    = 30 * time.Minute // 30 minutes
)

type EnvSetupCommand struct {
	registrationURL string
	id              uuid.UUID
	serverDetails   *config.ServerDetails
	progress        ioUtils.ProgressMgr
}

func (ftc *EnvSetupCommand) ServerDetails() (*config.ServerDetails, error) {
	return nil, nil
}

func (ftc *EnvSetupCommand) SetProgress(progress ioUtils.ProgressMgr) {
	ftc.progress = progress
}

func NewEnvSetupCommand(url string) *EnvSetupCommand {
	return &EnvSetupCommand{
		registrationURL: url,
		id:              uuid.New(),
	}
}

func (ftc *EnvSetupCommand) Run() (err error) {
<<<<<<< HEAD
	ftc.progress.SetHeadlineMsg("To complete your JFrog environment setup, please fill out the details in your browser 📝")
	time.Sleep(5 * time.Second)
=======
	ftc.progress.SetHeadlineMsg("Just fill out its details in your browser")
	time.Sleep(8 * time.Second)
>>>>>>> 07e6d2c7
	err = browser.OpenURL(ftc.registrationURL + "?id=" + ftc.id.String())
	if err != nil {
		return
	}
	server, err := ftc.getNewServerDetails()
	if err != nil {
		return
	}
	err = configServer(server)
	if err != nil {
		return err
	}
	fmt.Println()
	fmt.Println(coreutils.PrintBold("Congrats! You're all set"))
	message :=
		coreutils.PrintTitle("So what's next?") + "\n" +
			"1. 'cd' into your code project directory\n" +
			"2. Run \"jf project init\"\n" +
			"3. Read more about how to get started at -\n" +
			coreutils.PrintLink(coreutils.GettingStartedGuideUrl) + "\n" +
			"4. We've just sent you an email message. Please use it to verify your email address"

	err = coreutils.PrintTable("", "", message, false)
	return
}

func (ftc *EnvSetupCommand) CommandName() string {
	return "setup"
}

// Returns the new server deatailes from My-JFrog
func (ftc *EnvSetupCommand) getNewServerDetails() (serverDetails *config.ServerDetails, err error) {
	requestBody := &myJfrogGetStatusRequest{CliRegistrationId: ftc.id.String()}
	requestContent, err := json.Marshal(requestBody)
	if errorutils.CheckError(err) != nil {
		return nil, err
	}

	httpClientDetails := httputils.HttpClientDetails{
		Headers: map[string]string{"Content-Type": "application/json"},
	}
	client, err := httpclient.ClientBuilder().Build()
	if err != nil {
		return nil, err
	}

	// Define the MyJFrog polling logic.
	pollingMessage := fmt.Sprintf("Sync: Get MyJFrog status report. Request ID:%s...", ftc.id)
	pollingErrorMessage := "Sync: Get MyJFrog status request failed. Attempt: %d. Error: %s"
	// The max consecutive polling errors allowed, before completely failing the setup action.
	const maxConsecutiveErrors = 6
	errorsCount := 0
	readyMessageDisplayed := false
	pollingAction := func() (shouldStop bool, responseBody []byte, err error) {
		log.Debug(pollingMessage)
		// Send request to MyJFrog.
		resp, body, err := client.SendPost(myJfrogEndPoint, requestContent, httpClientDetails, "")
		// If an HTTP error occured.
		if err != nil {
			errorsCount++
			log.Debug(fmt.Sprintf(pollingErrorMessage, errorsCount, err.Error()))
			if errorsCount == maxConsecutiveErrors {
				return true, nil, err
			}
			return false, nil, nil
		}
		// If the response is not the expected 200 or 404.
		if err = errorutils.CheckResponseStatus(resp, http.StatusOK, http.StatusNotFound); err != nil {
			err = errorutils.CheckError(errorutils.GenerateResponseError(resp.Status, clientutils.IndentJson(body)))
			errorsCount++
			log.Debug(fmt.Sprintf(pollingErrorMessage, errorsCount, err.Error()))
			if errorsCount == maxConsecutiveErrors {
				return true, nil, err
			}
			return false, nil, nil
		}
		errorsCount = 0

		// Wait for 'ready=true' response from MyJFrog
		if resp.StatusCode == http.StatusOK {
<<<<<<< HEAD
			ftc.progress.SetHeadlineMsg("Ready for your DevOps journey? Please hang on while we create your environment 🛠️")
=======
			if !readyMessageDisplayed {
				ftc.progress.ClearHeadlineMsg()
				ftc.progress.SetHeadlineMsg("Almost done! Please hang on while JFrog CLI completes the setup")
				readyMessageDisplayed = true
			}
>>>>>>> 07e6d2c7
			statusResponse := myJfrogGetStatusResponse{}
			if err = json.Unmarshal(body, &statusResponse); err != nil {
				return true, nil, err
			}
			// Got the new server details
			if statusResponse.Ready {
				return true, body, nil
			}
		}
		// The expected 404 response or 200 response without 'Ready'
		return false, nil, nil
	}

	pollingExecutor := &httputils.PollingExecutor{
		Timeout:         maxWaitMinutes,
		PollingInterval: syncSleepInterval,
		PollingAction:   pollingAction,
	}

	body, err := pollingExecutor.Execute()
	if err != nil {
		return nil, err
	}
	statusResponse := myJfrogGetStatusResponse{}
	if err = json.Unmarshal(body, &statusResponse); err != nil {
		return nil, errorutils.CheckError(err)
	}
	ftc.progress.ClearHeadlineMsg()
	serverDetails = &config.ServerDetails{
		Url:         statusResponse.PlatformUrl,
		AccessToken: statusResponse.AccessToken,
	}
	ftc.serverDetails = serverDetails
	return serverDetails, nil
}

// Add the given server details to the cli's config by running a 'jf config' command
func configServer(server *config.ServerDetails) error {
	u, err := url.Parse(server.Url)
	if errorutils.CheckError(err) != nil {
		return err
	}
	// Take the server name from host name: https://myjfrog.jfrog.com/ -> myjfrog
	serverId := strings.Split(u.Host, ".")[0]
	configCmd := commands.NewConfigCommand().SetInteractive(false).SetServerId(serverId).SetDetails(server)
	if err = configCmd.Config(); err != nil {
		return err
	}
	return commands.Use(serverId)
}

type myJfrogGetStatusRequest struct {
	CliRegistrationId string `json:"cliRegistrationId,omitempty"`
}

type myJfrogGetStatusResponse struct {
	CliRegistrationId string `json:"cliRegistrationId,omitempty"`
	Ready             bool   `json:"ready,omitempty"`
	AccessToken       string `json:"accessToken,omitempty"`
	PlatformUrl       string `json:"platformUrl,omitempty"`
}<|MERGE_RESOLUTION|>--- conflicted
+++ resolved
@@ -50,13 +50,8 @@
 }
 
 func (ftc *EnvSetupCommand) Run() (err error) {
-<<<<<<< HEAD
-	ftc.progress.SetHeadlineMsg("To complete your JFrog environment setup, please fill out the details in your browser 📝")
-	time.Sleep(5 * time.Second)
-=======
-	ftc.progress.SetHeadlineMsg("Just fill out its details in your browser")
+	ftc.progress.SetHeadlineMsg("Just fill out its details in your browser 📝")
 	time.Sleep(8 * time.Second)
->>>>>>> 07e6d2c7
 	err = browser.OpenURL(ftc.registrationURL + "?id=" + ftc.id.String())
 	if err != nil {
 		return
@@ -137,15 +132,11 @@
 
 		// Wait for 'ready=true' response from MyJFrog
 		if resp.StatusCode == http.StatusOK {
-<<<<<<< HEAD
-			ftc.progress.SetHeadlineMsg("Ready for your DevOps journey? Please hang on while we create your environment 🛠️")
-=======
 			if !readyMessageDisplayed {
 				ftc.progress.ClearHeadlineMsg()
-				ftc.progress.SetHeadlineMsg("Almost done! Please hang on while JFrog CLI completes the setup")
+				ftc.progress.SetHeadlineMsg("Almost done! Please hang on while JFrog CLI completes the setup 🛠")
 				readyMessageDisplayed = true
 			}
->>>>>>> 07e6d2c7
 			statusResponse := myJfrogGetStatusResponse{}
 			if err = json.Unmarshal(body, &statusResponse); err != nil {
 				return true, nil, err
