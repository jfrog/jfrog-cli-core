package envsetup

import (
	"encoding/base64"
	"encoding/json"
	"fmt"
	"github.com/google/uuid"
	"github.com/jfrog/jfrog-cli-core/v2/artifactory/commands/generic"
	"github.com/jfrog/jfrog-cli-core/v2/artifactory/utils"
	"github.com/jfrog/jfrog-cli-core/v2/common/commands"
	"github.com/jfrog/jfrog-cli-core/v2/general"
	"github.com/jfrog/jfrog-cli-core/v2/utils/config"
	"github.com/jfrog/jfrog-cli-core/v2/utils/coreutils"
	"github.com/jfrog/jfrog-cli-core/v2/utils/ioutils"
	"github.com/jfrog/jfrog-client-go/access/services"
	"github.com/jfrog/jfrog-client-go/http/httpclient"
	clientUtils "github.com/jfrog/jfrog-client-go/utils"
	"github.com/jfrog/jfrog-client-go/utils/errorutils"
	ioUtils "github.com/jfrog/jfrog-client-go/utils/io"
	"github.com/jfrog/jfrog-client-go/utils/io/httputils"
	"github.com/jfrog/jfrog-client-go/utils/log"
	"github.com/pkg/browser"
	"net/http"
	"time"
)

type OutputFormat string

const (
	myJfrogEndPoint   = "https://myjfrog-api.jfrog.com/api/v1/activation/cloud/cli/getStatus/"
	syncSleepInterval = 5 * time.Second  // 5 seconds
	maxWaitMinutes    = 30 * time.Minute // 30 minutes

	// OutputFormat values
	Human   OutputFormat = "human"
	Machine OutputFormat = "machine"

	// When entering password on terminal the user has limited number of retries.
	enterPasswordMaxRetries = 20

	MessageIdes = "📦 If you're using VS Code, IntelliJ IDEA, WebStorm, PyCharm, Android Studio or GoLand\n" +
		"   Open the IDE 👉 Install the JFrog extension or plugin 👉 View the JFrog panel"
	MessageDockerDesktop = "📦 Open Docker Desktop and install the JFrog Extension to scan any of your \n" +
		"   local docker images"
	MessageDockerScan = "📦 Scan local Docker images from the terminal by running\n" +
		"   jf docker scan <image name>:<image tag>"
)

type EnvSetupCommand struct {
	registrationURL string
	// In case encodedConnectionDetails were provided - we have a registered user that was invited to the platform.
	encodedConnectionDetails string
	id                       uuid.UUID
	serverDetails            *config.ServerDetails
	progress                 ioUtils.ProgressMgr
	outputFormat             OutputFormat
}

func (ftc *EnvSetupCommand) SetRegistrationURL(registrationURL string) *EnvSetupCommand {
	ftc.registrationURL = registrationURL
	return ftc
}

func (ftc *EnvSetupCommand) SetEncodedConnectionDetails(encodedConnectionDetails string) *EnvSetupCommand {
	ftc.encodedConnectionDetails = encodedConnectionDetails
	return ftc
}

func (ftc *EnvSetupCommand) ServerDetails() (*config.ServerDetails, error) {
	return nil, nil
}

func (ftc *EnvSetupCommand) SetProgress(progress ioUtils.ProgressMgr) {
	ftc.progress = progress
}

func (ftc *EnvSetupCommand) SetOutputFormat(format OutputFormat) *EnvSetupCommand {
	ftc.outputFormat = format
	return ftc
}

func NewEnvSetupCommand() *EnvSetupCommand {
	return &EnvSetupCommand{
		id: uuid.New(),
	}
}

// This function is a wrapper around the 'ftc.progress.SetHeadlineMsg(msg)' API,
// to make sure that ftc.progress isn't nil. It can be nil in case the CI environment variable is set.
// In case ftc.progress is nil, the message sent will be prompted to the screen
// without the progress indication.
func (ftc *EnvSetupCommand) setHeadlineMsg(msg string) {
	if ftc.progress != nil {
		ftc.progress.SetHeadlineMsg(msg)
	} else {
		log.Output(msg + "...")
	}
}

// This function is a wrapper around the 'ftc.progress.clearHeadlineMsg()' API,
// to make sure that ftc.progress isn't nil before clearing it.
// It can be nil in case the CI environment variable is set.
func (ftc *EnvSetupCommand) clearHeadlineMsg() {
	if ftc.progress != nil {
		ftc.progress.ClearHeadlineMsg()
	}
}

// This function is a wrapper around the 'ftc.progress.Quit()' API,
// to make sure that ftc.progress isn't nil before clearing it.
// It can be nil in case the CI environment variable is set.
func (ftc *EnvSetupCommand) quitProgress() error {
	if ftc.progress != nil {
		return ftc.progress.Quit()
	}
	return nil
}

func (ftc *EnvSetupCommand) Run() (err error) {
	err = ftc.SetupAndConfigServer()
	if err != nil {
		return
	}
	if ftc.outputFormat == Human {
		// Closes the progress manger and reset the log prints.
		err = ftc.quitProgress()
		if err != nil {
			return
		}
		log.Output()
		log.Output(coreutils.PrintBold("Congrats! You're all set"))
		log.Output("So what's next?")
		message :=
			coreutils.PrintTitle("IDE") + "\n" +
				MessageIdes + "\n\n" +
				coreutils.PrintTitle("Docker") + "\n" +
				"You can scan your local Docker images from the terminal or the Docker Desktop UI\n" +
				MessageDockerScan + "\n" +
				MessageDockerDesktop + "\n\n" +
				coreutils.PrintTitle("Build, scan & deploy") + "\n" +
				"1. 'cd' into your code project directory\n" +
				"2. Run 'jf project init'\n\n" +
				coreutils.PrintTitle("Read more") + "\n" +
				"📦 Read more about how to get started at -\n" +
				"   " + coreutils.PrintLink(coreutils.GettingStartedGuideUrl)
		err = coreutils.PrintTable("", "", message, false)
		if err != nil {
			return
		}
		if ftc.encodedConnectionDetails == "" {
			log.Output(coreutils.PrintBold("Important"))
			log.Output("Please use the email we've just sent you, to verify your email address during the next 48 hours.\n")
		}
	}
	return
}

func (ftc *EnvSetupCommand) SetupAndConfigServer() (err error) {
	var server *config.ServerDetails
	// If credentials were provided, this means that the user was invited to join an existing JFrog environment.
	// Otherwise, this is a brand-new user, that needs to register and set up a new JFrog environment.
	if ftc.encodedConnectionDetails == "" {
		server, err = ftc.setupNewUser()
	} else {
		server, err = ftc.setupExistingUser()
	}
	if err != nil {
		return
	}
	err = general.ConfigServerWithDeducedId(server, false, false)
	return
}

func (ftc *EnvSetupCommand) setupNewUser() (server *config.ServerDetails, err error) {
	if ftc.outputFormat == Human {
		ftc.setHeadlineMsg("Just fill out its details in your browser 📝")
		time.Sleep(8 * time.Second)
	} else {
		// Closes the progress manger and reset the log prints.
		err = ftc.quitProgress()
		if err != nil {
			return
		}
	}
	err = browser.OpenURL(ftc.registrationURL + "?id=" + ftc.id.String())
	if err != nil {
		return
	}
	server, err = ftc.getNewServerDetails()
	return
}

func (ftc *EnvSetupCommand) setupExistingUser() (server *config.ServerDetails, err error) {
	err = ftc.quitProgress()
	if err != nil {
		return
	}
	server, err = ftc.decodeConnectionDetails()
	if err != nil {
		return
	}
	if server.Url == "" {
		err = errorutils.CheckErrorf("The response from JFrog Access does not include a JFrog environment URL")
		return
	}
	if server.AccessToken != "" {
		// If the server details received from JFrog Access include an access token, this access token is
		// short-lived, and we therefore need to replace it with a new long-lived access token, and configure
		// JFrog CLI with it.
		err = GenerateNewLongTermRefreshableAccessToken(server)
		return
	}
	if server.User == "" {
		err = errorutils.CheckErrorf("The response from JFrog Access does not includes a username or access token")
		return
	}
	// Url and accessToken/userName must be provided in the base64 encoded connection details.
	// APIkey/password are optional - In case they were not provided user can enter his password on console.
	// Password will be validated before the config command is being called.
	if server.Password == "" {
		err = ftc.scanAndValidateJFrogPasswordFromConsole(server)
	}
	return
}

func (ftc *EnvSetupCommand) scanAndValidateJFrogPasswordFromConsole(server *config.ServerDetails) (err error) {
	// User has limited number of retries to enter his correct password.
	// Password validation is operated by Artifactory ping API.
	server.ArtifactoryUrl = clientUtils.AddTrailingSlashIfNeeded(server.Url) + "artifactory/"
	for i := 0; i < enterPasswordMaxRetries; i++ {
		server.Password, err = ioutils.ScanJFrogPasswordFromConsole()
		if err != nil {
			return
		}
		// Validate correct password by using Artifactory ping API.
		pingCmd := generic.NewPingCommand().SetServerDetails(server)
		err = commands.Exec(pingCmd)
		if err == nil {
			// No error while encrypting password => correct password.
			return nil
		}
		log.Output(err.Error())
	}
	err = errorutils.CheckErrorf("bad credentials: Wrong password. ")
	return
}

// Take the short-lived token and generate a long term (1 year expiry) refreshable accessToken.
func GenerateNewLongTermRefreshableAccessToken(server *config.ServerDetails) (err error) {
	accessManager, err := utils.CreateAccessServiceManager(server, false)
	if err != nil {
		return
	}
	// Create refreshable accessToken with 1 year expiry from the given short expiry token.
	params := createLongExpirationRefreshableTokenParams()
	token, err := accessManager.CreateAccessToken(*params)
	if err != nil {
		return
	}
	server.AccessToken = token.AccessToken
	server.RefreshToken = token.RefreshToken
	return
}

func createLongExpirationRefreshableTokenParams() *services.CreateTokenParams {
	params := services.CreateTokenParams{}
<<<<<<< HEAD
	// Using the platform's default expiration (1 year by default).
	params.ExpiresIn = nil
	params.Refreshable = &trueValue
=======
	params.ExpiresIn = nonExpiredTokenValue
	params.Refreshable = clientUtils.Pointer(true)
>>>>>>> 81959c18
	params.Audience = "*@*"
	return &params
}

func (ftc *EnvSetupCommand) decodeConnectionDetails() (server *config.ServerDetails, err error) {
	rawDecodedText, err := base64.StdEncoding.DecodeString(ftc.encodedConnectionDetails)
	if errorutils.CheckError(err) != nil {
		return
	}
	err = json.Unmarshal(rawDecodedText, &server)
	if errorutils.CheckError(err) != nil {
		return nil, err
	}
	return
}

func (ftc *EnvSetupCommand) CommandName() string {
	return "setup"
}

// Returns the new server details from My-JFrog
func (ftc *EnvSetupCommand) getNewServerDetails() (serverDetails *config.ServerDetails, err error) {
	requestBody := &myJfrogGetStatusRequest{CliRegistrationId: ftc.id.String()}
	requestContent, err := json.Marshal(requestBody)
	if errorutils.CheckError(err) != nil {
		return nil, err
	}

	httpClientDetails := httputils.HttpClientDetails{
		Headers: map[string]string{"Content-Type": "application/json"},
	}
	client, err := httpclient.ClientBuilder().Build()
	if err != nil {
		return nil, err
	}

	// Define the MyJFrog polling logic.
	pollingMessage := fmt.Sprintf("Sync: Get MyJFrog status report. Request ID:%s...", ftc.id)
	pollingErrorMessage := "Sync: Get MyJFrog status request failed. Attempt: %d. Error: %s"
	// The max consecutive polling errors allowed, before completely failing the setup action.
	const maxConsecutiveErrors = 6
	errorsCount := 0
	readyMessageDisplayed := false
	pollingAction := func() (shouldStop bool, responseBody []byte, err error) {
		log.Debug(pollingMessage)
		// Send request to MyJFrog.
		resp, body, err := client.SendPost(myJfrogEndPoint, requestContent, httpClientDetails, "")
		// If an HTTP error occurred.
		if err != nil {
			errorsCount++
			log.Debug(fmt.Sprintf(pollingErrorMessage, errorsCount, err.Error()))
			if errorsCount == maxConsecutiveErrors {
				return true, nil, err
			}
			return false, nil, nil
		}
		// If the response is not the expected 200 or 404.
		if err = errorutils.CheckResponseStatusWithBody(resp, body, http.StatusOK, http.StatusNotFound); err != nil {
			errorsCount++
			log.Debug(fmt.Sprintf(pollingErrorMessage, errorsCount, err.Error()))
			if errorsCount == maxConsecutiveErrors {
				return true, nil, err
			}
			return false, nil, nil
		}
		errorsCount = 0

		// Wait for 'ready=true' response from MyJFrog
		if resp.StatusCode == http.StatusOK {
			if !readyMessageDisplayed {
				if ftc.outputFormat == Machine {
					log.Output("PREPARING_ENV")
				} else {
					ftc.clearHeadlineMsg()
					ftc.setHeadlineMsg("Almost done! Please hang on while JFrog CLI completes the setup 🛠")
				}
				readyMessageDisplayed = true
			}
			statusResponse := myJfrogGetStatusResponse{}
			if err = json.Unmarshal(body, &statusResponse); err != nil {
				return true, nil, err
			}
			// Got the new server details
			if statusResponse.Ready {
				return true, body, nil
			}
		}
		// The expected 404 response or 200 response without 'Ready'
		return false, nil, nil
	}

	pollingExecutor := &httputils.PollingExecutor{
		Timeout:         maxWaitMinutes,
		PollingInterval: syncSleepInterval,
		PollingAction:   pollingAction,
	}

	body, err := pollingExecutor.Execute()
	if err != nil {
		return nil, err
	}
	statusResponse := myJfrogGetStatusResponse{}
	if err = json.Unmarshal(body, &statusResponse); err != nil {
		return nil, errorutils.CheckError(err)
	}
	ftc.clearHeadlineMsg()
	serverDetails = &config.ServerDetails{
		Url:         statusResponse.PlatformUrl,
		AccessToken: statusResponse.AccessToken,
	}
	ftc.serverDetails = serverDetails
	return serverDetails, nil
}

type myJfrogGetStatusRequest struct {
	CliRegistrationId string `json:"cliRegistrationId,omitempty"`
}

type myJfrogGetStatusResponse struct {
	CliRegistrationId string `json:"cliRegistrationId,omitempty"`
	Ready             bool   `json:"ready,omitempty"`
	AccessToken       string `json:"accessToken,omitempty"`
	PlatformUrl       string `json:"platformUrl,omitempty"`
}<|MERGE_RESOLUTION|>--- conflicted
+++ resolved
@@ -264,14 +264,9 @@
 
 func createLongExpirationRefreshableTokenParams() *services.CreateTokenParams {
 	params := services.CreateTokenParams{}
-<<<<<<< HEAD
 	// Using the platform's default expiration (1 year by default).
 	params.ExpiresIn = nil
-	params.Refreshable = &trueValue
-=======
-	params.ExpiresIn = nonExpiredTokenValue
 	params.Refreshable = clientUtils.Pointer(true)
->>>>>>> 81959c18
 	params.Audience = "*@*"
 	return &params
 }
