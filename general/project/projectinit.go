--- conflicted
+++ resolved
@@ -101,34 +101,7 @@
 // Return a string message, which includes all the build and deployment commands, matching the technologiesMap sent.
 func (pic *ProjectInitCommand) createBuildMessage(technologiesMap map[coreutils.Technology]bool) string {
 	message := ""
-<<<<<<< HEAD
 	for tech, _ := range technologiesMap {
-		switch tech {
-		case coreutils.Maven:
-			message += "jf mvn install deploy\n"
-		case coreutils.Gradle:
-			message += "jf gradle artifactoryP\n"
-		case coreutils.Npm:
-			message += "jf npm install publish\n"
-		case coreutils.Go:
-			message +=
-				"jf go build\n" +
-					"jf go-publish v1.0.0\n"
-		case coreutils.Pip:
-			message +=
-				"jf pip install\n" +
-					"jf rt u path/to/package/file default-pypi-local" +
-					coreutils.PrintComment(" # Publish your pip package") +
-					"\n"
-		case coreutils.Pipenv:
-			message +=
-				"jf pipenv install\n" +
-					"jf rt u path/to/package/file default-pypi-local" +
-					coreutils.PrintComment(" # Publish your pipenv package") +
-					"\n"
-=======
-	for tech, detected := range technologiesMap {
-		if detected {
 			switch tech {
 			case coreutils.Maven:
 				message += "jf mvn install deploy\n"
@@ -141,15 +114,19 @@
 				message +=
 					"jf go build\n" +
 						"jf go-publish v1.0.0\n"
-			case coreutils.Pypi:
+			case coreutils.Pip:
 				message +=
 					"jf pip install\n" +
 						"jf rt u path/to/package/file default-pypi-local" +
 						coreutils.PrintComment(" # Publish your pip package") +
 						"\n"
+			case coreutils.Pipenv:
+				message +=
+					"jf pipenv install\n" +
+						"jf rt u path/to/package/file default-pypi-local" +
+						coreutils.PrintComment(" # Publish your pipenv package") +
+						"\n"
 			}
->>>>>>> e4b9f8e2
-		}
 	}
 	if message != "" {
 		message = coreutils.PrintTitle("Build the code & deploy the packages by running") +
