--- conflicted
+++ resolved
@@ -38,19 +38,6 @@
 	CurationPassThroughApi = "api/curation/audit/"
 
 	//#nosec G101
-<<<<<<< HEAD
-	ErrorHandling           = "JFROG_CLI_ERROR_HANDLING"
-	TempDir                 = "JFROG_CLI_TEMP_DIR"
-	LogLevel                = "JFROG_CLI_LOG_LEVEL"
-	LogTimestamp            = "JFROG_CLI_LOG_TIMESTAMP"
-	ReportUsage             = "JFROG_CLI_REPORT_USAGE"
-	DependenciesDir         = "JFROG_CLI_DEPENDENCIES_DIR"
-	FailNoOp                = "JFROG_CLI_FAIL_NO_OP"
-	SummaryOutputDirPathEnv = "JFROG_CLI_COMMAND_SUMMARY_OUTPUT_DIR"
-	CI                      = "CI"
-	ServerID                = "JFROG_CLI_SERVER_ID"
-	TransitiveDownload      = "JFROG_CLI_TRANSITIVE_DOWNLOAD"
-=======
 	ErrorHandling      = "JFROG_CLI_ERROR_HANDLING"
 	TempDir            = "JFROG_CLI_TEMP_DIR"
 	LogLevel           = "JFROG_CLI_LOG_LEVEL"
@@ -62,7 +49,6 @@
 	CI                 = "CI"
 	ServerID           = "JFROG_CLI_SERVER_ID"
 	TransitiveDownload = "JFROG_CLI_TRANSITIVE_DOWNLOAD"
->>>>>>> f62dd0c5
 	// Deprecated and replaced with TransitiveDownload
 	TransitiveDownloadExperimental = "JFROG_CLI_TRANSITIVE_DOWNLOAD_EXPERIMENTAL"
 )
