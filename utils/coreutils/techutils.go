package coreutils

import (
	"strings"

	"github.com/jfrog/jfrog-client-go/utils/io/fileutils"
)

type Technology string

const (
	Maven  = "Maven"
	Gradle = "Gradle"
	Npm    = "npm"
	Yarn   = "Yarn"
	Go     = "go"
	Pip    = "pip"
	Pipenv = "pipenv"
	Nuget  = "nuget"
	Dotnet = "dotnet"
	Docker = "docker"
)

type TechData struct {
	// The name of the package type used in this technology.
	PackageType string
	// Suffixes of file/directory names that indicate if a project uses this technology.
	// The name of at least one of the files/directories in the project's directory must end with one of these suffixes.
	indicators []string
	// Suffixes of file/directory names that indicate if a project does not use this technology.
	// The names of all the files/directories in the project's directory must NOT end with any of these suffixes.
	exclude []string
	// Whether this technology is supported by the 'jf ci-setup' command.
	ciSetupSupport bool
	// The file that handles the project's dependencies.
	packageDescriptor string
}

var technologiesData = map[Technology]TechData{
	Maven: {
		PackageType:       "Maven",
		indicators:        []string{"pom.xml"},
		ciSetupSupport:    true,
		packageDescriptor: "pom.xml",
	},
	Gradle: {
		PackageType:       "Gradle",
		indicators:        []string{".gradle"},
		ciSetupSupport:    true,
		packageDescriptor: "build.gradle",
	},
	Npm: {
		PackageType:       "npm",
		indicators:        []string{"package.json", "package-lock.json", "npm-shrinkwrap.json"},
		exclude:           []string{".yarnrc.yml", "yarn.lock", ".yarn"},
		ciSetupSupport:    true,
		packageDescriptor: "package.json",
	},
	Yarn: {
		PackageType:       "npm",
		indicators:        []string{".yarnrc.yml", "yarn.lock", ".yarn"},
		packageDescriptor: "package.json",
	},
	Go: {
		PackageType:       "go",
		indicators:        []string{"go.mod"},
		packageDescriptor: "go.mod",
	},
	Pip: {
		PackageType: "pypi",
		indicators:  []string{"setup.py", "requirements.txt"},
	},
	Pipenv: {
		PackageType: "pypi",
		indicators:  []string{"pipfile", "pipfile.lock"},
	},
	Nuget: {
		PackageType: "nuget",
		indicators:  []string{".sln", ".csproj"},
	},
	Dotnet: {
		PackageType: "nuget",
		indicators:  []string{".sln", ".csproj"},
	},
}

func GetTechnologyPackageType(techName Technology) string {
	techData, ok := technologiesData[techName]
	if ok {
		return techData.PackageType
	} else {
		return string(techName)
	}
}

// DetectTechnologies tries to detect all technologies types according to the files in the given path.
// 'isCiSetup' will limit the search of possible techs to Maven, Gradle, and npm.
// 'recursive' will determine if the search will be limited to files in the root path or not.
func DetectTechnologies(path string, isCiSetup, recursive bool) (map[Technology]bool, error) {
	var filesList []string
	var err error
	if recursive {
		filesList, err = fileutils.ListFilesRecursiveWalkIntoDirSymlink(path, false)
	} else {
		filesList, err = fileutils.ListFiles(path, true)
	}
	if err != nil {
		return nil, err
	}
	detectedTechnologies := detectTechnologiesByFilePaths(filesList, isCiSetup)
	return detectedTechnologies, nil
}

func detectTechnologiesByFilePaths(paths []string, isCiSetup bool) (detected map[Technology]bool) {
	detected = make(map[Technology]bool)
	exclude := make(map[Technology]bool)
	for _, path := range paths {
		for techName, techData := range technologiesData {
			// If the detection is in a 'jf ci-setup' command, then the checked technology must be supported.
			if !isCiSetup || (isCiSetup && techData.ciSetupSupport) {
				// If the project contains a file/directory with a name that ends with an excluded suffix, then this technology is excluded.
				for _, excludeFile := range techData.exclude {
					if strings.HasSuffix(path, excludeFile) {
						exclude[techName] = true
					}
				}
				// If this technology was already excluded, there's no need to look for indicator files/directories.
				if _, exist := exclude[techName]; !exist {
					// If the project contains a file/directory with a name that ends with the indicator suffix, then the project probably uses this technology.
					for _, indicator := range techData.indicators {
						if strings.HasSuffix(path, indicator) {
							detected[techName] = true
						}
					}
				}
			}
		}
	}
	// Remove excluded technologies.
	for excludeTech := range exclude {
		delete(detected, excludeTech)
	}
	return detected
}

// DetectTechnologiesToString returns a string that includes all the names of the detected technologies separated by a comma.
func DetectedTechnologiesToString(detected map[Technology]bool) string {
	keys := DetectedTechnologiesToSlice(detected)
	if len(keys) > 0 {
		detectedTechnologiesString := strings.Join(keys, ", ")
		detectedTechnologiesString += "."
		return detectedTechnologiesString
	}
	return ""
}

// DetectedTechnologiesToSlice returns a string slice that includes all the names of the detected technologies.
func DetectedTechnologiesToSlice(detected map[Technology]bool) []string {
	keys := make([]string, len(detected))
	i := 0
	for tech := range detected {
		keys[i] = string(tech)
		i++
	}
	return keys
}

func ToTechnologies(args []string) (technologies []Technology) {
	for _, argument := range args {
		technologies = append(technologies, Technology(argument))
	}
	return
}

<<<<<<< HEAD
func GetTechnologyPackageDescriptor(tech string) string {
	techData, ok := technologiesData[Technology(tech)]
	var dependencyFile string
	if ok {
		dependencyFile = techData.packageDescriptor
	}
	if dependencyFile == "" {
		return tech + " package descriptor"
	}

	return dependencyFile
=======
func GetAllTechnologiesList() (technologies []string) {
	for tech := range technologiesData {
		technologies = append(technologies, string(tech))
	}
	return
>>>>>>> f701fa6e
}<|MERGE_RESOLUTION|>--- conflicted
+++ resolved
@@ -172,7 +172,13 @@
 	return
 }
 
-<<<<<<< HEAD
+func GetAllTechnologiesList() (technologies []string) {
+	for tech := range technologiesData {
+		technologies = append(technologies, string(tech))
+	}
+	return
+}
+
 func GetTechnologyPackageDescriptor(tech string) string {
 	techData, ok := technologiesData[Technology(tech)]
 	var dependencyFile string
@@ -184,11 +190,4 @@
 	}
 
 	return dependencyFile
-=======
-func GetAllTechnologiesList() (technologies []string) {
-	for tech := range technologiesData {
-		technologies = append(technologies, string(tech))
-	}
-	return
->>>>>>> f701fa6e
 }