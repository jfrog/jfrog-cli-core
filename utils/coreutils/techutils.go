package coreutils

import (
	"strings"

	"github.com/jfrog/jfrog-client-go/utils/io/fileutils"
)

type Technology string

const (
	Maven  = "Maven"
	Gradle = "Gradle"
	Npm    = "npm"
	Yarn   = "Yarn"
	Go     = "go"
	Pip    = "pip"
	Pipenv = "pipenv"
	Nuget  = "nuget"
	Dotnet = "dotnet"
	Docker = "docker"
)

type TechData struct {
	// The name of the package type used in this technology.
	PackageType string
	// Suffixes of file/directory names that indicate if a project uses this technology.
	// The name of at least one of the files/directories in the project's directory must end with one of these suffixes.
	indicators []string
	// Suffixes of file/directory names that indicate if a project does not use this technology.
	// The names of all the files/directories in the project's directory must NOT end with any of these suffixes.
	exclude []string
	// Whether this technology is supported by the 'jf ci-setup' command.
	ciSetupSupport bool
	// The file that handles the project's dependencies.
	packageDescriptor string
}

var technologiesData = map[Technology]TechData{
	Maven: {
		PackageType:       "Maven",
		indicators:        []string{"pom.xml"},
		ciSetupSupport:    true,
		packageDescriptor: "pom.xml",
	},
	Gradle: {
		PackageType:       "Gradle",
		indicators:        []string{".gradle"},
		ciSetupSupport:    true,
		packageDescriptor: "build.gradle",
	},
	Npm: {
		PackageType:       "npm",
		indicators:        []string{"package.json", "package-lock.json", "npm-shrinkwrap.json"},
		exclude:           []string{".yarnrc.yml", "yarn.lock", ".yarn"},
		ciSetupSupport:    true,
		packageDescriptor: "package.json",
	},
	Yarn: {
		PackageType:       "npm",
		indicators:        []string{".yarnrc.yml", "yarn.lock", ".yarn"},
		packageDescriptor: "package.json",
	},
	Go: {
		PackageType:       "go",
		indicators:        []string{"go.mod"},
		packageDescriptor: "go.mod",
	},
	Pip: {
		PackageType: "pypi",
		indicators:  []string{"setup.py", "requirements.txt"},
	},
	Pipenv: {
		PackageType: "pypi",
		indicators:  []string{"Pipfile", "Pipfile.lock"},
	},
	Nuget: {
		PackageType: "nuget",
		indicators:  []string{".sln", ".csproj"},
	},
	Dotnet: {
		PackageType: "nuget",
		indicators:  []string{".sln", ".csproj"},
	},
}

func GetTechnologyPackageType(techName Technology) string {
	techData, ok := technologiesData[techName]
	if ok {
		return techData.PackageType
	} else {
		return string(techName)
	}
}

// DetectTechnologies tries to detect all technologies types according to the files in the given path.
// 'isCiSetup' will limit the search of possible techs to Maven, Gradle, and npm.
// 'recursive' will determine if the search will be limited to files in the root path or not.
func DetectTechnologies(path string, isCiSetup, recursive bool) (map[Technology]bool, error) {
	var filesList []string
	var err error
	if recursive {
		filesList, err = fileutils.ListFilesRecursiveWalkIntoDirSymlink(path, false)
	} else {
		filesList, err = fileutils.ListFiles(path, true)
	}
	if err != nil {
		return nil, err
	}
	detectedTechnologies := detectTechnologiesByFilePaths(filesList, isCiSetup)
	return detectedTechnologies, nil
}

func detectTechnologiesByFilePaths(paths []string, isCiSetup bool) (detected map[Technology]bool) {
	detected = make(map[Technology]bool)
	exclude := make(map[Technology]bool)
	for _, path := range paths {
		for techName, techData := range technologiesData {
			// If the detection is in a 'jf ci-setup' command, then the checked technology must be supported.
			if !isCiSetup || (isCiSetup && techData.ciSetupSupport) {
				// If the project contains a file/directory with a name that ends with an excluded suffix, then this technology is excluded.
				for _, excludeFile := range techData.exclude {
					if strings.HasSuffix(path, excludeFile) {
						exclude[techName] = true
					}
				}
				// If this technology was already excluded, there's no need to look for indicator files/directories.
				if _, exist := exclude[techName]; !exist {
					// If the project contains a file/directory with a name that ends with the indicator suffix, then the project probably uses this technology.
					for _, indicator := range techData.indicators {
						if strings.HasSuffix(path, indicator) {
							detected[techName] = true
						}
					}
				}
			}
		}
	}
	// Remove excluded technologies.
	for excludeTech := range exclude {
		delete(detected, excludeTech)
	}
	return detected
}

// DetectTechnologiesToString returns a string that includes all the names of the detected technologies separated by a comma.
func DetectedTechnologiesToString(detected map[Technology]bool) string {
	keys := DetectedTechnologiesToSlice(detected)
	if len(keys) > 0 {
		detectedTechnologiesString := strings.Join(keys, ", ")
		detectedTechnologiesString += "."
		return detectedTechnologiesString
	}
	return ""
}

// DetectedTechnologiesToSlice returns a string slice that includes all the names of the detected technologies.
func DetectedTechnologiesToSlice(detected map[Technology]bool) []string {
	keys := make([]string, len(detected))
	i := 0
	for tech := range detected {
		keys[i] = string(tech)
		i++
	}
	return keys
}

func ToTechnologies(args []string) (technologies []Technology) {
	for _, argument := range args {
		technologies = append(technologies, Technology(argument))
	}
	return
}

<<<<<<< HEAD
func GetTechnologyPackageDescriptor(tech string) string {
	techData, ok := technologiesData[Technology(tech)]
	var dependencyFile string
	if ok {
		dependencyFile = techData.packageDescriptor
	}
	if dependencyFile == "" {
		return tech + " package descriptor"
	}

	return dependencyFile
=======
func GetAllTechnologiesList() (technologies []string) {
	for tech := range technologiesData {
		technologies = append(technologies, string(tech))
	}
	return
>>>>>>> bd286ca9
}<|MERGE_RESOLUTION|>--- conflicted
+++ resolved
@@ -172,7 +172,6 @@
 	return
 }
 
-<<<<<<< HEAD
 func GetTechnologyPackageDescriptor(tech string) string {
 	techData, ok := technologiesData[Technology(tech)]
 	var dependencyFile string
@@ -184,11 +183,11 @@
 	}
 
 	return dependencyFile
-=======
+}
+
 func GetAllTechnologiesList() (technologies []string) {
 	for tech := range technologiesData {
 		technologies = append(technologies, string(tech))
 	}
 	return
->>>>>>> bd286ca9
 }