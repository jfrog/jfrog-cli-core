--- conflicted
+++ resolved
@@ -1,7 +1,6 @@
 package coreutils
 
 import (
-	"errors"
 	"fmt"
 	"golang.org/x/text/cases"
 	"golang.org/x/text/language"
@@ -25,32 +24,7 @@
 	Docker Technology = "docker"
 )
 
-<<<<<<< HEAD
 const Pypi = "pipy"
-=======
-func (tech Technology) ToFormal() string {
-	switch tech {
-	case Nuget:
-		return "NuGet"
-	case Dotnet:
-		return ".NET"
-	case Npm:
-		return "NPM"
-	case Mvn:
-		return "Maven"
-	default:
-		return tech.ToCapitalize()
-	}
-}
-
-func (tech Technology) ToString() string {
-	return string(tech)
-}
-
-func (tech Technology) ToCapitalize() string {
-	return cases.Title(language.Und).String(tech.ToString())
-}
->>>>>>> 269c79d6
 
 type TechData struct {
 	// The name of the package type used in this technology.
@@ -275,5 +249,5 @@
 		return Technology(tech), nil
 	}
 
-	return "", errors.New(fmt.Sprintf("conversion of %s to Technology type failed", tech))
+	return "", fmt.Errorf("conversion of %s to Technology type failed", tech)
 }