package coreutils

import (
	"bytes"
	"errors"
	"fmt"
	"os"
	"os/exec"
	"path/filepath"
	"regexp"
	"runtime"
	"strings"

	"github.com/jfrog/jfrog-client-go/utils"
	"github.com/jfrog/jfrog-client-go/utils/errorutils"
	"github.com/jfrog/jfrog-client-go/utils/io/fileutils"
	"github.com/jfrog/jfrog-client-go/utils/log"
)

const (
	GettingStartedGuideUrl = "https://github.com/jfrog/jfrog-cli/blob/v2/guides/getting-started-with-jfrog-using-the-cli.md"
	JFrogComUrl            = "https://jfrog.com/"
	JFrogHelpUrl           = JFrogComUrl + "help/r/"
)

<<<<<<< HEAD
type MinVersionProduct string

const (
	Artifactory  MinVersionProduct = "JFrog Artifactory"
	Xray         MinVersionProduct = "JFrog Xray"
	Xsc          MinVersionProduct = "JFrog Xsc"
	DataTransfer MinVersionProduct = "Data Transfer"
	DockerApi    MinVersionProduct = "Docker API"
	Projects     MinVersionProduct = "JFrog Projects"
)

=======
>>>>>>> e44caa02
const (
	// ReleasesRemoteEnv should be used for downloading the CLI dependencies (extractor jars, analyzerManager etc.) through an Artifactory remote
	// repository, instead of downloading directly from releases.jfrog.io. The remote repository should be
	// configured to proxy releases.jfrog.io.
	// This env var should store a server ID and a remote repository in form of '<ServerID>/<RemoteRepo>'
	ReleasesRemoteEnv = "JFROG_CLI_RELEASES_REPO"
	// DeprecatedExtractorsRemoteEnv is deprecated, it is replaced with ReleasesRemoteEnv.
	// Its functionality was similar to ReleasesRemoteEnv, but it proxies releases.jfrog.io/artifactory/oss-release-local instead.
	DeprecatedExtractorsRemoteEnv = "JFROG_CLI_EXTRACTORS_REMOTE"
	// JFrog releases URL
	JfrogReleasesUrl = "https://releases.jfrog.io/artifactory/"
)

// Error modes (how should the application behave when the CheckError function is invoked):
type OnError string

var cliTempDir string

// User agent - the user of the program that uses this library (usually another program, or the same as the client agent), i.e 'jfrog-pipelines'
var cliUserAgentName string
var cliUserAgentVersion string

// Client agent - the program that uses this library, i.e 'jfrog-cli-go'
var clientAgentName string
var clientAgentVersion string

var cliExecutableName string

func init() {
	// Initialize error handling.
	if os.Getenv(ErrorHandling) == string(OnErrorPanic) {
		errorutils.CheckError = PanicOnError
	}

	// Initialize the temp base-dir path of the CLI executions.
	cliTempDir = os.Getenv(TempDir)
	if cliTempDir == "" {
		cliTempDir = os.TempDir()
	}
	fileutils.SetTempDirBase(cliTempDir)
}

func SetIfEmpty(str *string, defaultStr string) bool {
	if *str == "" {
		*str = defaultStr
		return true
	}
	return false
}

func IsAnyEmpty(strings ...string) bool {
	for _, str := range strings {
		if str == "" {
			return true
		}
	}
	return false
}

// Exit codes:
type ExitCode struct {
	Code int
}

var ExitCodeNoError = ExitCode{0}
var ExitCodeError = ExitCode{1}
var ExitCodeFailNoOp = ExitCode{2}
var ExitCodeVulnerableBuild = ExitCode{3}

type CliError struct {
	ExitCode
	ErrorMsg string
}

func (err CliError) Error() string {
	return err.ErrorMsg
}

func PanicOnError(err error) error {
	if err != nil {
		panic(err)
	}
	return err
}

func ExitOnErr(err error) {
	var cliError CliError
	if errors.As(err, &cliError) {
		traceExit(cliError.ExitCode, err)
	}
	if exitCode := GetExitCode(err, 0, 0, false); exitCode != ExitCodeNoError {
		traceExit(exitCode, err)
	}
}

func traceExit(exitCode ExitCode, err error) {
	if err != nil && len(err.Error()) > 0 {
		log.Error(err)
	}
	os.Exit(exitCode.Code)
}

func GetExitCode(err error, success, failed int, failNoOp bool) ExitCode {
	// Error occurred - Return 1
	if err != nil || failed > 0 {
		return ExitCodeError
	}
	// No errors, but also no files affected - Return 2 if failNoOp
	if success == 0 && failNoOp {
		return ExitCodeFailNoOp
	}
	// Otherwise - Return 0
	return ExitCodeNoError
}

// When running a command in an external process, if the command fails to run or doesn't complete successfully ExitError is returned.
// We would like to return a regular error instead of ExitError,
// because some frameworks (such as codegangsta used by JFrog CLI) automatically exit when this error is returned.
func ConvertExitCodeError(err error) error {
	var exitError *exec.ExitError
	if errors.As(err, &exitError) {
		err = errors.New(err.Error())
	}
	return err
}

// GetCliConfigVersion returns the latest version of the config.yml file on the file system at '.jfrog'.
func GetCliConfigVersion() int {
	return 6
}

// GetPluginsConfigVersion returns the latest plugins layout version on the file system (at '.jfrog/plugins').
func GetPluginsConfigVersion() int {
	return 1
}

func SumTrueValues(boolArr []bool) int {
	counter := 0
	for _, val := range boolArr {
		counter += utils.Bool2Int(val)
	}
	return counter
}

func SpecVarsStringToMap(rawVars string) map[string]string {
	if len(rawVars) == 0 {
		return nil
	}
	varCandidates := strings.Split(rawVars, ";")
	varsList := []string{}
	for _, v := range varCandidates {
		if len(varsList) > 0 && isEndsWithEscapeChar(varsList[len(varsList)-1]) {
			currentLastVar := varsList[len(varsList)-1]
			varsList[len(varsList)-1] = strings.TrimSuffix(currentLastVar, "\\") + ";" + v
			continue
		}
		varsList = append(varsList, v)
	}
	return varsAsMap(varsList)
}

func isEndsWithEscapeChar(lastVar string) bool {
	return strings.HasSuffix(lastVar, "\\")
}

func varsAsMap(vars []string) map[string]string {
	result := map[string]string{}
	for _, v := range vars {
		keyVal := strings.SplitN(v, "=", 2)
		if len(keyVal) != 2 {
			continue
		}
		result[keyVal[0]] = keyVal[1]
	}
	return result
}

func IsWindows() bool {
	return runtime.GOOS == "windows"
}

func IsLinux() bool {
	return runtime.GOOS == "linux"
}

func IsMac() bool {
	return runtime.GOOS == "darwin"
}

func GetOSAndArc() (string, error) {
	arch := runtime.GOARCH
	// Windows
	if IsWindows() {
		return "windows-amd64", nil
	}
	// Mac
	if IsMac() {
		if arch == "arm64" {
			return "mac-arm64", nil
		} else {
			return "mac-amd64", nil
		}
	}
	// Linux
	if IsLinux() {
		switch arch {
		case "i386", "i486", "i586", "i686", "i786", "x86":
			return "linux-386", nil
		case "amd64", "x86_64", "x64":
			return "linux-amd64", nil
		case "arm", "armv7l":
			return "linux-arm", nil
		case "arm64", "aarch64":
			return "linux-arm64", nil
		case "ppc64", "ppc64le":
			return "linux-" + arch, nil
		}
	}
	return "", errorutils.CheckErrorf("unsupported OS: %s-%s", runtime.GOOS, arch)
}

// Return the path of CLI temp dir.
// This path should be persistent, meaning - should not be cleared at the end of a CLI run.
func GetCliPersistentTempDirPath() string {
	return cliTempDir
}

func GetWorkingDirectory() (string, error) {
	currentDir, err := os.Getwd()
	if err != nil {
		return "", errorutils.CheckError(err)
	}

	if currentDir, err = filepath.Abs(currentDir); err != nil {
		return "", errorutils.CheckError(err)
	}

	return currentDir, nil
}

type Credentials interface {
	SetUser(string)
	SetPassword(string)
	GetUser() string
	GetPassword() string
}

func ReplaceVars(content []byte, specVars map[string]string) []byte {
	log.Debug("Replacing variables in the provided content: \n" + string(content))
	for key, val := range specVars {
		key = "${" + key + "}"
		log.Debug(fmt.Sprintf("Replacing '%s' with '%s'", key, val))
		content = bytes.ReplaceAll(content, []byte(key), []byte(val))
	}
	log.Debug("The reformatted content is: \n" + string(content))
	return content
}

func GetJfrogHomeDir() (string, error) {
	if os.Getenv(HomeDir) != "" {
		return os.Getenv(HomeDir), nil
	}

	userHomeDir := fileutils.GetHomeDir()
	if userHomeDir == "" {
		err := errorutils.CheckErrorf("couldn't find home directory. Make sure your HOME environment variable is set")
		if err != nil {
			return "", err
		}
	}
	return filepath.Join(userHomeDir, ".jfrog"), nil
}

func CreateDirInJfrogHome(dirName string) (string, error) {
	homeDir, err := GetJfrogHomeDir()
	if err != nil {
		return "", err
	}
	folderName := filepath.Join(homeDir, dirName)
	err = fileutils.CreateDirIfNotExist(folderName)
	return folderName, err
}

func GetJfrogSecurityDir() (string, error) {
	homeDir, err := GetJfrogHomeDir()
	if err != nil {
		return "", err
	}
	return filepath.Join(homeDir, JfrogSecurityDirName), nil
}

func GetJfrogCertsDir() (string, error) {
	securityDir, err := GetJfrogSecurityDir()
	if err != nil {
		return "", err
	}
	return filepath.Join(securityDir, JfrogCertsDirName), nil
}

func GetJfrogSecurityConfFilePath() (string, error) {
	securityDir, err := GetJfrogSecurityDir()
	if err != nil {
		return "", err
	}
	return filepath.Join(securityDir, JfrogSecurityConfFile), nil
}

func GetJfrogBackupDir() (string, error) {
	homeDir, err := GetJfrogHomeDir()
	if err != nil {
		return "", err
	}
	return filepath.Join(homeDir, JfrogBackupDirName), nil
}

func GetJfrogPluginsDir() (string, error) {
	homeDir, err := GetJfrogHomeDir()
	if err != nil {
		return "", err
	}
	return filepath.Join(homeDir, JfrogPluginsDirName), nil
}

func GetJfrogPluginsResourcesDir(pluginsName string) (string, error) {
	pluginsDir, err := GetJfrogPluginsDir()
	if err != nil {
		return "", err
	}
	return filepath.Join(pluginsDir, pluginsName, PluginsResourcesDirName), nil
}

func GetPluginsDirContent() ([]os.DirEntry, error) {
	pluginsDir, err := GetJfrogPluginsDir()
	if err != nil {
		return nil, err
	}
	exists, err := fileutils.IsDirExists(pluginsDir, false)
	if err != nil || !exists {
		return nil, err
	}
	content, err := os.ReadDir(pluginsDir)
	return content, errorutils.CheckError(err)
}

func ChmodPluginsDirectoryContent() error {
	plugins, err := GetPluginsDirContent()
	if err != nil || plugins == nil {
		return err
	}
	pluginsDir, err := GetJfrogPluginsDir()
	if err != nil {
		return err
	}
	for _, p := range plugins {
		err = os.Chmod(filepath.Join(pluginsDir, p.Name()), 0777)
		if err != nil {
			return err
		}
	}
	return nil
}

func GetJfrogLocksDir() (string, error) {
	homeDir, err := GetJfrogHomeDir()
	if err != nil {
		return "", err
	}
	return filepath.Join(homeDir, JfrogLocksDirName), nil
}

func GetJfrogConfigLockDir() (string, error) {
	configLockDirName := "config"
	locksDirPath, err := GetJfrogLocksDir()
	if err != nil {
		return "", err
	}
	return filepath.Join(locksDirPath, configLockDirName), nil
}

func GetJfrogPluginsLockDir() (string, error) {
	pluginsLockDirName := "plugins"
	locksDirPath, err := GetJfrogLocksDir()
	if err != nil {
		return "", err
	}
	return filepath.Join(locksDirPath, pluginsLockDirName), nil
}

func GetJfrogTransferLockDir() (string, error) {
	transferLockDirName := "transfer"
	locksDirPath, err := GetJfrogLocksDir()
	if err != nil {
		return "", err
	}
	return filepath.Join(locksDirPath, transferLockDirName), nil
}

func GetJfrogTransferRunStatusFilePath() (string, error) {
	transferDir, err := GetJfrogTransferDir()
	if err != nil {
		return "", err
	}
	return filepath.Join(transferDir, JfrogTransferRunStatusFileName), nil
}

func GetJfrogTransferRepositoriesDir() (string, error) {
	transferDir, err := GetJfrogTransferDir()
	if err != nil {
		return "", err
	}
	return filepath.Join(transferDir, JfrogTransferRepositoriesDirName), nil
}

// Ask a yes or no question, with a default answer.
func AskYesNo(promptPrefix string, defaultValue bool) bool {
	defStr := "[n]"
	if defaultValue {
		defStr = "[y]"
	}
	promptPrefix += " (y/n) " + defStr + "? "
	var answer string
	for {
		fmt.Print(promptPrefix)
		_, _ = fmt.Scanln(&answer)
		parsed, valid := parseYesNo(answer, defaultValue)
		if valid {
			return parsed
		}
		log.Output("Please enter a valid option.")
	}
}

func parseYesNo(s string, def bool) (ans, valid bool) {
	s = strings.TrimSpace(s)
	if s == "" {
		return def, true
	}
	matchedYes, err := regexp.MatchString("^yes$|^y$", strings.ToLower(s))
	if errorutils.CheckError(err) != nil {
		log.Error(err)
		return matchedYes, false
	}
	if matchedYes {
		return true, true
	}

	matchedNo, err := regexp.MatchString("^no$|^n$", strings.ToLower(s))
	if errorutils.CheckError(err) != nil {
		log.Error(err)
		return matchedNo, false
	}
	if matchedNo {
		return false, true
	}
	return false, false
}

func GetCliUserAgent() string {
	if cliUserAgentVersion == "" {
		return cliUserAgentName
	}
	return fmt.Sprintf("%s/%s", cliUserAgentName, cliUserAgentVersion)
}

func SetCliUserAgentName(cliUserAgentNameToSet string) {
	cliUserAgentName = cliUserAgentNameToSet
}

func GetCliUserAgentName() string {
	return cliUserAgentName
}

func SetCliUserAgentVersion(versionToSet string) {
	cliUserAgentVersion = versionToSet
}

func GetCliUserAgentVersion() string {
	return cliUserAgentVersion
}

func SetClientAgentName(clientAgentToSet string) {
	clientAgentName = clientAgentToSet
}

func GetClientAgentName() string {
	return clientAgentName
}

func SetClientAgentVersion(versionToSet string) {
	clientAgentVersion = versionToSet
}

func GetClientAgentVersion() string {
	return clientAgentVersion
}

func SetCliExecutableName(executableName string) {
	cliExecutableName = executableName
}

func GetCliExecutableName() string {
	return cliExecutableName
}

// Turn a list of strings into a sentence.
// For example, turn ["one", "two", "three"] into "one, two and three".
// For a single element: "one".
func ListToText(list []string) string {
	if len(list) == 1 {
		return list[0]
	}
	return strings.Join(list[0:len(list)-1], ", ") + " and " + list[len(list)-1]
}

func RemoveAllWhiteSpaces(input string) string {
	return strings.Join(strings.Fields(input), "")
}

func GetJfrogTransferDir() (string, error) {
	homeDir, err := GetJfrogHomeDir()
	if err != nil {
		return "", err
	}
	return filepath.Join(homeDir, JfrogTransferDirName), nil
}

func GetServerIdAndRepo(remoteEnv string) (serverID string, repoName string, err error) {
	serverAndRepo := os.Getenv(remoteEnv)
	if serverAndRepo == "" {
		log.Debug(remoteEnv, "is not set")
		return
	}
	// The serverAndRepo is in the form of '<ServerID>/<RemoteRepo>'
	serverID, repoName, separatorExists := strings.Cut(serverAndRepo, "/")
	// Check that the format is valid
	if !separatorExists || repoName == "" || serverID == "" {
		err = errorutils.CheckErrorf("'%s' environment variable is '%s' but should be '<server ID>/<repo name>'", remoteEnv, serverAndRepo)
	}
	return
}<|MERGE_RESOLUTION|>--- conflicted
+++ resolved
@@ -23,7 +23,6 @@
 	JFrogHelpUrl           = JFrogComUrl + "help/r/"
 )
 
-<<<<<<< HEAD
 type MinVersionProduct string
 
 const (
@@ -35,8 +34,6 @@
 	Projects     MinVersionProduct = "JFrog Projects"
 )
 
-=======
->>>>>>> e44caa02
 const (
 	// ReleasesRemoteEnv should be used for downloading the CLI dependencies (extractor jars, analyzerManager etc.) through an Artifactory remote
 	// repository, instead of downloading directly from releases.jfrog.io. The remote repository should be
