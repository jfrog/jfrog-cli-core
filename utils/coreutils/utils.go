--- conflicted
+++ resolved
@@ -495,7 +495,6 @@
 		return "", err
 	}
 	return filepath.Join(homeDir, JfrogTransferDirName), nil
-<<<<<<< HEAD
 }
 
 func InterfaceToMap(interfaceObj interface{}) (map[string]interface{}, error) {
@@ -509,15 +508,4 @@
 		return nil, err
 	}
 	return f.(map[string]interface{}), nil
-}
-
-func Contains(arr []string, str string) bool {
-	for _, element := range arr {
-		if element == str {
-			return true
-		}
-	}
-	return false
-=======
->>>>>>> 45f71a8a
 }