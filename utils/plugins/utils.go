package plugins

import (
	"encoding/json"
	"fmt"
	"github.com/jfrog/jfrog-cli-core/v2/utils/coreutils"
	"github.com/jfrog/jfrog-cli-core/v2/utils/lock"
	cliLog "github.com/jfrog/jfrog-cli-core/v2/utils/log"
	"github.com/jfrog/jfrog-client-go/utils/errorutils"
	"github.com/jfrog/jfrog-client-go/utils/io/fileutils"
	"github.com/jfrog/jfrog-client-go/utils/log"
	"io/ioutil"
	"os"
	"path/filepath"
	"strings"
	"sync"
)

// Internal golang locking
// In case the 2 threads in the same needs to check plugins.yml file or migrate the fileSystem files to the latest version.
var mutex sync.Mutex

func init() {
	cliLog.SetDefaultLogger()
}

type PluginsV1 struct {
	Version int `json:"version,omitempty"`
}

// CheckPluginsVersionAndConvertIfNeeded In case the latest plugin's layout version isn't match to the local plugins hierarchy at '.jfrog/plugins' -
// Migrate to the latest version.
func CheckPluginsVersionAndConvertIfNeeded() (err error) {
	// Locking mechanism - two threads in the same process.
	mutex.Lock()
	defer mutex.Unlock()
	// Locking mechanism - in case two process would read/migrate local files at '.jfrog/plugins'.
	lockDirPath, err := coreutils.GetJfrogPluginsLockDir()
	if err != nil {
		return
	}
	unlockFunc, err := lock.CreateLock(lockDirPath)
	// Defer the lockFile.Unlock() function before throwing a possible error to avoid deadlock situations.
	defer func() {
		e := unlockFunc()
		if err == nil {
			err = e
		}
	}()
	if err != nil {
		return
	}
	// Check if 'plugins' directory exists in .jfrog
	jfrogHomeDir, err := coreutils.GetJfrogHomeDir()
	if err != nil {
		return
	}
	exists, err := fileutils.IsDirExists(filepath.Join(jfrogHomeDir, coreutils.JfrogPluginsDirName), false)
	if err != nil || !exists {
		return
	}

	plugins, err := readPluginsConfig()
	if err != nil {
		return
	}
	if plugins.Version != coreutils.GetPluginsConfigVersion() {
<<<<<<< HEAD
		err = errorutils.CheckError(errors.New(fmt.Sprintf("Expected plugins version in 'plugins.yaml is %d but the actual value is %d", coreutils.GetPluginsConfigVersion(), plugins.Version)))
=======
		return fmt.Errorf("expected plugins version in 'plugins.yaml is %d but the actual value is %d", coreutils.GetPluginsConfigVersion(), plugins.Version)
>>>>>>> bcc9f777
	}
	return
}

func readPluginsConfig() (*PluginsV1, error) {
	plugins := new(PluginsV1)
	content, err := getPluginsConfigFileContent()
	if err != nil {
		return nil, err
	}
	if len(content) == 0 {
		// No plugins.yaml file was found. This means that we are in v0.
		// Convert plugins layout to the latest version.
		return convertPluginsV0ToV1()
	}

	err = json.Unmarshal(content, &plugins)
	if err != nil {
		return nil, errorutils.CheckError(err)
	}
	return plugins, err
}

func getPluginsConfigFileContent() (content []byte, err error) {
	pluginsFilePath, err := getPluginsFilePath()
	if err != nil {
		return
	}
	exists, err := fileutils.IsFileExists(pluginsFilePath, false)
	if err != nil {
		return
	}
	if exists {
		content, err = fileutils.ReadFile(pluginsFilePath)
	}
	return
}

// V0: in the plugins directory there was no 'plugins.yaml' file. This means that all executable files are in the same directory.
// V1: We should create a 'plugins.yml' file inside the 'plugins' directory, and also modify the files' hierarchy inside 'plugins' directory.
func convertPluginsV0ToV1() (*PluginsV1, error) {
	err := convertFileSystemLayoutV0ToV1()
	if err != nil {
		return nil, err
	}
	return CreatePluginsConfigFile()
}

// Change the file's hierarchy inside 'plugins' directory to:
//	plugins (dir)
//		plugin-name (dir)
//			bin (dir)
//				plugin-executable (file)
//			resources:(optional dir)
//				... (directories/files)
func convertFileSystemLayoutV0ToV1() error {
	plugins, err := coreutils.GetPluginsDirContent()
	if err != nil {
		return err
	}
	pluginsDir, err := coreutils.GetJfrogPluginsDir()
	if err != nil {
		return err
	}
	for _, p := range plugins {
		// Skip 'plugins.yaml'
		if p.Name() == coreutils.JfrogPluginsFileName {
			continue
		}
		if p.IsDir() {
			log.Error("unexpected directory in plugins directory: " + p.Name())
			continue
		}

		pluginsName := removeFileExtension(p.Name())
		// For example case of ".DS_Store" files
		if pluginsName == "" {
			continue
		}
		// Move plugins exec files inside a directory, which has the plugin's name.
		// Create a directory with the plugin's name + "_dir" extension, move the file inside and change directory's name back to plugin's name only.
		pluginDirPathWithExtension := filepath.Join(pluginsDir, pluginsName+"_dir")
		err = os.MkdirAll(filepath.Join(pluginDirPathWithExtension, coreutils.PluginsExecDirName), 0777)
		if err != nil {
			return errorutils.CheckError(err)
		}
		err = fileutils.MoveFile(filepath.Join(pluginsDir, p.Name()), filepath.Join(pluginDirPathWithExtension, coreutils.PluginsExecDirName, p.Name()))
		if err != nil {
			return err
		}
		err = fileutils.MoveDir(pluginDirPathWithExtension, filepath.Join(pluginsDir, pluginsName))
		if err != nil {
			return err
		}
		err = os.RemoveAll(pluginDirPathWithExtension)
		if err != nil {
			return errorutils.CheckError(err)
		}
		err = coreutils.ChmodPluginsDirectoryContent()
		if err != nil {
			return err
		}
	}
	return nil
}

func removeFileExtension(fileName string) string {
	return strings.Split(fileName, ".")[0]
}

func CreatePluginsConfigFile() (*PluginsV1, error) {
	pluginsFilePath, err := getPluginsFilePath()
	if err != nil {
		return nil, err
	}
	plugins := new(PluginsV1)
	plugins.Version = 1
	content, err := json.Marshal(plugins)
	if err != nil {
		return nil, errorutils.CheckError(err)
	}
	err = ioutil.WriteFile(pluginsFilePath, content, 0600)
	if err != nil {
		return nil, errorutils.CheckError(err)
	}
	return plugins, nil
}

func getPluginsFilePath() (string, error) {
	pluginsFilePath, err := coreutils.GetJfrogHomeDir()
	if err != nil {
		return "", err
	}
	err = os.MkdirAll(pluginsFilePath, 0777)
	if err != nil {
		return "", err
	}
	pluginsFilePath = filepath.Join(pluginsFilePath, coreutils.JfrogPluginsDirName, coreutils.JfrogPluginsFileName)
	return pluginsFilePath, nil
}

func GetLocalPluginExecutableName(pluginName string) string {
	if coreutils.IsWindows() {
		return pluginName + ".exe"
	}
	return pluginName
}<|MERGE_RESOLUTION|>--- conflicted
+++ resolved
@@ -65,11 +65,7 @@
 		return
 	}
 	if plugins.Version != coreutils.GetPluginsConfigVersion() {
-<<<<<<< HEAD
-		err = errorutils.CheckError(errors.New(fmt.Sprintf("Expected plugins version in 'plugins.yaml is %d but the actual value is %d", coreutils.GetPluginsConfigVersion(), plugins.Version)))
-=======
-		return fmt.Errorf("expected plugins version in 'plugins.yaml is %d but the actual value is %d", coreutils.GetPluginsConfigVersion(), plugins.Version)
->>>>>>> bcc9f777
+		err = fmt.Errorf("expected plugins version in 'plugins.yaml is %d but the actual value is %d", coreutils.GetPluginsConfigVersion(), plugins.Version)
 	}
 	return
 }
