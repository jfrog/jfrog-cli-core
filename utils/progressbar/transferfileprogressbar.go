--- conflicted
+++ resolved
@@ -55,10 +55,7 @@
 		t.RemoveRepository()
 	}
 	t.barsMng.quitTasksWithHeadlineProg(t.totalRepositories)
-<<<<<<< HEAD
 	// Wait a refresh rate to make sure all aborts have finished
-=======
->>>>>>> 671e288e
 	time.Sleep(ProgressRefreshRate)
 	// Wait for all go routines to finish before quiting
 	t.barsMng.barsWg.Wait()
