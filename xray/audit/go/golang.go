package _go

import (
	"github.com/jfrog/build-info-go/utils"
	"github.com/jfrog/jfrog-cli-core/v2/utils/config"
	"os"
	"strings"

	"github.com/jfrog/jfrog-cli-core/v2/utils/coreutils"
	goutils "github.com/jfrog/jfrog-cli-core/v2/utils/golang"
	xrayUtils "github.com/jfrog/jfrog-client-go/xray/services/utils"
)

const (
	goPackageTypeIdentifier = "go://"
	goSourceCodePrefix      = "github.com/golang/go:v"
)

func BuildDependencyTree(server *config.ServerDetails, remoteGoRepo string) (dependencyTree []*xrayUtils.GraphNode, err error) {
	currentDir, err := coreutils.GetWorkingDirectory()
	if err != nil {
		return
	}
	if remoteGoRepo != "" {
		if err = setGoProxy(server, remoteGoRepo); err != nil {
			return
		}
	}
	// Calculate go dependencies graph
	dependenciesGraph, err := goutils.GetDependenciesGraph(currentDir)
	if err != nil {
		return
	}
	// Calculate go dependencies list
	dependenciesList, err := goutils.GetDependenciesList(currentDir)
	if err != nil {
		return
	}
	// Get root module name
	rootModuleName, err := goutils.GetModuleName(currentDir)
	if err != nil {
		return
	}
	// Parse the dependencies into Xray dependency tree format
	rootNode := &xrayUtils.GraphNode{
		Id:    goPackageTypeIdentifier + rootModuleName,
		Nodes: []*xrayUtils.GraphNode{},
	}
	populateGoDependencyTree(rootNode, dependenciesGraph, dependenciesList)

	// Add go version as child node to dependencies tree
	err = addGoVersionAsDependency(rootNode)
	if err != nil {
		return
	}

	dependencyTree = []*xrayUtils.GraphNode{rootNode}
	return
}

func setGoProxy(server *config.ServerDetails, remoteGoRepo string) error {
	repoUrl, err := goutils.GetArtifactoryRemoteRepoUrl(server, remoteGoRepo)
	if err != nil {
		return err
	}
	repoUrl += "|direct"
	return os.Setenv("GOPROXY", repoUrl)
}

func populateGoDependencyTree(currNode *xrayUtils.GraphNode, dependenciesGraph map[string][]string, dependenciesList map[string]bool) {
	if currNode.NodeHasLoop() {
		return
	}
	currDepChildren := dependenciesGraph[strings.TrimPrefix(currNode.Id, goPackageTypeIdentifier)]
	// Recursively create & append all node's dependencies.
	for _, childName := range currDepChildren {
		if !dependenciesList[childName] {
			// 'go list all' is more accurate than 'go graph' so we filter out deps that don't exist in go list
			continue
		}
		childNode := &xrayUtils.GraphNode{
			Id:     goPackageTypeIdentifier + childName,
			Nodes:  []*xrayUtils.GraphNode{},
			Parent: currNode,
		}
		currNode.Nodes = append(currNode.Nodes, childNode)
		populateGoDependencyTree(childNode, dependenciesGraph, dependenciesList)
	}
}

func addGoVersionAsDependency(rootNode *xrayUtils.GraphNode) error {
	goVersion, err := utils.GetParsedGoVersion()
	if err != nil {
		return err
	}
	// Convert "go1.17.3" to "github.com/golang/go:v1.17.3"
<<<<<<< HEAD
	goVersionID := strings.Replace(goVersion.GetVersion(), "go", goSourceCodePrefix, -1)
	rootNode.Nodes = append(rootNode.Nodes, &xrayUtils.GraphNode{
=======
	goVersionID := strings.ReplaceAll(goVersion.GetVersion(), "go", goSourceCodePrefix)
	rootNode.Nodes = append(rootNode.Nodes, &services.GraphNode{
>>>>>>> 77fb6391
		Id:    goPackageTypeIdentifier + goVersionID,
		Nodes: []*xrayUtils.GraphNode{},
	})
	return nil
}<|MERGE_RESOLUTION|>--- conflicted
+++ resolved
@@ -94,13 +94,8 @@
 		return err
 	}
 	// Convert "go1.17.3" to "github.com/golang/go:v1.17.3"
-<<<<<<< HEAD
-	goVersionID := strings.Replace(goVersion.GetVersion(), "go", goSourceCodePrefix, -1)
+	goVersionID := strings.ReplaceAll(goVersion.GetVersion(), "go", goSourceCodePrefix)
 	rootNode.Nodes = append(rootNode.Nodes, &xrayUtils.GraphNode{
-=======
-	goVersionID := strings.ReplaceAll(goVersion.GetVersion(), "go", goSourceCodePrefix)
-	rootNode.Nodes = append(rootNode.Nodes, &services.GraphNode{
->>>>>>> 77fb6391
 		Id:    goPackageTypeIdentifier + goVersionID,
 		Nodes: []*xrayUtils.GraphNode{},
 	})
