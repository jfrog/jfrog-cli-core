--- conflicted
+++ resolved
@@ -29,13 +29,8 @@
 // map[string]string: A map containing the applicability result of each XRAY CVE.
 // bool: true if the user is entitled to the applicability scan, false otherwise.
 // error: An error object (if any).
-<<<<<<< HEAD
 func getApplicabilityScanResults(xrayResults []scan.ScanResponse, directDependencies []string,
-	scannedTechnologies []coreutils.Technology, scanner *AdvancedSecurityScanner) (results map[string]string, err error) {
-=======
-func getApplicabilityScanResults(xrayResults []services.ScanResponse, directDependencies []string,
 	scannedTechnologies []coreutils.Technology, scanner *AdvancedSecurityScanner) (results map[string]utils.ApplicabilityStatus, err error) {
->>>>>>> 49b48ba7
 	applicabilityScanManager := newApplicabilityScanManager(xrayResults, directDependencies, scanner)
 	if !applicabilityScanManager.shouldRunApplicabilityScan(scannedTechnologies) {
 		log.Debug("The technologies that have been scanned are currently not supported for contextual analysis scanning, or we couldn't find any vulnerable direct dependencies. Skipping....")
@@ -50,15 +45,9 @@
 }
 
 type ApplicabilityScanManager struct {
-<<<<<<< HEAD
-	applicabilityScanResults map[string]string
-	directDependenciesCves   *datastructures.Set[string]
-	xrayResults              []scan.ScanResponse
-=======
 	applicabilityScanResults map[string]utils.ApplicabilityStatus
 	directDependenciesCves   []string
-	xrayResults              []services.ScanResponse
->>>>>>> 49b48ba7
+	xrayResults              []scan.ScanResponse
 	scanner                  *AdvancedSecurityScanner
 }
 
@@ -74,11 +63,7 @@
 
 // This function gets a list of xray scan responses that contain direct and indirect vulnerabilities and returns only direct
 // vulnerabilities of the scanned project, ignoring indirect vulnerabilities
-<<<<<<< HEAD
-func extractDirectDependenciesCvesFromScan(xrayScanResults []scan.ScanResponse, directDependencies []string) *datastructures.Set[string] {
-=======
-func extractDirectDependenciesCvesFromScan(xrayScanResults []services.ScanResponse, directDependencies []string) []string {
->>>>>>> 49b48ba7
+func extractDirectDependenciesCvesFromScan(xrayScanResults []scan.ScanResponse, directDependencies []string) []string {
 	directsCves := datastructures.MakeSet[string]()
 	for _, scanResult := range xrayScanResults {
 		for _, vulnerability := range scanResult.Vulnerabilities {
