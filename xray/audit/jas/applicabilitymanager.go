--- conflicted
+++ resolved
@@ -10,10 +10,7 @@
 	xrayUtils "github.com/jfrog/jfrog-client-go/xray/services/utils"
 	"github.com/owenrumney/go-sarif/v2/sarif"
 	"golang.org/x/exp/maps"
-<<<<<<< HEAD
-=======
 	"path/filepath"
->>>>>>> 542dc7a7
 	"strings"
 )
 
@@ -32,23 +29,9 @@
 // map[string]string: A map containing the applicability result of each XRAY CVE.
 // bool: true if the user is entitled to the applicability scan, false otherwise.
 // error: An error object (if any).
-<<<<<<< HEAD
 func getApplicabilityScanResults(xrayResults []services.ScanResponse, dependencyTrees []*xrayUtils.GraphNode,
 	scannedTechnologies []coreutils.Technology, scanner *AdvancedSecurityScanner) (results map[string]string, err error) {
 	applicabilityScanManager := newApplicabilityScanManager(xrayResults, dependencyTrees, scanner)
-=======
-func getApplicabilityScanResults(results []services.ScanResponse, dependencyTrees []*xrayUtils.GraphNode,
-	serverDetails *config.ServerDetails, scannedTechnologies []coreutils.Technology, workingDirs []string, analyzerManager utils.AnalyzerManagerInterface) (map[string]string, bool, error) {
-	applicabilityScanManager, cleanupFunc, err := newApplicabilityScanManager(results, dependencyTrees, serverDetails, workingDirs, analyzerManager)
-	if err != nil {
-		return nil, false, utils.Applicability.FormattedError(err)
-	}
-	defer func() {
-		if cleanupFunc != nil {
-			err = errors.Join(err, cleanupFunc())
-		}
-	}()
->>>>>>> 542dc7a7
 	if !applicabilityScanManager.shouldRunApplicabilityScan(scannedTechnologies) {
 		log.Debug("The technologies that have been scanned are currently not supported for contextual analysis scanning, or we couldn't find any vulnerable direct dependencies. Skipping....")
 		return
@@ -65,49 +48,18 @@
 	applicabilityScanResults map[string]string
 	directDependenciesCves   *datastructures.Set[string]
 	xrayResults              []services.ScanResponse
-<<<<<<< HEAD
 	scanner                  *AdvancedSecurityScanner
 }
 
 func newApplicabilityScanManager(xrayScanResults []services.ScanResponse, dependencyTrees []*xrayUtils.GraphNode, scanner *AdvancedSecurityScanner) (manager *ApplicabilityScanManager) {
 	directDependencies := getDirectDependenciesSet(dependencyTrees)
-=======
-	configFileName           string
-	resultsFileName          string
-	analyzerManager          utils.AnalyzerManagerInterface
-	serverDetails            *config.ServerDetails
-	workingDirs              []string
-}
-
-func newApplicabilityScanManager(xrayScanResults []services.ScanResponse, dependencyTrees []*xrayUtils.GraphNode,
-	serverDetails *config.ServerDetails, workingDirs []string, analyzerManager utils.AnalyzerManagerInterface) (manager *ApplicabilityScanManager, cleanup func() error, err error) {
-	directDependencies := getDirectDependenciesSet(dependencyTrees)
-	tempDir, err := fileutils.CreateTempDir()
-	if err != nil {
-		return
-	}
-	cleanup = func() error {
-		return fileutils.RemoveTempDir(tempDir)
-	}
-	fullPathWorkingDirs, err := utils.GetFullPathsWorkingDirs(workingDirs)
-	if err != nil {
-		return nil, cleanup, err
-	}
->>>>>>> 542dc7a7
 	directDependenciesCves := extractDirectDependenciesCvesFromScan(xrayScanResults, directDependencies)
 	return &ApplicabilityScanManager{
 		applicabilityScanResults: map[string]string{},
 		directDependenciesCves:   directDependenciesCves,
 		xrayResults:              xrayScanResults,
-<<<<<<< HEAD
 		scanner:                  scanner,
 	}
-=======
-		analyzerManager:          analyzerManager,
-		serverDetails:            serverDetails,
-		workingDirs:              fullPathWorkingDirs,
-	}, cleanup, nil
->>>>>>> 542dc7a7
 }
 
 // This function gets a list of xray scan responses that contain direct and indirect vulnerabilities and returns only direct
@@ -154,45 +106,19 @@
 	return directDependencies
 }
 
-<<<<<<< HEAD
 func (a *ApplicabilityScanManager) Run(wd string) (err error) {
-	log.Info("Running applicability scanning for the identified vulnerable direct dependencies...")
+	log.Info("Running applicability scanning in the", wd, "directory...")
 	if err = a.createConfigFile(wd); err != nil {
-=======
-func (a *ApplicabilityScanManager) run() (err error) {
-	log.Info("Running applicability scanning for the identified vulnerable direct dependencies...")
-	for _, workingDir := range a.workingDirs {
-		var workingDirResults map[string]string
-		if workingDirResults, err = a.runApplicabilityScan(workingDir); err != nil {
-			return
-		}
-		for cve, result := range workingDirResults {
-			a.applicabilityScanResults[cve] = result
-		}
-	}
-	return
-}
-
-func (a *ApplicabilityScanManager) runApplicabilityScan(workingDir string) (results map[string]string, err error) {
-	defer func() {
-		err = errors.Join(err, deleteJasProcessFiles(a.configFileName, a.resultsFileName))
-	}()
-	if err = a.createConfigFile(workingDir); err != nil {
->>>>>>> 542dc7a7
 		return
 	}
 	if err = a.runAnalyzerManager(); err != nil {
 		return
 	}
-<<<<<<< HEAD
 	var workingDirResults map[string]string
 	workingDirResults, err = a.getScanResults()
 	for cve, result := range workingDirResults {
 		a.applicabilityScanResults[cve] = result
 	}
-=======
-	results, err = a.getScanResults()
->>>>>>> 542dc7a7
 	return
 }
 
@@ -222,11 +148,7 @@
 		Scans: []scanConfiguration{
 			{
 				Roots:        []string{workingDir},
-<<<<<<< HEAD
 				Output:       a.scanner.resultsFileName,
-=======
-				Output:       a.resultsFileName,
->>>>>>> 542dc7a7
 				Type:         applicabilityScanType,
 				GrepDisable:  false,
 				CveWhitelist: a.directDependenciesCves.ToSlice(),
@@ -234,33 +156,19 @@
 			},
 		},
 	}
-<<<<<<< HEAD
 	return createScannersConfigFile(a.scanner.configFileName, configFileContent)
-=======
-	return createScannersConfigFile(a.configFileName, configFileContent)
->>>>>>> 542dc7a7
 }
 
 // Runs the analyzerManager app and returns a boolean to indicate whether the user is entitled for
 // advance security feature
 func (a *ApplicabilityScanManager) runAnalyzerManager() error {
-<<<<<<< HEAD
 	return a.scanner.analyzerManager.Exec(a.scanner.configFileName, applicabilityScanCommand, a.scanner.serverDetails)
 }
 
 func (a *ApplicabilityScanManager) getScanResults() (map[string]string, error) {
 	report, err := sarif.Open(a.scanner.resultsFileName)
 	if errorutils.CheckError(err) != nil {
-		return nil, errorutils.CheckError(err)
-=======
-	return a.analyzerManager.Exec(a.configFileName, applicabilityScanCommand, a.serverDetails)
-}
-
-func (a *ApplicabilityScanManager) getScanResults() (map[string]string, error) {
-	report, err := sarif.Open(a.resultsFileName)
-	if errorutils.CheckError(err) != nil {
 		return nil, err
->>>>>>> 542dc7a7
 	}
 	var fullVulnerabilitiesList []*sarif.Result
 	if len(report.Runs) > 0 {
