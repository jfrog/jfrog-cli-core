--- conflicted
+++ resolved
@@ -15,17 +15,6 @@
 	scanner, cleanUp := initJasTest(t)
 	defer cleanUp()
 	// Act
-<<<<<<< HEAD
-	assert.NoError(t, rtutils.DownloadAnalyzerManagerIfNeeded())
-	scanner, err := NewAdvancedSecurityScanner(nil, &fakeServerDetails, "")
-	assert.NoError(t, err)
-	defer func() {
-		if scanner.scannerDirCleanupFunc != nil {
-			assert.NoError(t, scanner.scannerDirCleanupFunc())
-		}
-	}()
-=======
->>>>>>> 49b48ba7
 	applicabilityManager := newApplicabilityScanManager(fakeBasicXrayResults, mockDirectDependencies, scanner)
 
 	// Assert
@@ -40,17 +29,6 @@
 	scanner, cleanUp := initJasTest(t)
 	defer cleanUp()
 	// Act
-<<<<<<< HEAD
-	assert.NoError(t, rtutils.DownloadAnalyzerManagerIfNeeded())
-	scanner, err := NewAdvancedSecurityScanner(nil, &fakeServerDetails, "")
-	assert.NoError(t, err)
-	defer func() {
-		if scanner.scannerDirCleanupFunc != nil {
-			assert.NoError(t, scanner.scannerDirCleanupFunc())
-		}
-	}()
-=======
->>>>>>> 49b48ba7
 	applicabilityManager := newApplicabilityScanManager(fakeBasicXrayResults, nil, scanner)
 
 	// Assert
@@ -65,12 +43,7 @@
 
 func TestNewApplicabilityScanManager_NoDirectDependenciesInScan(t *testing.T) {
 	// Arrange
-<<<<<<< HEAD
-	assert.NoError(t, rtutils.DownloadAnalyzerManagerIfNeeded())
 	var noDirectDependenciesResults = []scan.ScanResponse{
-=======
-	var noDirectDependenciesResults = []services.ScanResponse{
->>>>>>> 49b48ba7
 		{
 			ScanId: "scanId_1",
 			Vulnerabilities: []scan.Vulnerability{
@@ -91,18 +64,8 @@
 	fakeBasicXrayResults[0].Violations[0].Components["issueId_2_non_direct_dependency"] = scan.Component{}
 
 	// Act
-<<<<<<< HEAD
-	scanner, err := NewAdvancedSecurityScanner(nil, &fakeServerDetails, "")
-	assert.NoError(t, err)
-	defer func() {
-		if scanner.scannerDirCleanupFunc != nil {
-			assert.NoError(t, scanner.scannerDirCleanupFunc())
-		}
-	}()
-=======
-	scanner, cleanUp := initJasTest(t)
-	defer cleanUp()
->>>>>>> 49b48ba7
+	scanner, cleanUp := initJasTest(t)
+	defer cleanUp()
 	applicabilityManager := newApplicabilityScanManager(noDirectDependenciesResults, mockDirectDependencies, scanner)
 
 	// Assert
@@ -119,16 +82,6 @@
 	scanner, cleanUp := initJasTest(t)
 	defer cleanUp()
 	// Act
-<<<<<<< HEAD
-	scanner, err := NewAdvancedSecurityScanner(nil, &fakeServerDetails, "")
-	assert.NoError(t, err)
-	defer func() {
-		if scanner.scannerDirCleanupFunc != nil {
-			assert.NoError(t, scanner.scannerDirCleanupFunc())
-		}
-	}()
-=======
->>>>>>> 49b48ba7
 	applicabilityManager := newApplicabilityScanManager(fakeBasicXrayResults, mockMultiRootDirectDependencies, scanner)
 
 	// Assert
@@ -141,12 +94,7 @@
 
 func TestNewApplicabilityScanManager_ViolationsDontExistInResults(t *testing.T) {
 	// Arrange
-<<<<<<< HEAD
-	assert.NoError(t, rtutils.DownloadAnalyzerManagerIfNeeded())
 	noViolationScanResponse := []scan.ScanResponse{
-=======
-	noViolationScanResponse := []services.ScanResponse{
->>>>>>> 49b48ba7
 		{
 			ScanId: "scanId_1",
 			Vulnerabilities: []scan.Vulnerability{
@@ -160,16 +108,6 @@
 	defer cleanUp()
 
 	// Act
-<<<<<<< HEAD
-	scanner, err := NewAdvancedSecurityScanner(nil, &fakeServerDetails, "")
-	assert.NoError(t, err)
-	defer func() {
-		if scanner.scannerDirCleanupFunc != nil {
-			assert.NoError(t, scanner.scannerDirCleanupFunc())
-		}
-	}()
-=======
->>>>>>> 49b48ba7
 	applicabilityManager := newApplicabilityScanManager(noViolationScanResponse, mockDirectDependencies, scanner)
 
 	// Assert
@@ -182,12 +120,7 @@
 
 func TestNewApplicabilityScanManager_VulnerabilitiesDontExist(t *testing.T) {
 	// Arrange
-<<<<<<< HEAD
-	assert.NoError(t, rtutils.DownloadAnalyzerManagerIfNeeded())
 	noVulnerabilitiesScanResponse := []scan.ScanResponse{
-=======
-	noVulnerabilitiesScanResponse := []services.ScanResponse{
->>>>>>> 49b48ba7
 		{
 			ScanId: "scanId_1",
 			Violations: []scan.Violation{
@@ -201,16 +134,6 @@
 	defer cleanUp()
 
 	// Act
-<<<<<<< HEAD
-	scanner, err := NewAdvancedSecurityScanner(nil, &fakeServerDetails, "")
-	assert.NoError(t, err)
-	defer func() {
-		if scanner.scannerDirCleanupFunc != nil {
-			assert.NoError(t, scanner.scannerDirCleanupFunc())
-		}
-	}()
-=======
->>>>>>> 49b48ba7
 	applicabilityManager := newApplicabilityScanManager(noVulnerabilitiesScanResponse, mockDirectDependencies, scanner)
 
 	// Assert
@@ -222,20 +145,9 @@
 }
 
 func TestApplicabilityScanManager_ShouldRun_TechnologiesNotEligibleForScan(t *testing.T) {
-<<<<<<< HEAD
-	assert.NoError(t, rtutils.DownloadAnalyzerManagerIfNeeded())
-	scanner, err := NewAdvancedSecurityScanner(nil, &fakeServerDetails, "")
-	assert.NoError(t, err)
-	defer func() {
-		if scanner.scannerDirCleanupFunc != nil {
-			assert.NoError(t, scanner.scannerDirCleanupFunc())
-		}
-	}()
-=======
-	scanner, cleanUp := initJasTest(t)
-	defer cleanUp()
-
->>>>>>> 49b48ba7
+	scanner, cleanUp := initJasTest(t)
+	defer cleanUp()
+
 	results, err := getApplicabilityScanResults(fakeBasicXrayResults, mockDirectDependencies,
 		[]coreutils.Technology{coreutils.Nuget, coreutils.Go}, scanner)
 
@@ -246,20 +158,9 @@
 
 func TestApplicabilityScanManager_ShouldRun_ScanResultsAreEmpty(t *testing.T) {
 	// Arrange
-<<<<<<< HEAD
-	assert.NoError(t, rtutils.DownloadAnalyzerManagerIfNeeded())
-	scanner, err := NewAdvancedSecurityScanner(nil, &fakeServerDetails, "")
-	assert.NoError(t, err)
-	defer func() {
-		if scanner.scannerDirCleanupFunc != nil {
-			assert.NoError(t, scanner.scannerDirCleanupFunc())
-		}
-	}()
-=======
-	scanner, cleanUp := initJasTest(t)
-	defer cleanUp()
-
->>>>>>> 49b48ba7
+	scanner, cleanUp := initJasTest(t)
+	defer cleanUp()
+
 	applicabilityManager := newApplicabilityScanManager(nil, mockDirectDependencies, scanner)
 
 	// Assert
@@ -341,20 +242,9 @@
 
 func TestCreateConfigFile_VerifyFileWasCreated(t *testing.T) {
 	// Arrange
-<<<<<<< HEAD
-	assert.NoError(t, rtutils.DownloadAnalyzerManagerIfNeeded())
-	scanner, err := NewAdvancedSecurityScanner(nil, &fakeServerDetails, "")
-	assert.NoError(t, err)
-	defer func() {
-		if scanner.scannerDirCleanupFunc != nil {
-			assert.NoError(t, scanner.scannerDirCleanupFunc())
-		}
-	}()
-=======
-	scanner, cleanUp := initJasTest(t)
-	defer cleanUp()
-
->>>>>>> 49b48ba7
+	scanner, cleanUp := initJasTest(t)
+	defer cleanUp()
+
 	applicabilityManager := newApplicabilityScanManager(fakeBasicXrayResults, []string{"issueId_1_direct_dependency", "issueId_2_direct_dependency"}, scanner)
 
 	currWd, err := coreutils.GetWorkingDirectory()
@@ -376,20 +266,9 @@
 
 func TestParseResults_EmptyResults_AllCvesShouldGetUnknown(t *testing.T) {
 	// Arrange
-<<<<<<< HEAD
-	assert.NoError(t, rtutils.DownloadAnalyzerManagerIfNeeded())
-	scanner, err := NewAdvancedSecurityScanner(nil, &fakeServerDetails, "")
-	assert.NoError(t, err)
-	defer func() {
-		if scanner.scannerDirCleanupFunc != nil {
-			assert.NoError(t, scanner.scannerDirCleanupFunc())
-		}
-	}()
-=======
-	scanner, cleanUp := initJasTest(t)
-	defer cleanUp()
-
->>>>>>> 49b48ba7
+	scanner, cleanUp := initJasTest(t)
+	defer cleanUp()
+
 	applicabilityManager := newApplicabilityScanManager(fakeBasicXrayResults, mockDirectDependencies, scanner)
 	applicabilityManager.scanner.resultsFileName = filepath.Join("..", "..", "commands", "testdata", "applicability-scan", "empty-results.sarif")
 
@@ -406,19 +285,8 @@
 
 func TestParseResults_ApplicableCveExist(t *testing.T) {
 	// Arrange
-<<<<<<< HEAD
-	assert.NoError(t, rtutils.DownloadAnalyzerManagerIfNeeded())
-	scanner, err := NewAdvancedSecurityScanner(nil, &fakeServerDetails, "")
-	assert.NoError(t, err)
-	defer func() {
-		if scanner.scannerDirCleanupFunc != nil {
-			assert.NoError(t, scanner.scannerDirCleanupFunc())
-		}
-	}()
-=======
-	scanner, cleanUp := initJasTest(t)
-	defer cleanUp()
->>>>>>> 49b48ba7
+	scanner, cleanUp := initJasTest(t)
+	defer cleanUp()
 	applicabilityManager := newApplicabilityScanManager(fakeBasicXrayResults, mockDirectDependencies, scanner)
 	applicabilityManager.scanner.resultsFileName = filepath.Join("..", "..", "commands", "testdata", "applicability-scan", "applicable-cve-results.sarif")
 
@@ -434,19 +302,8 @@
 
 func TestParseResults_AllCvesNotApplicable(t *testing.T) {
 	// Arrange
-<<<<<<< HEAD
-	assert.NoError(t, rtutils.DownloadAnalyzerManagerIfNeeded())
-	scanner, err := NewAdvancedSecurityScanner(nil, &fakeServerDetails, "")
-	assert.NoError(t, err)
-	defer func() {
-		if scanner.scannerDirCleanupFunc != nil {
-			assert.NoError(t, scanner.scannerDirCleanupFunc())
-		}
-	}()
-=======
-	scanner, cleanUp := initJasTest(t)
-	defer cleanUp()
->>>>>>> 49b48ba7
+	scanner, cleanUp := initJasTest(t)
+	defer cleanUp()
 	applicabilityManager := newApplicabilityScanManager(fakeBasicXrayResults, mockDirectDependencies, scanner)
 	applicabilityManager.scanner.resultsFileName = filepath.Join("..", "..", "commands", "testdata", "applicability-scan", "no-applicable-cves-results.sarif")
 
@@ -464,7 +321,7 @@
 func TestGetExtendedScanResults_AnalyzerManagerReturnsError(t *testing.T) {
 	assert.NoError(t, rtutils.DownloadAnalyzerManagerIfNeeded())
 	scanResults := &utils.ExtendedScanResults{XrayResults: fakeBasicXrayResults, ScannedTechnologies: []coreutils.Technology{coreutils.Yarn}}
-	err := RunScannersAndSetResults(scanResults, mockDirectDependencies, &fakeServerDetails, nil, nil,"")
+	err := RunScannersAndSetResults(scanResults, mockDirectDependencies, &fakeServerDetails, nil, nil, "")
 
 	// Expect error:
 	assert.ErrorContains(t, err, "failed to run Applicability scan")
