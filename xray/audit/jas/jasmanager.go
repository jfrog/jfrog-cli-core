--- conflicted
+++ resolved
@@ -2,12 +2,9 @@
 
 import (
 	"errors"
-<<<<<<< HEAD
 	"os"
 	"path/filepath"
 
-=======
->>>>>>> e42bc310
 	"github.com/jfrog/jfrog-cli-core/v2/utils/config"
 	"github.com/jfrog/jfrog-cli-core/v2/xray/utils"
 	"github.com/jfrog/jfrog-client-go/utils/errorutils"
@@ -16,11 +13,6 @@
 	"github.com/jfrog/jfrog-client-go/utils/log"
 	"github.com/owenrumney/go-sarif/v2/sarif"
 	"gopkg.in/yaml.v3"
-<<<<<<< HEAD
-=======
-	"os"
-	"path/filepath"
->>>>>>> e42bc310
 )
 
 var (
@@ -73,77 +65,46 @@
 	return
 }
 
-<<<<<<< HEAD
-func GetExtendedScanResults(xrayResults []services.ScanResponse, dependencyTrees []*xrayUtils.GraphNode,
-	serverDetails *config.ServerDetails, scannedTechnologies []coreutils.Technology, workingDirs []string) (*utils.ExtendedScanResults, error) {
-=======
 func RunScannersAndSetResults(scanResults *utils.ExtendedScanResults, directDependencies []string,
 	serverDetails *config.ServerDetails, workingDirs []string, progress io.ProgressMgr) (err error) {
->>>>>>> e42bc310
 	if serverDetails == nil || len(serverDetails.Url) == 0 {
 		log.Warn("To include 'Advanced Security' scan as part of the audit output, please run the 'jf c add' command before running this command.")
 		return
 	}
 	scanner, err := NewAdvancedSecurityScanner(workingDirs, serverDetails)
 	if err != nil {
-<<<<<<< HEAD
-		return nil, err
-=======
 		return
->>>>>>> e42bc310
 	}
 	defer func() {
 		cleanup := scanner.scannerDirCleanupFunc
 		err = errors.Join(err, cleanup())
 	}()
-<<<<<<< HEAD
-	applicabilityScanResults, err := getApplicabilityScanResults(
-		xrayResults, dependencyTrees, scannedTechnologies, scanner)
-	if err != nil {
-		return nil, err
-	}
-	secretsScanResults, err := getSecretsScanResults(scanner)
-=======
 	if progress != nil {
 		progress.SetHeadlineMsg("Running applicability scanning")
 	}
 	scanResults.ApplicabilityScanResults, err = getApplicabilityScanResults(scanResults.XrayResults, directDependencies, scanResults.ScannedTechnologies, scanner)
->>>>>>> e42bc310
 	if err != nil {
 		return
 	}
-<<<<<<< HEAD
-	iacScanResults, err := getIacScanResults(scanner)
-	if err != nil {
-		return nil, err
-	}
-	zeroDayScanResult, err := getZeroDayScanResults(scanner)
-=======
 	if progress != nil {
 		progress.SetHeadlineMsg("Running secrets scanning")
 	}
 	scanResults.SecretsScanResults, err = getSecretsScanResults(scanner)
->>>>>>> e42bc310
 	if err != nil {
 		return
 	}
 	if progress != nil {
 		progress.SetHeadlineMsg("Running IaC scanning")
 	}
-<<<<<<< HEAD
-	return &utils.ExtendedScanResults{
-		EntitledForJas:           true,
-		XrayResults:              xrayResults,
-		ScannedTechnologies:      scannedTechnologies,
-		ApplicabilityScanResults: applicabilityScanResults,
-		SecretsScanResults:       secretsScanResults,
-		IacScanResults:           iacScanResults,
-		ZeroDayResults:           zeroDayScanResult,
-	}, nil
-=======
 	scanResults.IacScanResults, err = getIacScanResults(scanner)
+	if err != nil {
+		return
+	}
+	if progress != nil {
+		progress.SetHeadlineMsg("Running SAST scanning")
+	}
+	scanResults.ZeroDayResults, err = getZeroDayScanResults(scanner)
 	return
->>>>>>> e42bc310
 }
 
 func deleteJasProcessFiles(configFile string, resultFile string) error {
