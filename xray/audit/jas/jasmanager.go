--- conflicted
+++ resolved
@@ -65,13 +65,8 @@
 	return
 }
 
-<<<<<<< HEAD
-func RunScannersAndSetResults(scanResults *utils.ExtendedScanResults, dependencyTrees []*xrayUtils.GraphNode,
-	serverDetails *config.ServerDetails, workingDirs []string, progress io.ProgressMgr, multiScanId string) (err error) {
-=======
 func RunScannersAndSetResults(scanResults *utils.ExtendedScanResults, directDependencies []string,
-	serverDetails *config.ServerDetails, workingDirs []string, progress io.ProgressMgr) (err error) {
->>>>>>> e42bc310
+	serverDetails *config.ServerDetails, workingDirs []string, progress io.ProgressMgr,multiScanId string) (err error) {
 	if serverDetails == nil || len(serverDetails.Url) == 0 {
 		log.Warn("To include 'Advanced Security' scan as part of the audit output, please run the 'jf c add' command before running this command.")
 		return
