--- conflicted
+++ resolved
@@ -19,13 +19,8 @@
 	skippedDirs                                            = []string{"**/*test*/**", "**/*venv*/**", "**/*node_modules*/**", "**/*target*/**"}
 )
 
-<<<<<<< HEAD
 func GetExtendedScanResults(xrayResults []scan.ScanResponse, dependencyTrees []*xrayUtils.GraphNode,
-	serverDetails *config.ServerDetails, scannedTechnologies []coreutils.Technology) (*utils.ExtendedScanResults, error) {
-=======
-func GetExtendedScanResults(xrayResults []services.ScanResponse, dependencyTrees []*xrayUtils.GraphNode,
 	serverDetails *config.ServerDetails, scannedTechnologies []coreutils.Technology, workingDirs []string) (*utils.ExtendedScanResults, error) {
->>>>>>> 5593b81d
 	if serverDetails == nil || len(serverDetails.Url) == 0 {
 		log.Warn("To include 'Advanced Security' scan as part of the audit output, please run the 'jf c add' command before running this command.")
 		return &utils.ExtendedScanResults{XrayResults: xrayResults}, nil
