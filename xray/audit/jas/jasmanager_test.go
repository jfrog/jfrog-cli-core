--- conflicted
+++ resolved
@@ -10,12 +10,23 @@
 	"github.com/jfrog/jfrog-client-go/utils/io/fileutils"
 	"github.com/jfrog/jfrog-client-go/xray/services"
 	"github.com/stretchr/testify/assert"
-<<<<<<< HEAD
-	"os"
-	"testing"
-=======
->>>>>>> e42bc310
 )
+
+var (
+	analyzerManagerExecutionError error = nil
+	analyzerManagerExists               = true
+)
+
+type analyzerManagerMock struct {
+}
+
+func (am *analyzerManagerMock) Exec(string, string, *config.ServerDetails) error {
+	return analyzerManagerExecutionError
+}
+
+func (am *analyzerManagerMock) ExistLocally() (bool, error) {
+	return analyzerManagerExists, nil
+}
 
 var fakeBasicXrayResults = []services.ScanResponse{
 	{
@@ -44,29 +55,18 @@
 
 func TestGetExtendedScanResults_AnalyzerManagerDoesntExist(t *testing.T) {
 	tmpDir, err := fileutils.CreateTempDir()
-<<<<<<< HEAD
-=======
 	defer func() {
 		assert.NoError(t, fileutils.RemoveTempDir(tmpDir))
 	}()
->>>>>>> e42bc310
 	assert.NoError(t, err)
 	assert.NoError(t, os.Setenv(coreutils.HomeDir, tmpDir))
 	defer func() {
 		assert.NoError(t, os.Unsetenv(coreutils.HomeDir))
 	}()
-<<<<<<< HEAD
-	extendedResults, err := GetExtendedScanResults(fakeBasicXrayResults, fakeBasicDependencyGraph, &fakeServerDetails, []coreutils.Technology{coreutils.Yarn}, nil)
-
-	// Assert
-	assert.Error(t, err)
-	assert.Nil(t, extendedResults)
-=======
 	scanResults := &utils.ExtendedScanResults{XrayResults: fakeBasicXrayResults, ScannedTechnologies: []coreutils.Technology{coreutils.Yarn}}
 	err = RunScannersAndSetResults(scanResults, []string{"issueId_1_direct_dependency", "issueId_2_direct_dependency"}, &fakeServerDetails, nil, nil)
 	// Expect error:
 	assert.Error(t, err)
->>>>>>> e42bc310
 }
 
 func TestGetExtendedScanResults_ServerNotValid(t *testing.T) {
