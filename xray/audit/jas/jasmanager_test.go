package jas

import (
	"github.com/jfrog/jfrog-cli-core/v2/xray/utils"
	"os"
	"testing"

	"github.com/jfrog/jfrog-cli-core/v2/utils/config"
	"github.com/jfrog/jfrog-cli-core/v2/utils/coreutils"
<<<<<<< HEAD
	"github.com/jfrog/jfrog-client-go/xray/scan"
=======
	"github.com/jfrog/jfrog-client-go/utils/io/fileutils"
	"github.com/jfrog/jfrog-client-go/xray/services"
>>>>>>> 6597271c
	xrayUtils "github.com/jfrog/jfrog-client-go/xray/services/utils"
	"github.com/stretchr/testify/assert"
)

<<<<<<< HEAD
var (
	analyzerManagerExecutionError error = nil
	analyzerManagerExists               = true
)

type analyzerManagerMock struct {
}

func (am *analyzerManagerMock) Exec(string, string, *config.ServerDetails) error {
	return analyzerManagerExecutionError
}

func (am *analyzerManagerMock) ExistLocally() (bool, error) {
	return analyzerManagerExists, nil
}

var fakeBasicXrayResults = []scan.ScanResponse{
=======
var fakeBasicXrayResults = []services.ScanResponse{
>>>>>>> 6597271c
	{
		ScanId: "scanId_1",
		Vulnerabilities: []scan.Vulnerability{
			{IssueId: "issueId_1", Technology: coreutils.Pipenv.ToString(),
				Cves:       []scan.Cve{{Id: "testCve1"}, {Id: "testCve2"}, {Id: "testCve3"}},
				Components: map[string]scan.Component{"issueId_1_direct_dependency": {}, "issueId_3_direct_dependency": {}}},
		},
		Violations: []scan.Violation{
			{IssueId: "issueId_2", Technology: coreutils.Pipenv.ToString(),
				Cves:       []scan.Cve{{Id: "testCve4"}, {Id: "testCve5"}},
				Components: map[string]scan.Component{"issueId_2_direct_dependency": {}, "issueId_4_direct_dependency": {}}},
		},
	},
}

var fakeBasicDependencyGraph = []*xrayUtils.GraphNode{
	{
		Id: "parent_node_id",
		Nodes: []*xrayUtils.GraphNode{
			{Id: "issueId_1_direct_dependency", Nodes: []*xrayUtils.GraphNode{{Id: "issueId_1_non_direct_dependency"}}},
			{Id: "issueId_2_direct_dependency", Nodes: nil},
		},
	},
}

var multipleFakeBasicDependencyGraph = []*xrayUtils.GraphNode{
	{
		Id: "parent_node_id",
		Nodes: []*xrayUtils.GraphNode{
			{Id: "issueId_1_direct_dependency", Nodes: []*xrayUtils.GraphNode{{Id: "issueId_1_non_direct_dependency"}}},
			{Id: "issueId_2_direct_dependency", Nodes: nil},
		},
	},
	{
		Id: "parent_node_id",
		Nodes: []*xrayUtils.GraphNode{
			{Id: "issueId_3_direct_dependency", Nodes: []*xrayUtils.GraphNode{{Id: "issueId_2_non_direct_dependency"}}},
			{Id: "issueId_4_direct_dependency", Nodes: nil},
		},
	},
}

var fakeServerDetails = config.ServerDetails{
	Url:      "platformUrl",
	Password: "password",
	User:     "user",
}

func TestGetExtendedScanResults_AnalyzerManagerDoesntExist(t *testing.T) {
	tmpDir, err := fileutils.CreateTempDir()
	defer func() {
		assert.NoError(t, fileutils.RemoveTempDir(tmpDir))
	}()
	assert.NoError(t, err)
	assert.NoError(t, os.Setenv(coreutils.HomeDir, tmpDir))
	defer func() {
		assert.NoError(t, os.Unsetenv(coreutils.HomeDir))
	}()
	scanResults := &utils.ExtendedScanResults{XrayResults: fakeBasicXrayResults, ScannedTechnologies: []coreutils.Technology{coreutils.Yarn}}
	err = RunScannersAndSetResults(scanResults, fakeBasicDependencyGraph, &fakeServerDetails, nil, nil)
	// Expect error:
	assert.Error(t, err)
}

func TestGetExtendedScanResults_ServerNotValid(t *testing.T) {
	scanResults := &utils.ExtendedScanResults{XrayResults: fakeBasicXrayResults, ScannedTechnologies: []coreutils.Technology{coreutils.Pip}}
	err := RunScannersAndSetResults(scanResults, fakeBasicDependencyGraph, nil, nil, nil)
	assert.NoError(t, err)
}<|MERGE_RESOLUTION|>--- conflicted
+++ resolved
@@ -7,37 +7,13 @@
 
 	"github.com/jfrog/jfrog-cli-core/v2/utils/config"
 	"github.com/jfrog/jfrog-cli-core/v2/utils/coreutils"
-<<<<<<< HEAD
+	"github.com/jfrog/jfrog-client-go/utils/io/fileutils"
 	"github.com/jfrog/jfrog-client-go/xray/scan"
-=======
-	"github.com/jfrog/jfrog-client-go/utils/io/fileutils"
-	"github.com/jfrog/jfrog-client-go/xray/services"
->>>>>>> 6597271c
 	xrayUtils "github.com/jfrog/jfrog-client-go/xray/services/utils"
 	"github.com/stretchr/testify/assert"
 )
 
-<<<<<<< HEAD
-var (
-	analyzerManagerExecutionError error = nil
-	analyzerManagerExists               = true
-)
-
-type analyzerManagerMock struct {
-}
-
-func (am *analyzerManagerMock) Exec(string, string, *config.ServerDetails) error {
-	return analyzerManagerExecutionError
-}
-
-func (am *analyzerManagerMock) ExistLocally() (bool, error) {
-	return analyzerManagerExists, nil
-}
-
 var fakeBasicXrayResults = []scan.ScanResponse{
-=======
-var fakeBasicXrayResults = []services.ScanResponse{
->>>>>>> 6597271c
 	{
 		ScanId: "scanId_1",
 		Vulnerabilities: []scan.Vulnerability{
