package jas

import (
<<<<<<< HEAD
=======
	"strings"

>>>>>>> e42bc310
	"github.com/jfrog/jfrog-cli-core/v2/xray/utils"
	"github.com/jfrog/jfrog-client-go/utils/log"
)

const (
	secretsScanCommand = "sec"
	secretsScannerType = "secrets-scan"
)

type SecretScanManager struct {
<<<<<<< HEAD
	secretsScannerResults []utils.SourceCodeScanResult
=======
	secretsScannerResults []utils.IacOrSecretResult
>>>>>>> e42bc310
	scanner               *AdvancedSecurityScanner
}

// The getSecretsScanResults function runs the secrets scan flow, which includes the following steps:
// Creating an SecretScanManager object.
// Running the analyzer manager executable.
// Parsing the analyzer manager results.
// Return values:
// []utils.IacOrSecretResult: a list of the secrets that were found.
// error: An error object (if any).
<<<<<<< HEAD
func getSecretsScanResults(scanner *AdvancedSecurityScanner) (results []utils.SourceCodeScanResult, err error) {
=======
func getSecretsScanResults(scanner *AdvancedSecurityScanner) (results []utils.IacOrSecretResult, err error) {
>>>>>>> e42bc310
	secretScanManager := newSecretsScanManager(scanner)
	log.Info("Running secrets scanning...")
	if err = secretScanManager.scanner.Run(secretScanManager); err != nil {
		err = utils.ParseAnalyzerManagerError(utils.Secrets, err)
		return
	}
	results = secretScanManager.secretsScannerResults
	if len(results) > 0 {
		log.Info(len(results), "secrets were found")
	}
<<<<<<< HEAD
	results = secretScanManager.secretsScannerResults
=======
>>>>>>> e42bc310
	return
}

func newSecretsScanManager(scanner *AdvancedSecurityScanner) (manager *SecretScanManager) {
	return &SecretScanManager{
<<<<<<< HEAD
		secretsScannerResults: []utils.SourceCodeScanResult{},
=======
		secretsScannerResults: []utils.IacOrSecretResult{},
>>>>>>> e42bc310
		scanner:               scanner,
	}
}

func (s *SecretScanManager) Run(wd string) (err error) {
	scanner := s.scanner
	if err = s.createConfigFile(wd); err != nil {
		return
	}
	if err = s.runAnalyzerManager(); err != nil {
		return
	}
<<<<<<< HEAD
	var workingDirResults []utils.SourceCodeScanResult
	workingDirResults, err = getSourceCodeScanResults(scanner.resultsFileName, wd, true)
=======
	var workingDirResults []utils.IacOrSecretResult
	workingDirResults, err = getIacOrSecretsScanResults(scanner.resultsFileName, wd, true)
>>>>>>> e42bc310
	s.secretsScannerResults = append(s.secretsScannerResults, workingDirResults...)
	return
}

type secretsScanConfig struct {
	Scans []secretsScanConfiguration `yaml:"scans"`
}

type secretsScanConfiguration struct {
	Roots       []string `yaml:"roots"`
	Output      string   `yaml:"output"`
	Type        string   `yaml:"type"`
	SkippedDirs []string `yaml:"skipped-folders"`
}

func (s *SecretScanManager) createConfigFile(currentWd string) error {
	configFileContent := secretsScanConfig{
		Scans: []secretsScanConfiguration{
			{
				Roots:       []string{currentWd},
				Output:      s.scanner.resultsFileName,
				Type:        secretsScannerType,
				SkippedDirs: skippedDirs,
			},
		},
	}
	return createScannersConfigFile(s.scanner.configFileName, configFileContent)
}

func (s *SecretScanManager) runAnalyzerManager() error {
<<<<<<< HEAD
	return s.scanner.analyzerManager.Exec(s.scanner.configFileName, secretsScanCommand, s.scanner.analyzerManager.GetAnalyzerManagerDir(), s.scanner.serverDetails)
=======
	return s.scanner.analyzerManager.Exec(s.scanner.configFileName, secretsScanCommand, s.scanner.serverDetails)
>>>>>>> e42bc310
}

func hideSecret(secret string) string {
	if len(secret) <= 3 {
		return "***"
	}
	return secret[:3] + strings.Repeat("*", 12)
}<|MERGE_RESOLUTION|>--- conflicted
+++ resolved
@@ -1,11 +1,8 @@
 package jas
 
 import (
-<<<<<<< HEAD
-=======
 	"strings"
 
->>>>>>> e42bc310
 	"github.com/jfrog/jfrog-cli-core/v2/xray/utils"
 	"github.com/jfrog/jfrog-client-go/utils/log"
 )
@@ -16,11 +13,7 @@
 )
 
 type SecretScanManager struct {
-<<<<<<< HEAD
 	secretsScannerResults []utils.SourceCodeScanResult
-=======
-	secretsScannerResults []utils.IacOrSecretResult
->>>>>>> e42bc310
 	scanner               *AdvancedSecurityScanner
 }
 
@@ -31,11 +24,7 @@
 // Return values:
 // []utils.IacOrSecretResult: a list of the secrets that were found.
 // error: An error object (if any).
-<<<<<<< HEAD
 func getSecretsScanResults(scanner *AdvancedSecurityScanner) (results []utils.SourceCodeScanResult, err error) {
-=======
-func getSecretsScanResults(scanner *AdvancedSecurityScanner) (results []utils.IacOrSecretResult, err error) {
->>>>>>> e42bc310
 	secretScanManager := newSecretsScanManager(scanner)
 	log.Info("Running secrets scanning...")
 	if err = secretScanManager.scanner.Run(secretScanManager); err != nil {
@@ -46,20 +35,12 @@
 	if len(results) > 0 {
 		log.Info(len(results), "secrets were found")
 	}
-<<<<<<< HEAD
-	results = secretScanManager.secretsScannerResults
-=======
->>>>>>> e42bc310
 	return
 }
 
 func newSecretsScanManager(scanner *AdvancedSecurityScanner) (manager *SecretScanManager) {
 	return &SecretScanManager{
-<<<<<<< HEAD
 		secretsScannerResults: []utils.SourceCodeScanResult{},
-=======
-		secretsScannerResults: []utils.IacOrSecretResult{},
->>>>>>> e42bc310
 		scanner:               scanner,
 	}
 }
@@ -72,13 +53,8 @@
 	if err = s.runAnalyzerManager(); err != nil {
 		return
 	}
-<<<<<<< HEAD
 	var workingDirResults []utils.SourceCodeScanResult
 	workingDirResults, err = getSourceCodeScanResults(scanner.resultsFileName, wd, true)
-=======
-	var workingDirResults []utils.IacOrSecretResult
-	workingDirResults, err = getIacOrSecretsScanResults(scanner.resultsFileName, wd, true)
->>>>>>> e42bc310
 	s.secretsScannerResults = append(s.secretsScannerResults, workingDirResults...)
 	return
 }
@@ -109,11 +85,7 @@
 }
 
 func (s *SecretScanManager) runAnalyzerManager() error {
-<<<<<<< HEAD
 	return s.scanner.analyzerManager.Exec(s.scanner.configFileName, secretsScanCommand, s.scanner.analyzerManager.GetAnalyzerManagerDir(), s.scanner.serverDetails)
-=======
-	return s.scanner.analyzerManager.Exec(s.scanner.configFileName, secretsScanCommand, s.scanner.serverDetails)
->>>>>>> e42bc310
 }
 
 func hideSecret(secret string) string {
