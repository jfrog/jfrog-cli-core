package jas

import (
	"os"
	"path/filepath"
	"testing"

	"github.com/jfrog/jfrog-cli-core/v2/utils/coreutils"
	"github.com/jfrog/jfrog-cli-core/v2/xray/utils"
	"github.com/stretchr/testify/assert"
)

func TestNewSecretsScanManager(t *testing.T) {
<<<<<<< HEAD
	assert.NoError(t, rtutils.DownloadAnalyzerManagerIfNeeded())
	scanner, err := NewAdvancedSecurityScanner(nil, &fakeServerDetails, "")
	assert.NoError(t, err)
	defer func() {
		if scanner.scannerDirCleanupFunc != nil {
			assert.NoError(t, scanner.scannerDirCleanupFunc())
		}
	}()
=======
	scanner, cleanUp := initJasTest(t)
	defer cleanUp()
>>>>>>> 49b48ba7
	secretScanManager := newSecretsScanManager(scanner)

	assert.NotEmpty(t, secretScanManager)
	assert.NotEmpty(t, secretScanManager.scanner.configFileName)
	assert.NotEmpty(t, secretScanManager.scanner.resultsFileName)
	assert.Equal(t, &fakeServerDetails, secretScanManager.scanner.serverDetails)
}

func TestSecretsScan_CreateConfigFile_VerifyFileWasCreated(t *testing.T) {
<<<<<<< HEAD
	assert.NoError(t, rtutils.DownloadAnalyzerManagerIfNeeded())
	scanner, err := NewAdvancedSecurityScanner(nil, &fakeServerDetails, "")
	assert.NoError(t, err)
	defer func() {
		if scanner.scannerDirCleanupFunc != nil {
			assert.NoError(t, scanner.scannerDirCleanupFunc())
		}
	}()
=======
	scanner, cleanUp := initJasTest(t)
	defer cleanUp()
>>>>>>> 49b48ba7
	secretScanManager := newSecretsScanManager(scanner)

	currWd, err := coreutils.GetWorkingDirectory()
	assert.NoError(t, err)
	err = secretScanManager.createConfigFile(currWd)
	assert.NoError(t, err)

	defer func() {
		err = os.Remove(secretScanManager.scanner.configFileName)
		assert.NoError(t, err)
	}()

	_, fileNotExistError := os.Stat(secretScanManager.scanner.configFileName)
	assert.NoError(t, fileNotExistError)
	fileContent, err := os.ReadFile(secretScanManager.scanner.configFileName)
	assert.NoError(t, err)
	assert.True(t, len(fileContent) > 0)
}

func TestRunAnalyzerManager_ReturnsGeneralError(t *testing.T) {
	defer func() {
		os.Clearenv()
	}()

<<<<<<< HEAD
	// Arrange
	assert.NoError(t, rtutils.DownloadAnalyzerManagerIfNeeded())
	scanner, err := NewAdvancedSecurityScanner(nil, &fakeServerDetails, "")
	assert.NoError(t, err)
	defer func() {
		if scanner.scannerDirCleanupFunc != nil {
			assert.NoError(t, scanner.scannerDirCleanupFunc())
		}
	}()
	secretScanManager := newSecretsScanManager(scanner)
=======
	scanner, cleanUp := initJasTest(t)
	defer cleanUp()
>>>>>>> 49b48ba7

	secretScanManager := newSecretsScanManager(scanner)
	assert.Error(t, secretScanManager.runAnalyzerManager())
}

func TestParseResults_EmptyResults(t *testing.T) {
	scanner, cleanUp := initJasTest(t)
	defer cleanUp()
	// Arrange
<<<<<<< HEAD
	assert.NoError(t, rtutils.DownloadAnalyzerManagerIfNeeded())
	scanner, err := NewAdvancedSecurityScanner(nil, &fakeServerDetails, "")
	assert.NoError(t, err)
	defer func() {
		if scanner.scannerDirCleanupFunc != nil {
			assert.NoError(t, scanner.scannerDirCleanupFunc())
		}
	}()
=======
>>>>>>> 49b48ba7
	secretScanManager := newSecretsScanManager(scanner)
	secretScanManager.scanner.resultsFileName = filepath.Join("..", "..", "commands", "testdata", "secrets-scan", "no-secrets.sarif")

	// Act
	var err error
	secretScanManager.secretsScannerResults, err = getSourceCodeScanResults(secretScanManager.scanner.resultsFileName, scanner.workingDirs[0], utils.Secrets)

	// Assert
	assert.NoError(t, err)
	assert.Empty(t, secretScanManager.secretsScannerResults)
}

func TestParseResults_ResultsContainSecrets(t *testing.T) {
	// Arrange
<<<<<<< HEAD
	assert.NoError(t, rtutils.DownloadAnalyzerManagerIfNeeded())
	scanner, err := NewAdvancedSecurityScanner(nil, &fakeServerDetails, "")
	assert.NoError(t, err)
	defer func() {
		if scanner.scannerDirCleanupFunc != nil {
			assert.NoError(t, scanner.scannerDirCleanupFunc())
		}
	}()
=======
	scanner, cleanUp := initJasTest(t)
	defer cleanUp()

>>>>>>> 49b48ba7
	secretScanManager := newSecretsScanManager(scanner)
	secretScanManager.scanner.resultsFileName = filepath.Join("..", "..", "commands", "testdata", "secrets-scan", "contain-secrets.sarif")

	// Act
	var err error
	secretScanManager.secretsScannerResults, err = getSourceCodeScanResults(secretScanManager.scanner.resultsFileName, scanner.workingDirs[0], utils.Secrets)

	// Assert
	assert.NoError(t, err)
	assert.NotEmpty(t, secretScanManager.secretsScannerResults)
	assert.Equal(t, 7, len(secretScanManager.secretsScannerResults))
}

func TestGetSecretsScanResults_AnalyzerManagerReturnsError(t *testing.T) {
<<<<<<< HEAD
	assert.NoError(t, rtutils.DownloadAnalyzerManagerIfNeeded())
	scanner, err := NewAdvancedSecurityScanner(nil, &fakeServerDetails, "")
	assert.NoError(t, err)
	defer func() {
		if scanner.scannerDirCleanupFunc != nil {
			assert.NoError(t, scanner.scannerDirCleanupFunc())
		}
	}()
=======
	scanner, cleanUp := initJasTest(t)
	defer cleanUp()

>>>>>>> 49b48ba7
	secretsResults, err := getSecretsScanResults(scanner)

	assert.Error(t, err)
	assert.ErrorContains(t, err, "failed to run Secrets scan")
	assert.Nil(t, secretsResults)
}

func TestHideSecret(t *testing.T) {
	tests := []struct {
		secret         string
		expectedOutput string
	}{
		{secret: "", expectedOutput: "***"},
		{secret: "12", expectedOutput: "***"},
		{secret: "123", expectedOutput: "***"},
		{secret: "123456789", expectedOutput: "123************"},
		{secret: "3478hfnkjhvd848446gghgfh", expectedOutput: "347************"},
	}

	for _, test := range tests {
		assert.Equal(t, test.expectedOutput, hideSecret(test.secret))
	}
}<|MERGE_RESOLUTION|>--- conflicted
+++ resolved
@@ -11,19 +11,8 @@
 )
 
 func TestNewSecretsScanManager(t *testing.T) {
-<<<<<<< HEAD
-	assert.NoError(t, rtutils.DownloadAnalyzerManagerIfNeeded())
-	scanner, err := NewAdvancedSecurityScanner(nil, &fakeServerDetails, "")
-	assert.NoError(t, err)
-	defer func() {
-		if scanner.scannerDirCleanupFunc != nil {
-			assert.NoError(t, scanner.scannerDirCleanupFunc())
-		}
-	}()
-=======
 	scanner, cleanUp := initJasTest(t)
 	defer cleanUp()
->>>>>>> 49b48ba7
 	secretScanManager := newSecretsScanManager(scanner)
 
 	assert.NotEmpty(t, secretScanManager)
@@ -33,19 +22,8 @@
 }
 
 func TestSecretsScan_CreateConfigFile_VerifyFileWasCreated(t *testing.T) {
-<<<<<<< HEAD
-	assert.NoError(t, rtutils.DownloadAnalyzerManagerIfNeeded())
-	scanner, err := NewAdvancedSecurityScanner(nil, &fakeServerDetails, "")
-	assert.NoError(t, err)
-	defer func() {
-		if scanner.scannerDirCleanupFunc != nil {
-			assert.NoError(t, scanner.scannerDirCleanupFunc())
-		}
-	}()
-=======
 	scanner, cleanUp := initJasTest(t)
 	defer cleanUp()
->>>>>>> 49b48ba7
 	secretScanManager := newSecretsScanManager(scanner)
 
 	currWd, err := coreutils.GetWorkingDirectory()
@@ -70,21 +48,8 @@
 		os.Clearenv()
 	}()
 
-<<<<<<< HEAD
-	// Arrange
-	assert.NoError(t, rtutils.DownloadAnalyzerManagerIfNeeded())
-	scanner, err := NewAdvancedSecurityScanner(nil, &fakeServerDetails, "")
-	assert.NoError(t, err)
-	defer func() {
-		if scanner.scannerDirCleanupFunc != nil {
-			assert.NoError(t, scanner.scannerDirCleanupFunc())
-		}
-	}()
-	secretScanManager := newSecretsScanManager(scanner)
-=======
 	scanner, cleanUp := initJasTest(t)
 	defer cleanUp()
->>>>>>> 49b48ba7
 
 	secretScanManager := newSecretsScanManager(scanner)
 	assert.Error(t, secretScanManager.runAnalyzerManager())
@@ -94,17 +59,6 @@
 	scanner, cleanUp := initJasTest(t)
 	defer cleanUp()
 	// Arrange
-<<<<<<< HEAD
-	assert.NoError(t, rtutils.DownloadAnalyzerManagerIfNeeded())
-	scanner, err := NewAdvancedSecurityScanner(nil, &fakeServerDetails, "")
-	assert.NoError(t, err)
-	defer func() {
-		if scanner.scannerDirCleanupFunc != nil {
-			assert.NoError(t, scanner.scannerDirCleanupFunc())
-		}
-	}()
-=======
->>>>>>> 49b48ba7
 	secretScanManager := newSecretsScanManager(scanner)
 	secretScanManager.scanner.resultsFileName = filepath.Join("..", "..", "commands", "testdata", "secrets-scan", "no-secrets.sarif")
 
@@ -119,20 +73,9 @@
 
 func TestParseResults_ResultsContainSecrets(t *testing.T) {
 	// Arrange
-<<<<<<< HEAD
-	assert.NoError(t, rtutils.DownloadAnalyzerManagerIfNeeded())
-	scanner, err := NewAdvancedSecurityScanner(nil, &fakeServerDetails, "")
-	assert.NoError(t, err)
-	defer func() {
-		if scanner.scannerDirCleanupFunc != nil {
-			assert.NoError(t, scanner.scannerDirCleanupFunc())
-		}
-	}()
-=======
 	scanner, cleanUp := initJasTest(t)
 	defer cleanUp()
 
->>>>>>> 49b48ba7
 	secretScanManager := newSecretsScanManager(scanner)
 	secretScanManager.scanner.resultsFileName = filepath.Join("..", "..", "commands", "testdata", "secrets-scan", "contain-secrets.sarif")
 
@@ -147,20 +90,9 @@
 }
 
 func TestGetSecretsScanResults_AnalyzerManagerReturnsError(t *testing.T) {
-<<<<<<< HEAD
-	assert.NoError(t, rtutils.DownloadAnalyzerManagerIfNeeded())
-	scanner, err := NewAdvancedSecurityScanner(nil, &fakeServerDetails, "")
-	assert.NoError(t, err)
-	defer func() {
-		if scanner.scannerDirCleanupFunc != nil {
-			assert.NoError(t, scanner.scannerDirCleanupFunc())
-		}
-	}()
-=======
 	scanner, cleanUp := initJasTest(t)
 	defer cleanUp()
 
->>>>>>> 49b48ba7
 	secretsResults, err := getSecretsScanResults(scanner)
 
 	assert.Error(t, err)
