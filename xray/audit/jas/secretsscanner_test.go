package jas

import (
<<<<<<< HEAD
=======
	"errors"
>>>>>>> 542dc7a7
	"github.com/jfrog/jfrog-cli-core/v2/utils/coreutils"
	"github.com/stretchr/testify/assert"
	"os"
	"path/filepath"
	"testing"
)

func TestNewSecretsScanManager(t *testing.T) {
	// Act
<<<<<<< HEAD
	scanner, err := NewAdvancedSecurityScanner(nil, &fakeServerDetails)
	assert.NoError(t, err)
	defer func() {
		if scanner.scannerDirCleanupFunc != nil {
			assert.NoError(t, scanner.scannerDirCleanupFunc())
		}
	}()
	secretScanManager := newSecretsScanManager(scanner)
=======
	secretScanManager, _, err := newSecretsScanManager(&fakeServerDetails, nil, &analyzerManagerMock{})
>>>>>>> 542dc7a7

	// Assert
	assert.NoError(t, err)
	assert.NotEmpty(t, secretScanManager)
	assert.NotEmpty(t, secretScanManager.scanner.configFileName)
	assert.NotEmpty(t, secretScanManager.scanner.resultsFileName)
	assert.Equal(t, &fakeServerDetails, secretScanManager.scanner.serverDetails)
}

func TestSecretsScan_CreateConfigFile_VerifyFileWasCreated(t *testing.T) {
<<<<<<< HEAD
	scanner, err := NewAdvancedSecurityScanner(nil, &fakeServerDetails)
	assert.NoError(t, err)
	defer func() {
		if scanner.scannerDirCleanupFunc != nil {
			assert.NoError(t, scanner.scannerDirCleanupFunc())
		}
	}()
	secretScanManager := newSecretsScanManager(scanner)
=======
	secretScanManager, _, secretsManagerError := newSecretsScanManager(&fakeServerDetails, nil, &analyzerManagerMock{})
	assert.NoError(t, secretsManagerError)
>>>>>>> 542dc7a7

	currWd, err := coreutils.GetWorkingDirectory()
	assert.NoError(t, err)
	err = secretScanManager.createConfigFile(currWd)
	assert.NoError(t, err)

	defer func() {
		err = os.Remove(secretScanManager.scanner.configFileName)
		assert.NoError(t, err)
	}()

<<<<<<< HEAD
	_, fileNotExistError := os.Stat(secretScanManager.scanner.configFileName)
=======
	_, fileNotExistError := os.Stat(secretScanManager.configFileName)
>>>>>>> 542dc7a7
	assert.NoError(t, fileNotExistError)
	fileContent, err := os.ReadFile(secretScanManager.scanner.configFileName)
	assert.NoError(t, err)
	assert.True(t, len(fileContent) > 0)
}

func TestRunAnalyzerManager_ReturnsGeneralError(t *testing.T) {
	defer func() {
		os.Clearenv()
	}()

	// Arrange
<<<<<<< HEAD
	scanner, err := NewAdvancedSecurityScanner(nil, &fakeServerDetails)
	assert.NoError(t, err)
	defer func() {
		if scanner.scannerDirCleanupFunc != nil {
			assert.NoError(t, scanner.scannerDirCleanupFunc())
		}
	}()
	secretScanManager := newSecretsScanManager(scanner)
=======
	analyzerManagerExecutionError = errors.New("analyzer manager error")
	secretScanManager, _, secretsManagerError := newSecretsScanManager(&fakeServerDetails, nil, &analyzerManagerMock{})
>>>>>>> 542dc7a7

	// Act
	err = secretScanManager.runAnalyzerManager()

	// Assert
	assert.Error(t, err)
}

func TestParseResults_EmptyResults(t *testing.T) {
	// Arrange
<<<<<<< HEAD
	scanner, err := NewAdvancedSecurityScanner(nil, &fakeServerDetails)
	assert.NoError(t, err)
	defer func() {
		if scanner.scannerDirCleanupFunc != nil {
			assert.NoError(t, scanner.scannerDirCleanupFunc())
		}
	}()
	secretScanManager := newSecretsScanManager(scanner)
	secretScanManager.scanner.resultsFileName = filepath.Join("..", "..", "commands", "testdata", "secrets-scan", "no-secrets.sarif")

	// Act
	secretScanManager.secretsScannerResults, err = getIacOrSecretsScanResults(secretScanManager.scanner.resultsFileName, false)
=======
	secretScanManager, _, secretsManagerError := newSecretsScanManager(&fakeServerDetails, nil, &analyzerManagerMock{})
	secretScanManager.resultsFileName = filepath.Join("..", "..", "commands", "testdata", "secrets-scan", "no-secrets.sarif")

	// Act
	var err error
	secretScanManager.secretsScannerResults, err = getIacOrSecretsScanResults(secretScanManager.resultsFileName, false)
>>>>>>> 542dc7a7

	// Assert
	assert.NoError(t, err)
	assert.Empty(t, secretScanManager.secretsScannerResults)
}

func TestParseResults_ResultsContainSecrets(t *testing.T) {
	// Arrange
<<<<<<< HEAD
	scanner, err := NewAdvancedSecurityScanner(nil, &fakeServerDetails)
	assert.NoError(t, err)
	defer func() {
		if scanner.scannerDirCleanupFunc != nil {
			assert.NoError(t, scanner.scannerDirCleanupFunc())
		}
	}()
	secretScanManager := newSecretsScanManager(scanner)
	secretScanManager.scanner.resultsFileName = filepath.Join("..", "..", "commands", "testdata", "secrets-scan", "contain-secrets.sarif")

	// Act
	secretScanManager.secretsScannerResults, err = getIacOrSecretsScanResults(secretScanManager.scanner.resultsFileName, false)
=======
	secretScanManager, _, secretsManagerError := newSecretsScanManager(&fakeServerDetails, nil, &analyzerManagerMock{})
	secretScanManager.resultsFileName = filepath.Join("..", "..", "commands", "testdata", "secrets-scan", "contain-secrets.sarif")

	// Act
	var err error
	secretScanManager.secretsScannerResults, err = getIacOrSecretsScanResults(secretScanManager.resultsFileName, false)
>>>>>>> 542dc7a7

	// Assert
	assert.NoError(t, err)
	assert.NotEmpty(t, secretScanManager.secretsScannerResults)
	assert.Equal(t, 8, len(secretScanManager.secretsScannerResults))
}

func TestParseResults_ResultsContainSecretsWithWorkingDirs(t *testing.T) {
	// Arrange
	secretScanManager, _, secretsManagerError := newSecretsScanManager(&fakeServerDetails, []string{"secret_generic", "more_secrets"}, &analyzerManagerMock{})
	secretScanManager.resultsFileName = filepath.Join("..", "..", "commands", "testdata", "secrets-scan", "contain-secrets-multi-wd.sarif")

	// Act
	var err error
	secretScanManager.secretsScannerResults, err = getIacOrSecretsScanResults(secretScanManager.resultsFileName, false)

	// Assert
	assert.NoError(t, secretsManagerError)
	assert.NoError(t, err)
	assert.NotEmpty(t, secretScanManager.secretsScannerResults)
	assert.Len(t, secretScanManager.secretsScannerResults, 2)
	firstSecretDir := secretScanManager.secretsScannerResults[0].File
	secondSecretDir := secretScanManager.secretsScannerResults[1].File
	assert.Contains(t, firstSecretDir, "more_secrets")
	assert.Contains(t, secondSecretDir, "secret_generic")
}

func TestGetSecretsScanResults_AnalyzerManagerReturnsError(t *testing.T) {
	// Act
	scanner, err := NewAdvancedSecurityScanner(nil, &fakeServerDetails)
	assert.NoError(t, err)
	defer func() {
		if scanner.scannerDirCleanupFunc != nil {
			assert.NoError(t, scanner.scannerDirCleanupFunc())
		}
	}()
<<<<<<< HEAD
	secretsResults, err := getSecretsScanResults(scanner)
=======

	// Arrange
	analyzerManagerErrorMessage := "analyzer manager failure message"
	analyzerManagerExecutionError = errors.New(analyzerManagerErrorMessage)

	// Act
	secretsResults, entitledForSecrets, err := getSecretsScanResults(&fakeServerDetails, nil, &analyzerManagerMock{})
>>>>>>> 542dc7a7

	// Assert
	assert.Error(t, err)
	assert.Contains(t, err.Error(), "failed to run Secrets scan")
	assert.Nil(t, secretsResults)
}

func TestHideSecret(t *testing.T) {
	tests := []struct {
		secret         string
		expectedOutput string
	}{
		{secret: "", expectedOutput: "***"},
		{secret: "12", expectedOutput: "***"},
		{secret: "123", expectedOutput: "***"},
		{secret: "123456789", expectedOutput: "123************"},
		{secret: "3478hfnkjhvd848446gghgfh", expectedOutput: "347************"},
	}

	for _, test := range tests {
		assert.Equal(t, test.expectedOutput, hideSecret(test.secret))
	}
}<|MERGE_RESOLUTION|>--- conflicted
+++ resolved
@@ -1,10 +1,6 @@
 package jas
 
 import (
-<<<<<<< HEAD
-=======
-	"errors"
->>>>>>> 542dc7a7
 	"github.com/jfrog/jfrog-cli-core/v2/utils/coreutils"
 	"github.com/stretchr/testify/assert"
 	"os"
@@ -14,7 +10,6 @@
 
 func TestNewSecretsScanManager(t *testing.T) {
 	// Act
-<<<<<<< HEAD
 	scanner, err := NewAdvancedSecurityScanner(nil, &fakeServerDetails)
 	assert.NoError(t, err)
 	defer func() {
@@ -23,9 +18,6 @@
 		}
 	}()
 	secretScanManager := newSecretsScanManager(scanner)
-=======
-	secretScanManager, _, err := newSecretsScanManager(&fakeServerDetails, nil, &analyzerManagerMock{})
->>>>>>> 542dc7a7
 
 	// Assert
 	assert.NoError(t, err)
@@ -36,7 +28,6 @@
 }
 
 func TestSecretsScan_CreateConfigFile_VerifyFileWasCreated(t *testing.T) {
-<<<<<<< HEAD
 	scanner, err := NewAdvancedSecurityScanner(nil, &fakeServerDetails)
 	assert.NoError(t, err)
 	defer func() {
@@ -45,10 +36,6 @@
 		}
 	}()
 	secretScanManager := newSecretsScanManager(scanner)
-=======
-	secretScanManager, _, secretsManagerError := newSecretsScanManager(&fakeServerDetails, nil, &analyzerManagerMock{})
-	assert.NoError(t, secretsManagerError)
->>>>>>> 542dc7a7
 
 	currWd, err := coreutils.GetWorkingDirectory()
 	assert.NoError(t, err)
@@ -60,11 +47,7 @@
 		assert.NoError(t, err)
 	}()
 
-<<<<<<< HEAD
 	_, fileNotExistError := os.Stat(secretScanManager.scanner.configFileName)
-=======
-	_, fileNotExistError := os.Stat(secretScanManager.configFileName)
->>>>>>> 542dc7a7
 	assert.NoError(t, fileNotExistError)
 	fileContent, err := os.ReadFile(secretScanManager.scanner.configFileName)
 	assert.NoError(t, err)
@@ -77,7 +60,6 @@
 	}()
 
 	// Arrange
-<<<<<<< HEAD
 	scanner, err := NewAdvancedSecurityScanner(nil, &fakeServerDetails)
 	assert.NoError(t, err)
 	defer func() {
@@ -86,10 +68,6 @@
 		}
 	}()
 	secretScanManager := newSecretsScanManager(scanner)
-=======
-	analyzerManagerExecutionError = errors.New("analyzer manager error")
-	secretScanManager, _, secretsManagerError := newSecretsScanManager(&fakeServerDetails, nil, &analyzerManagerMock{})
->>>>>>> 542dc7a7
 
 	// Act
 	err = secretScanManager.runAnalyzerManager()
@@ -100,7 +78,6 @@
 
 func TestParseResults_EmptyResults(t *testing.T) {
 	// Arrange
-<<<<<<< HEAD
 	scanner, err := NewAdvancedSecurityScanner(nil, &fakeServerDetails)
 	assert.NoError(t, err)
 	defer func() {
@@ -113,14 +90,6 @@
 
 	// Act
 	secretScanManager.secretsScannerResults, err = getIacOrSecretsScanResults(secretScanManager.scanner.resultsFileName, false)
-=======
-	secretScanManager, _, secretsManagerError := newSecretsScanManager(&fakeServerDetails, nil, &analyzerManagerMock{})
-	secretScanManager.resultsFileName = filepath.Join("..", "..", "commands", "testdata", "secrets-scan", "no-secrets.sarif")
-
-	// Act
-	var err error
-	secretScanManager.secretsScannerResults, err = getIacOrSecretsScanResults(secretScanManager.resultsFileName, false)
->>>>>>> 542dc7a7
 
 	// Assert
 	assert.NoError(t, err)
@@ -129,7 +98,6 @@
 
 func TestParseResults_ResultsContainSecrets(t *testing.T) {
 	// Arrange
-<<<<<<< HEAD
 	scanner, err := NewAdvancedSecurityScanner(nil, &fakeServerDetails)
 	assert.NoError(t, err)
 	defer func() {
@@ -142,14 +110,6 @@
 
 	// Act
 	secretScanManager.secretsScannerResults, err = getIacOrSecretsScanResults(secretScanManager.scanner.resultsFileName, false)
-=======
-	secretScanManager, _, secretsManagerError := newSecretsScanManager(&fakeServerDetails, nil, &analyzerManagerMock{})
-	secretScanManager.resultsFileName = filepath.Join("..", "..", "commands", "testdata", "secrets-scan", "contain-secrets.sarif")
-
-	// Act
-	var err error
-	secretScanManager.secretsScannerResults, err = getIacOrSecretsScanResults(secretScanManager.resultsFileName, false)
->>>>>>> 542dc7a7
 
 	// Assert
 	assert.NoError(t, err)
@@ -186,17 +146,7 @@
 			assert.NoError(t, scanner.scannerDirCleanupFunc())
 		}
 	}()
-<<<<<<< HEAD
 	secretsResults, err := getSecretsScanResults(scanner)
-=======
-
-	// Arrange
-	analyzerManagerErrorMessage := "analyzer manager failure message"
-	analyzerManagerExecutionError = errors.New(analyzerManagerErrorMessage)
-
-	// Act
-	secretsResults, entitledForSecrets, err := getSecretsScanResults(&fakeServerDetails, nil, &analyzerManagerMock{})
->>>>>>> 542dc7a7
 
 	// Assert
 	assert.Error(t, err)
