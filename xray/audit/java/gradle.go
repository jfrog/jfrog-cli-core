package java

import (
	"encoding/base64"
	"encoding/json"
	"errors"
	"fmt"
	"github.com/jfrog/build-info-go/build"
	"github.com/jfrog/jfrog-cli-core/v2/artifactory/utils"
	"github.com/jfrog/jfrog-cli-core/v2/utils/config"
	"github.com/jfrog/jfrog-cli-core/v2/utils/coreutils"
	"github.com/jfrog/jfrog-client-go/auth"
	"github.com/jfrog/jfrog-client-go/utils/errorutils"
	"github.com/jfrog/jfrog-client-go/utils/io/fileutils"
	"github.com/jfrog/jfrog-client-go/utils/log"
	xrayUtils "github.com/jfrog/jfrog-client-go/xray/services/utils"
	"os"
	"os/exec"
	"path/filepath"
	"strings"
)

const (
	remoteDepTreePath = "artifactory/oss-release-local"
	gradlew           = "gradlew"
	depTreeInitFile   = "gradledeptree.init"
	depTreeOutputFile = "gradledeptree.out"
	depTreeInitScript = `initscript {
    repositories { %s
		mavenCentral()
    }
    dependencies {
        classpath 'com.jfrog:gradle-dep-tree:2.2.0'
    }
}

allprojects {
	repositories { %s
	}
    apply plugin: com.jfrog.GradleDepTree
}`
	artifactoryRepository = `
		maven {
			url "%s/%s"
			credentials {
				username = '%s'
				password = '%s'
			}
		}`
)

type depTreeManager struct {
	dependenciesTree
	server       *config.ServerDetails
	releasesRepo string
	depsRepo     string
	useWrapper   bool
}

// dependenciesTree represents a map between dependencies to their children dependencies in multiple projects.
type dependenciesTree struct {
	tree map[string][]dependenciesPaths
}

// dependenciesPaths represents a map between dependencies to their children dependencies in a single project.
type dependenciesPaths struct {
	Paths map[string]dependenciesPaths `json:"children"`
}

// The gradle-dep-tree generates a JSON representation for the dependencies for each gradle build file in the project.
// parseDepTreeFiles iterates over those JSONs, and append them to the map of dependencies in dependenciesTree struct.
func (dtp *depTreeManager) parseDepTreeFiles(jsonFiles []byte) error {
	outputFiles := strings.Split(strings.TrimSpace(string(jsonFiles)), "\n")
	for _, path := range outputFiles {
		tree, err := os.ReadFile(strings.TrimSpace(path))
		if err != nil {
			return errorutils.CheckError(err)
		}

		encodedFileName := path[strings.LastIndex(path, string(os.PathSeparator))+1:]
		decodedFileName, err := base64.StdEncoding.DecodeString(encodedFileName)
		if err != nil {
			return errorutils.CheckError(err)
		}

		if err = dtp.appendDependenciesPaths(tree, string(decodedFileName)); err != nil {
			return errorutils.CheckError(err)
		}
	}
	return nil
}

func (dtp *depTreeManager) appendDependenciesPaths(jsonDepTree []byte, fileName string) error {
	var deps dependenciesPaths
	if err := json.Unmarshal(jsonDepTree, &deps); err != nil {
		return errorutils.CheckError(err)
	}
	if dtp.tree == nil {
		dtp.tree = make(map[string][]dependenciesPaths)
	}
	dtp.tree[fileName] = append(dtp.tree[fileName], deps)
	return nil
}

<<<<<<< HEAD
func buildGradleDependencyTree(useWrapper bool, server *config.ServerDetails, depsRepo string) (dependencyTree []*xrayUtils.GraphNode, err error) {
	if (server != nil && server.IsEmpty()) || depsRepo == "" {
		var artDetails *config.ServerDetails
		depsRepo, artDetails, err = getGradleConfig()
=======
func buildGradleDependencyTree(params *DependencyTreeParams) (dependencyTree []*xrayUtils.GraphNode, err error) {
	manager := &depTreeManager{useWrapper: params.UseWrapper}
	if params.IgnoreConfigFile {
		// In case we don't need to use the gradle config file,
		// use the server and depsRepo values that were usually given from Frogbot
		manager.depsRepo = params.DepsRepo
		manager.server = params.Server
	} else {
		manager.depsRepo, manager.server, err = getGradleConfig()
>>>>>>> c540ed95
		if err != nil {
			return
		}
		if artDetails != nil {
			server = artDetails
		}
	}

<<<<<<< HEAD
	manager := &depTreeManager{
		server:     server,
		depsRepo:   depsRepo,
		useWrapper: useWrapper,
	}

=======
>>>>>>> c540ed95
	outputFileContent, err := manager.runGradleDepTree()
	if err != nil {
		return nil, err
	}
	return manager.getGraphFromDepTree(outputFileContent)
}

func (dtp *depTreeManager) runGradleDepTree() (outputFileContent []byte, err error) {
	// Create the script file in the repository
	depTreeDir, err := dtp.createDepTreeScriptAndGetDir()
	if err != nil {
		return
	}
	defer func() {
		err = errors.Join(err, fileutils.RemoveTempDir(depTreeDir))
	}()

	if dtp.useWrapper {
		dtp.useWrapper, err = isGradleWrapperExist()
		if err != nil {
			return
		}
	}

	return dtp.execGradleDepTree(depTreeDir)
}

func (dtp *depTreeManager) createDepTreeScriptAndGetDir() (tmpDir string, err error) {
	tmpDir, err = fileutils.CreateTempDir()
	if err != nil {
		return
	}
<<<<<<< HEAD
	if dtp.server != nil {
		dtp.releasesRepo, dtp.depsRepo, err = getRemoteRepos(dtp.depsRepo, dtp.server)
		if err != nil {
			return
		}
=======
	dtp.releasesRepo, dtp.depsRepo, err = getRemoteRepos(dtp.depsRepo, dtp.server)
	if err != nil {
		return
>>>>>>> c540ed95
	}
	depTreeInitScript := fmt.Sprintf(depTreeInitScript, dtp.releasesRepo, dtp.depsRepo)
	return tmpDir, errorutils.CheckError(os.WriteFile(filepath.Join(tmpDir, depTreeInitFile), []byte(depTreeInitScript), 0666))
}

// getRemoteRepos constructs the sections of Artifactory's remote repositories in the gradle-dep-tree init script.
// depsRemoteRepo - name of the remote repository that proxies the dependencies server, e.g. maven central.
// server - the Artifactory server details on which the repositories reside in.
// Returns the constructed sections.
func getRemoteRepos(depsRepo string, server *config.ServerDetails) (string, string, error) {
	constructedReleasesRepo, err := constructReleasesRemoteRepo()
	if err != nil {
		return "", "", err
	}

	constructedDepsRepo, err := getDepTreeArtifactoryRepository(depsRepo, server)
	if err != nil {
		return "", "", err
	}
	return constructedReleasesRepo, constructedDepsRepo, nil
}

func constructReleasesRemoteRepo() (string, error) {
	// Try to retrieve the serverID and remote repository that proxies https://releases.jfrog.io, from the environment variable
	serverId, repoName, err := coreutils.GetServerIdAndRepo(coreutils.ReleasesRemoteEnv)
	if err != nil || serverId == "" || repoName == "" {
		return "", err
	}

	releasesServer, err := config.GetSpecificConfig(serverId, false, true)
	if err != nil {
		return "", err
	}

	releasesPath := fmt.Sprintf("%s/%s", repoName, remoteDepTreePath)
<<<<<<< HEAD
=======
	log.Debug("The `gradledeptree` will be resolved from", repoName)
>>>>>>> c540ed95
	return getDepTreeArtifactoryRepository(releasesPath, releasesServer)
}

func (dtp *depTreeManager) execGradleDepTree(depTreeDir string) (outputFileContent []byte, err error) {
	gradleExecPath, err := build.GetGradleExecPath(dtp.useWrapper)
	if err != nil {
		err = errorutils.CheckError(err)
		return
	}

	outputFilePath := filepath.Join(depTreeDir, depTreeOutputFile)
	tasks := []string{
		"clean",
		"generateDepTrees", "-I", filepath.Join(depTreeDir, depTreeInitFile),
		"-q",
		fmt.Sprintf("-Dcom.jfrog.depsTreeOutputFile=%s", outputFilePath),
		"-Dcom.jfrog.includeAllBuildFiles=true"}
	log.Info("Running gradle deps tree command:", gradleExecPath, strings.Join(tasks, " "))
	if output, err := exec.Command(gradleExecPath, tasks...).CombinedOutput(); err != nil {
		return nil, errorutils.CheckErrorf("error running gradle-dep-tree: %s\n%s", err.Error(), string(output))
	}
	defer func() {
		e := errorutils.CheckError(os.Remove(outputFilePath))
		if err == nil {
			err = e
		}
	}()

	outputFileContent, err = os.ReadFile(outputFilePath)
	err = errorutils.CheckError(err)
	return
}

// Assuming we ran gradle-dep-tree, getGraphFromDepTree receives the content of the depTreeOutputFile as input
func (dtp *depTreeManager) getGraphFromDepTree(outputFileContent []byte) ([]*xrayUtils.GraphNode, error) {
	if err := dtp.parseDepTreeFiles(outputFileContent); err != nil {
		return nil, err
	}
	var depsGraph []*xrayUtils.GraphNode
	for dependency, children := range dtp.tree {
		directDependency := &xrayUtils.GraphNode{
			Id:    GavPackageTypeIdentifier + dependency,
			Nodes: []*xrayUtils.GraphNode{},
		}
		for _, childPath := range children {
			populateGradleDependencyTree(directDependency, childPath)
		}
		depsGraph = append(depsGraph, directDependency)
	}
	return depsGraph, nil
}

func populateGradleDependencyTree(currNode *xrayUtils.GraphNode, currNodeChildren dependenciesPaths) {
	for gav, children := range currNodeChildren.Paths {
		childNode := &xrayUtils.GraphNode{
			Id:     GavPackageTypeIdentifier + gav,
			Nodes:  []*xrayUtils.GraphNode{},
			Parent: currNode,
		}
		if currNode.NodeHasLoop() {
			return
		}
		populateGradleDependencyTree(childNode, children)
		currNode.Nodes = append(currNode.Nodes, childNode)
	}
}

func getDepTreeArtifactoryRepository(remoteRepo string, server *config.ServerDetails) (string, error) {
	if remoteRepo == "" || server.IsEmpty() {
		return "", nil
	}
	pass := server.Password
	user := server.User
	if server.AccessToken != "" {
		pass = server.AccessToken
		if user == "" {
			user = auth.ExtractUsernameFromAccessToken(pass)
		}
	}
	if pass == "" && user == "" {
		errString := "either username/password or access token must be set for "
		if server.Url != "" {
			errString += server.Url
		} else {
			errString += server.ArtifactoryUrl
		}
		return "", errors.New(errString)
	}
	log.Debug("The project dependencies will be resolved from", server.ArtifactoryUrl, "from the", remoteRepo, "repository")
	return fmt.Sprintf(artifactoryRepository,
		strings.TrimSuffix(server.ArtifactoryUrl, "/"),
		remoteRepo,
		user,
		pass), nil
}

// getGradleConfig the remote repository and server details defined in the .jfrog/projects/gradle.yaml file, if configured.
func getGradleConfig() (string, *config.ServerDetails, error) {
	var exists bool
	configFilePath, exists, err := utils.GetProjectConfFilePath(utils.Gradle)
	if err != nil || !exists {
		return "", nil, err
	}
	log.Debug("Using resolver config from", configFilePath)
	configContent, err := utils.ReadConfigFile(configFilePath, utils.YAML)
	if err != nil {
		return "", nil, err
	}
	var repository string
	if configContent.IsSet("resolver.repo") {
		repository = fmt.Sprint(configContent.Get("resolver.repo"))
	}
	server, err := utils.GetServerDetails(configContent)
	return repository, server, err
}

// This function assumes that the Gradle wrapper is in the root directory.
// The --project-dir option of Gradle won't work in this case.
func isGradleWrapperExist() (bool, error) {
	wrapperName := gradlew
	if coreutils.IsWindows() {
		wrapperName += ".bat"
	}
	return fileutils.IsFileExists(wrapperName, false)
}<|MERGE_RESOLUTION|>--- conflicted
+++ resolved
@@ -102,12 +102,6 @@
 	return nil
 }
 
-<<<<<<< HEAD
-func buildGradleDependencyTree(useWrapper bool, server *config.ServerDetails, depsRepo string) (dependencyTree []*xrayUtils.GraphNode, err error) {
-	if (server != nil && server.IsEmpty()) || depsRepo == "" {
-		var artDetails *config.ServerDetails
-		depsRepo, artDetails, err = getGradleConfig()
-=======
 func buildGradleDependencyTree(params *DependencyTreeParams) (dependencyTree []*xrayUtils.GraphNode, err error) {
 	manager := &depTreeManager{useWrapper: params.UseWrapper}
 	if params.IgnoreConfigFile {
@@ -117,24 +111,11 @@
 		manager.server = params.Server
 	} else {
 		manager.depsRepo, manager.server, err = getGradleConfig()
->>>>>>> c540ed95
 		if err != nil {
 			return
 		}
-		if artDetails != nil {
-			server = artDetails
-		}
-	}
-
-<<<<<<< HEAD
-	manager := &depTreeManager{
-		server:     server,
-		depsRepo:   depsRepo,
-		useWrapper: useWrapper,
-	}
-
-=======
->>>>>>> c540ed95
+	}
+
 	outputFileContent, err := manager.runGradleDepTree()
 	if err != nil {
 		return nil, err
@@ -167,17 +148,9 @@
 	if err != nil {
 		return
 	}
-<<<<<<< HEAD
-	if dtp.server != nil {
-		dtp.releasesRepo, dtp.depsRepo, err = getRemoteRepos(dtp.depsRepo, dtp.server)
-		if err != nil {
-			return
-		}
-=======
 	dtp.releasesRepo, dtp.depsRepo, err = getRemoteRepos(dtp.depsRepo, dtp.server)
 	if err != nil {
 		return
->>>>>>> c540ed95
 	}
 	depTreeInitScript := fmt.Sprintf(depTreeInitScript, dtp.releasesRepo, dtp.depsRepo)
 	return tmpDir, errorutils.CheckError(os.WriteFile(filepath.Join(tmpDir, depTreeInitFile), []byte(depTreeInitScript), 0666))
@@ -213,10 +186,7 @@
 	}
 
 	releasesPath := fmt.Sprintf("%s/%s", repoName, remoteDepTreePath)
-<<<<<<< HEAD
-=======
 	log.Debug("The `gradledeptree` will be resolved from", repoName)
->>>>>>> c540ed95
 	return getDepTreeArtifactoryRepository(releasesPath, releasesServer)
 }
 
