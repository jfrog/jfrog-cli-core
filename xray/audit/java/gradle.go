package java

import (
	"encoding/base64"
	"encoding/json"
	"errors"
	"fmt"
	"github.com/jfrog/build-info-go/build"
	"github.com/jfrog/jfrog-cli-core/v2/artifactory/utils"
	"github.com/jfrog/jfrog-cli-core/v2/utils/config"
	"github.com/jfrog/jfrog-cli-core/v2/utils/coreutils"
	"github.com/jfrog/jfrog-client-go/auth"
	"github.com/jfrog/jfrog-client-go/utils/errorutils"
	"github.com/jfrog/jfrog-client-go/utils/io/fileutils"
	"github.com/jfrog/jfrog-client-go/utils/log"
<<<<<<< HEAD
	xrayUtils "github.com/jfrog/jfrog-client-go/xray/services/utils"
=======
	"github.com/jfrog/jfrog-client-go/xray/services"
	"os"
	"os/exec"
	"path/filepath"
	"strings"
>>>>>>> 93d54e82
)

const (
	remoteDepTreePath = "artifactory/oss-releases"
	gradlew           = "gradlew"
	depTreeInitFile   = "gradledeptree.init"
	depTreeOutputFile = "gradledeptree.out"
	depTreeInitScript = `initscript {
    repositories { %s
		mavenCentral()
    }
    dependencies {
        classpath 'com.jfrog:gradle-dep-tree:2.2.0'
    }
}

allprojects {
	repositories { %s
	}
    apply plugin: com.jfrog.GradleDepTree
}`
	artifactoryRepository = `
		maven {
			url "%s/%s"
			credentials {
				username = '%s'
				password = '%s'
			}
		}`
)

type depTreeManager struct {
	dependenciesTree
	server       *config.ServerDetails
	releasesRepo string
	depsRepo     string
	useWrapper   bool
}

// dependenciesTree represents a map between dependencies to their children dependencies in multiple projects.
type dependenciesTree struct {
	tree map[string][]dependenciesPaths
}

// dependenciesPaths represents a map between dependencies to their children dependencies in a single project.
type dependenciesPaths struct {
	Paths map[string]dependenciesPaths `json:"children"`
}

// The gradle-dep-tree generates a JSON representation for the dependencies for each gradle build file in the project.
// parseDepTreeFiles iterates over those JSONs, and append them to the map of dependencies in dependenciesTree struct.
func (dtp *depTreeManager) parseDepTreeFiles(jsonFiles []byte) error {
	outputFiles := strings.Split(strings.TrimSpace(string(jsonFiles)), "\n")
	for _, path := range outputFiles {
		tree, err := os.ReadFile(strings.TrimSpace(path))
		if err != nil {
			return errorutils.CheckError(err)
		}

		encodedFileName := path[strings.LastIndex(path, string(os.PathSeparator))+1:]
		decodedFileName, err := base64.StdEncoding.DecodeString(encodedFileName)
		if err != nil {
			return errorutils.CheckError(err)
		}

		if err = dtp.appendDependenciesPaths(tree, string(decodedFileName)); err != nil {
			return errorutils.CheckError(err)
		}
	}
	return nil
}

func (dtp *depTreeManager) appendDependenciesPaths(jsonDepTree []byte, fileName string) error {
	var deps dependenciesPaths
	if err := json.Unmarshal(jsonDepTree, &deps); err != nil {
		return errorutils.CheckError(err)
	}
	if dtp.tree == nil {
		dtp.tree = make(map[string][]dependenciesPaths)
	}
	dtp.tree[fileName] = append(dtp.tree[fileName], deps)
	return nil
}

<<<<<<< HEAD
func buildGradleDependencyTree(excludeTestDeps, useWrapper, ignoreConfigFile bool, gradleConfigParams map[string]any) (dependencyTree []*xrayUtils.GraphNode, err error) {
	buildConfiguration, cleanBuild := createBuildConfiguration("audit-gradle")
	defer cleanBuild(err)
=======
func buildGradleDependencyTree(useWrapper bool, server *config.ServerDetails, depsRepo, releasesRepo string) (dependencyTree []*services.GraphNode, err error) {
	if (server != nil && server.IsEmpty()) || depsRepo == "" {
		depsRepo, server, err = getGradleConfig()
		if err != nil {
			return
		}
	}
>>>>>>> 93d54e82

	manager := &depTreeManager{
		server:       server,
		releasesRepo: releasesRepo,
		depsRepo:     depsRepo,
		useWrapper:   useWrapper,
	}

	outputFileContent, err := manager.runGradleDepTree()
	if err != nil {
		return nil, err
	}
	return manager.getGraphFromDepTree(outputFileContent)
}

func (dtp *depTreeManager) runGradleDepTree() (outputFileContent []byte, err error) {
	// Create the script file in the repository
	depTreeDir, err := dtp.createDepTreeScript()
	if err != nil {
		return
	}
	defer func() {
		e := fileutils.RemoveTempDir(depTreeDir)
		if err == nil {
			err = e
		}
	}()

	if dtp.useWrapper {
		dtp.useWrapper, err = isGradleWrapperExist()
		if err != nil {
			return
		}
	}

	return dtp.execGradleDepTree(depTreeDir)
}

func (dtp *depTreeManager) createDepTreeScript() (tmpDir string, err error) {
	tmpDir, err = fileutils.CreateTempDir()
	if err != nil {
		return
	}
	depsRepo := ""
	releasesRepo := ""
	if dtp.server != nil {
		releasesRepo, err = getDepTreeArtifactoryRepository(fmt.Sprintf("%s/%s", dtp.releasesRepo, remoteDepTreePath), dtp.server)
		if err != nil {
			return
		}
		depsRepo, err = getDepTreeArtifactoryRepository(dtp.depsRepo, dtp.server)
		if err != nil {
			return
		}
	}
	depTreeInitScript := fmt.Sprintf(depTreeInitScript, releasesRepo, depsRepo)
	return tmpDir, errorutils.CheckError(os.WriteFile(filepath.Join(tmpDir, depTreeInitFile), []byte(depTreeInitScript), 0666))
}

func (dtp *depTreeManager) execGradleDepTree(depTreeDir string) (outputFileContent []byte, err error) {
	gradleExecPath, err := build.GetGradleExecPath(dtp.useWrapper)
	if err != nil {
		err = errorutils.CheckError(err)
		return
	}

	outputFilePath := filepath.Join(depTreeDir, depTreeOutputFile)
	tasks := []string{
		"clean",
		"generateDepTrees", "-I", filepath.Join(depTreeDir, depTreeInitFile),
		"-q",
		fmt.Sprintf("-Dcom.jfrog.depsTreeOutputFile=%s", outputFilePath),
		"-Dcom.jfrog.includeAllBuildFiles=true"}
	log.Info("Running gradle dep tree command:", gradleExecPath, tasks)
	if output, err := exec.Command(gradleExecPath, tasks...).CombinedOutput(); err != nil {
		return nil, errorutils.CheckErrorf("error running gradle-dep-tree: %s\n%s", err.Error(), string(output))
	}
	defer func() {
		e := errorutils.CheckError(os.Remove(outputFilePath))
		if err == nil {
			err = e
		}
	}()

	outputFileContent, err = os.ReadFile(outputFilePath)
	err = errorutils.CheckError(err)
	return
}

// Assuming we ran gradle-dep-tree, getGraphFromDepTree receives the content of the depTreeOutputFile as input
func (dtp *depTreeManager) getGraphFromDepTree(outputFileContent []byte) ([]*services.GraphNode, error) {
	if err := dtp.parseDepTreeFiles(outputFileContent); err != nil {
		return nil, err
	}
	var depsGraph []*services.GraphNode
	for dependency, children := range dtp.tree {
		directDependency := &services.GraphNode{
			Id:    GavPackageTypeIdentifier + dependency,
			Nodes: []*services.GraphNode{},
		}
		for _, childPath := range children {
			populateGradleDependencyTree(directDependency, childPath)
		}
		depsGraph = append(depsGraph, directDependency)
	}
	return depsGraph, nil
}

func populateGradleDependencyTree(currNode *services.GraphNode, currNodeChildren dependenciesPaths) {
	for gav, children := range currNodeChildren.Paths {
		childNode := &services.GraphNode{
			Id:     GavPackageTypeIdentifier + gav,
			Nodes:  []*services.GraphNode{},
			Parent: currNode,
		}
		if currNode.NodeHasLoop() {
			return
		}
		populateGradleDependencyTree(childNode, children)
		currNode.Nodes = append(currNode.Nodes, childNode)
	}
}

func getDepTreeArtifactoryRepository(remoteRepo string, server *config.ServerDetails) (string, error) {
	pass := server.Password
	user := server.User
	if server.AccessToken != "" {
		pass = server.AccessToken
		if user == "" {
			user = auth.ExtractUsernameFromAccessToken(pass)
		}
	}
	if pass == "" && user == "" {
		errString := "either username/password or access token must be set for "
		if server.Url != "" {
			errString += server.Url
		} else {
			errString += server.ArtifactoryUrl
		}
		return "", errors.New(errString)
	}
	return fmt.Sprintf(artifactoryRepository,
		strings.TrimSuffix(server.ArtifactoryUrl, "/"),
		remoteRepo,
		user,
		pass), nil
}

// getGradleConfig the remote repository and server details defined in the .jfrog/projects/gradle.yaml file, if configured.
func getGradleConfig() (string, *config.ServerDetails, error) {
	var exists bool
	configFilePath, exists, err := utils.GetProjectConfFilePath(utils.Gradle)
	if err != nil || !exists {
		return "", nil, err
	}
	log.Debug("Using resolver config from", configFilePath)
	configContent, err := utils.ReadConfigFile(configFilePath, utils.YAML)
	if err != nil {
		return "", nil, err
	}
	var repository string
	if configContent.IsSet("resolver.repo") {
		repository = configContent.Get("resolver.repo").(string)
	}
	server, err := utils.GetServerDetails(configContent)
	return repository, server, err
}

// This function assumes that the Gradle wrapper is in the root directory.
// The --project-dir option of Gradle won't work in this case.
func isGradleWrapperExist() (bool, error) {
	wrapperName := gradlew
	if coreutils.IsWindows() {
		wrapperName += ".bat"
	}
	return fileutils.IsFileExists(wrapperName, false)
}<|MERGE_RESOLUTION|>--- conflicted
+++ resolved
@@ -13,15 +13,12 @@
 	"github.com/jfrog/jfrog-client-go/utils/errorutils"
 	"github.com/jfrog/jfrog-client-go/utils/io/fileutils"
 	"github.com/jfrog/jfrog-client-go/utils/log"
-<<<<<<< HEAD
-	xrayUtils "github.com/jfrog/jfrog-client-go/xray/services/utils"
-=======
 	"github.com/jfrog/jfrog-client-go/xray/services"
+	xrayUtils "github.com/jfrog/jfrog-client-go/xray/services/utils
 	"os"
 	"os/exec"
 	"path/filepath"
 	"strings"
->>>>>>> 93d54e82
 )
 
 const (
@@ -106,11 +103,6 @@
 	return nil
 }
 
-<<<<<<< HEAD
-func buildGradleDependencyTree(excludeTestDeps, useWrapper, ignoreConfigFile bool, gradleConfigParams map[string]any) (dependencyTree []*xrayUtils.GraphNode, err error) {
-	buildConfiguration, cleanBuild := createBuildConfiguration("audit-gradle")
-	defer cleanBuild(err)
-=======
 func buildGradleDependencyTree(useWrapper bool, server *config.ServerDetails, depsRepo, releasesRepo string) (dependencyTree []*services.GraphNode, err error) {
 	if (server != nil && server.IsEmpty()) || depsRepo == "" {
 		depsRepo, server, err = getGradleConfig()
@@ -118,7 +110,6 @@
 			return
 		}
 	}
->>>>>>> 93d54e82
 
 	manager := &depTreeManager{
 		server:       server,
@@ -209,15 +200,15 @@
 }
 
 // Assuming we ran gradle-dep-tree, getGraphFromDepTree receives the content of the depTreeOutputFile as input
-func (dtp *depTreeManager) getGraphFromDepTree(outputFileContent []byte) ([]*services.GraphNode, error) {
+func (dtp *depTreeManager) getGraphFromDepTree(outputFileContent []byte) ([]*xrayUtils.GraphNode, error) {
 	if err := dtp.parseDepTreeFiles(outputFileContent); err != nil {
 		return nil, err
 	}
-	var depsGraph []*services.GraphNode
+	var depsGraph []*xrayUtils.GraphNode
 	for dependency, children := range dtp.tree {
-		directDependency := &services.GraphNode{
+		directDependency := &xrayUtils.GraphNode{
 			Id:    GavPackageTypeIdentifier + dependency,
-			Nodes: []*services.GraphNode{},
+			Nodes: []*xrayUtils.GraphNode{},
 		}
 		for _, childPath := range children {
 			populateGradleDependencyTree(directDependency, childPath)
@@ -227,11 +218,11 @@
 	return depsGraph, nil
 }
 
-func populateGradleDependencyTree(currNode *services.GraphNode, currNodeChildren dependenciesPaths) {
+func populateGradleDependencyTree(currNode *xrayUtils.GraphNode, currNodeChildren dependenciesPaths) {
 	for gav, children := range currNodeChildren.Paths {
-		childNode := &services.GraphNode{
+		childNode := &xrayUtils.GraphNode{
 			Id:     GavPackageTypeIdentifier + gav,
-			Nodes:  []*services.GraphNode{},
+			Nodes:  []*xrayUtils.GraphNode{},
 			Parent: currNode,
 		}
 		if currNode.NodeHasLoop() {
