package java

import (
	"os"
	"path/filepath"
	"testing"

	"github.com/jfrog/jfrog-cli-core/v2/xray/audit"

	"github.com/stretchr/testify/assert"
)

func TestGradleTreesWithoutConfig(t *testing.T) {
	// Create and change directory to test workspace
	tempDirPath, cleanUp := audit.CreateTestWorkspace(t, "gradle-example-ci-server")
	defer cleanUp()
	assert.NoError(t, os.Chmod(filepath.Join(tempDirPath, "gradlew"), 0700))

	// Run getModulesDependencyTrees
<<<<<<< HEAD
	modulesDependencyTrees, err := BuildGradleDependencyTree(false, true, true, nil)
=======
	modulesDependencyTrees, err := buildGradleDependencyTree(false, true, true, nil)
>>>>>>> 7f1bb1ee
	if assert.NoError(t, err) && assert.NotNil(t, modulesDependencyTrees) {
		assert.Len(t, modulesDependencyTrees, 5)
		// Check module
		module := audit.GetAndAssertNode(t, modulesDependencyTrees, "org.jfrog.example.gradle:webservice:1.0")
		assert.Len(t, module.Nodes, 7)

		// Check direct dependency
		directDependency := audit.GetAndAssertNode(t, module.Nodes, "junit:junit:4.11")
		assert.Len(t, directDependency.Nodes, 1)

		// Check transitive dependency
		audit.GetAndAssertNode(t, directDependency.Nodes, "org.hamcrest:hamcrest-core:1.3")
	}
}

func TestGradleTreesWithConfig(t *testing.T) {
	// Create and change directory to test workspace
	tempDirPath, cleanUp := audit.CreateTestWorkspace(t, "gradle-example-publish")
	defer cleanUp()
	assert.NoError(t, os.Chmod(filepath.Join(tempDirPath, "gradlew"), 0700))

	// Run getModulesDependencyTrees
<<<<<<< HEAD
	modulesDependencyTrees, err := BuildGradleDependencyTree(false, false, false, nil)
=======
	modulesDependencyTrees, err := buildGradleDependencyTree(false, false, false, nil)
>>>>>>> 7f1bb1ee
	if assert.NoError(t, err) && assert.NotNil(t, modulesDependencyTrees) {
		assert.Len(t, modulesDependencyTrees, 3)

		// Check module
		module := audit.GetAndAssertNode(t, modulesDependencyTrees, "org.jfrog.test.gradle.publish:webservice:1.0-SNAPSHOT")
		assert.Len(t, module.Nodes, 7)

		// Check direct dependency
		directDependency := audit.GetAndAssertNode(t, module.Nodes, "org.apache.wicket:wicket:1.3.7")
		assert.Len(t, directDependency.Nodes, 1)

		// Check transitive dependency
		audit.GetAndAssertNode(t, directDependency.Nodes, "org.slf4j:slf4j-api:1.4.2")
	}
}

func TestGradleTreesExcludeTestDeps(t *testing.T) {
	// Create and change directory to test workspace
	tempDirPath, cleanUp := audit.CreateTestWorkspace(t, "gradle-example-ci-server")
	defer cleanUp()
	assert.NoError(t, os.Chmod(filepath.Join(tempDirPath, "gradlew"), 0700))

	// Run getModulesDependencyTrees
<<<<<<< HEAD
	modulesDependencyTrees, err := BuildGradleDependencyTree(true, true, true, nil)
=======
	modulesDependencyTrees, err := buildGradleDependencyTree(true, true, true, nil)
>>>>>>> 7f1bb1ee
	if assert.NoError(t, err) && assert.NotNil(t, modulesDependencyTrees) {
		assert.Len(t, modulesDependencyTrees, 5)
		// Check module
		module := audit.GetAndAssertNode(t, modulesDependencyTrees, "org.jfrog.example.gradle:webservice:1.0")
		assert.Len(t, module.Nodes, 6)

		// Check direct dependency
		directDependency := audit.GetAndAssertNode(t, module.Nodes, "org.apache.wicket:wicket:1.3.7")
		assert.Len(t, directDependency.Nodes, 1)

		// Check transitive dependency
		audit.GetAndAssertNode(t, directDependency.Nodes, "org.slf4j:slf4j-api:1.4.2")
	}
}

func TestIsGradleWrapperExist(t *testing.T) {
	// Check Gradle wrapper doesn't exist
	isWrapperExist, err := isGradleWrapperExist()
	assert.False(t, isWrapperExist)
	assert.NoError(t, err)

	// Check Gradle wrapper exist
	_, cleanUp := audit.CreateTestWorkspace(t, "gradle-example-ci-server")
	defer cleanUp()
	isWrapperExist, err = isGradleWrapperExist()
	assert.NoError(t, err)
	assert.True(t, isWrapperExist)
}<|MERGE_RESOLUTION|>--- conflicted
+++ resolved
@@ -17,11 +17,7 @@
 	assert.NoError(t, os.Chmod(filepath.Join(tempDirPath, "gradlew"), 0700))
 
 	// Run getModulesDependencyTrees
-<<<<<<< HEAD
-	modulesDependencyTrees, err := BuildGradleDependencyTree(false, true, true, nil)
-=======
 	modulesDependencyTrees, err := buildGradleDependencyTree(false, true, true, nil)
->>>>>>> 7f1bb1ee
 	if assert.NoError(t, err) && assert.NotNil(t, modulesDependencyTrees) {
 		assert.Len(t, modulesDependencyTrees, 5)
 		// Check module
@@ -44,11 +40,7 @@
 	assert.NoError(t, os.Chmod(filepath.Join(tempDirPath, "gradlew"), 0700))
 
 	// Run getModulesDependencyTrees
-<<<<<<< HEAD
-	modulesDependencyTrees, err := BuildGradleDependencyTree(false, false, false, nil)
-=======
 	modulesDependencyTrees, err := buildGradleDependencyTree(false, false, false, nil)
->>>>>>> 7f1bb1ee
 	if assert.NoError(t, err) && assert.NotNil(t, modulesDependencyTrees) {
 		assert.Len(t, modulesDependencyTrees, 3)
 
@@ -72,11 +64,7 @@
 	assert.NoError(t, os.Chmod(filepath.Join(tempDirPath, "gradlew"), 0700))
 
 	// Run getModulesDependencyTrees
-<<<<<<< HEAD
-	modulesDependencyTrees, err := BuildGradleDependencyTree(true, true, true, nil)
-=======
 	modulesDependencyTrees, err := buildGradleDependencyTree(true, true, true, nil)
->>>>>>> 7f1bb1ee
 	if assert.NoError(t, err) && assert.NotNil(t, modulesDependencyTrees) {
 		assert.Len(t, modulesDependencyTrees, 5)
 		// Check module
