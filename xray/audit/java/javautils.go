package java

import (
	"github.com/jfrog/jfrog-cli-core/v2/utils/config"
	"github.com/jfrog/jfrog-cli-core/v2/utils/coreutils"
	xrayUtils "github.com/jfrog/jfrog-client-go/xray/services/utils"
	"strconv"
	"time"

	buildinfo "github.com/jfrog/build-info-go/entities"

	artifactoryUtils "github.com/jfrog/jfrog-cli-core/v2/artifactory/utils"
	"github.com/jfrog/jfrog-client-go/utils/errorutils"
)

const (
	GavPackageTypeIdentifier = "gav://"
)

type DependencyTreeParams struct {
	Tool             coreutils.Technology
	InsecureTls      bool
	IgnoreConfigFile bool
	ExcludeTestDeps  bool
	UseWrapper       bool
	Server           *config.ServerDetails
	DepsRepo         string
}

func createBuildConfiguration(buildName string) (*artifactoryUtils.BuildConfiguration, func() error) {
	buildConfiguration := artifactoryUtils.NewBuildConfiguration(buildName, strconv.FormatInt(time.Now().Unix(), 10), "", "")
	return buildConfiguration, func() error {
		buildNumber, err := buildConfiguration.GetBuildNumber()
		if err != nil {
			return err
		}
		return artifactoryUtils.RemoveBuildDir(buildName, buildNumber, buildConfiguration.GetProject())
	}
}

// Create a dependency tree for each one of the modules in the build.
// buildName - audit-mvn or audit-gradle
func createGavDependencyTree(buildConfig *artifactoryUtils.BuildConfiguration) ([]*xrayUtils.GraphNode, error) {
	buildName, err := buildConfig.GetBuildName()
	if err != nil {
		return nil, err
	}
	buildNumber, err := buildConfig.GetBuildNumber()
	if err != nil {
		return nil, err
	}
	generatedBuildsInfos, err := artifactoryUtils.GetGeneratedBuildsInfo(buildName, buildNumber, buildConfig.GetProject())
	if err != nil {
		return nil, err
	}
	if len(generatedBuildsInfos) == 0 {
		return nil, errorutils.CheckErrorf("Couldn't find build " + buildName + "/" + buildNumber)
	}
	modules := []*xrayUtils.GraphNode{}
	for _, module := range generatedBuildsInfos[0].Modules {
		modules = append(modules, addModuleTree(module))
	}

	return modules, nil
}

func addModuleTree(module buildinfo.Module) *xrayUtils.GraphNode {
	moduleTree := &xrayUtils.GraphNode{
		Id: GavPackageTypeIdentifier + module.Id,
	}

	directDependencies := make(map[string]buildinfo.Dependency)
	parentToChildren := newDependencyMultimap()
	for index, dependency := range module.Dependencies {
		requestedBy := dependency.RequestedBy
		if isDirectDependency(module.Id, requestedBy) {
			// If no parents at all or the direct parent is the module, assume dependency is a direct
			directDependencies[dependency.Id] = dependency
			continue
		}

		for _, parent := range requestedBy {
			// we use '&module.Dependencies[index]' to avoid reusing the &dependency pointer
			parentToChildren.putChild(GavPackageTypeIdentifier+parent[0], &module.Dependencies[index])
		}
	}

	for _, directDependency := range directDependencies {
		populateTransitiveDependencies(moduleTree, directDependency.Id, parentToChildren, []string{})
	}
	return moduleTree
}

func isDirectDependency(moduleId string, requestedBy [][]string) bool {
	if len(requestedBy) == 0 || len(requestedBy[0]) == 0 {
		// If no parents at all, assume dependency is direct
		return true
	}
	for _, directParent := range requestedBy {
		if directParent[0] == moduleId {
			return true
		}
	}

	return false
}

func populateTransitiveDependencies(parent *xrayUtils.GraphNode, dependencyId string, parentToChildren *dependencyMultimap, idsAdded []string) {
	if hasLoop(idsAdded, dependencyId) {
		return
	}
	idsAdded = append(idsAdded, dependencyId)
	node := &xrayUtils.GraphNode{
		Id:    GavPackageTypeIdentifier + dependencyId,
		Nodes: []*xrayUtils.GraphNode{},
	}
	parent.Nodes = append(parent.Nodes, node)
	for _, child := range parentToChildren.getChildren(node.Id) {
		populateTransitiveDependencies(node, child.Id, parentToChildren, idsAdded)
	}
}

func hasLoop(idsAdded []string, idToAdd string) bool {
	for _, id := range idsAdded {
		if id == idToAdd {
			return true
		}
	}
	return false
}

func BuildDependencyTree(params *DependencyTreeParams) (modules []*xrayUtils.GraphNode, err error) {
	if params.Tool == coreutils.Maven {
		return buildMvnDependencyTree(params)
	}
<<<<<<< HEAD
	server := &config.ServerDetails{}
	depsRepo := ""
	if params.IgnoreConfigFile {
		server = params.Server
		depsRepo = params.DepsRepo
	}
	return buildGradleDependencyTree(params.UseWrapper, server, depsRepo)
=======
	return buildGradleDependencyTree(params)
>>>>>>> c540ed95
}

type dependencyMultimap struct {
	multimap map[string]map[string]*buildinfo.Dependency
}

func newDependencyMultimap() *dependencyMultimap {
	dependencyMultimap := new(dependencyMultimap)
	dependencyMultimap.multimap = make(map[string]map[string]*buildinfo.Dependency)
	return dependencyMultimap
}

func (dm *dependencyMultimap) putChild(parent string, child *buildinfo.Dependency) {
	if dm.multimap[parent] == nil {
		dm.multimap[parent] = make(map[string]*buildinfo.Dependency)
	}
	dm.multimap[parent][child.Id] = child
}

func (dm *dependencyMultimap) getChildren(parent string) map[string]*buildinfo.Dependency {
	return dm.multimap[parent]
}<|MERGE_RESOLUTION|>--- conflicted
+++ resolved
@@ -133,17 +133,7 @@
 	if params.Tool == coreutils.Maven {
 		return buildMvnDependencyTree(params)
 	}
-<<<<<<< HEAD
-	server := &config.ServerDetails{}
-	depsRepo := ""
-	if params.IgnoreConfigFile {
-		server = params.Server
-		depsRepo = params.DepsRepo
-	}
-	return buildGradleDependencyTree(params.UseWrapper, server, depsRepo)
-=======
 	return buildGradleDependencyTree(params)
->>>>>>> c540ed95
 }
 
 type dependencyMultimap struct {
