package java

import (
	"fmt"
	"github.com/jfrog/jfrog-client-go/utils/io/fileutils"

	"github.com/jfrog/jfrog-cli-core/v2/artifactory/utils"
	mvnutils "github.com/jfrog/jfrog-cli-core/v2/utils/mvn"
	"github.com/jfrog/jfrog-client-go/utils/log"
	"github.com/jfrog/jfrog-client-go/xray/services"
)

<<<<<<< HEAD
const mvnw = "mvnw"

func BuildMvnDependencyTree(insecureTls, ignoreConfigFile bool, useWrapper bool) (modules []*services.GraphNode, err error) {
	buildConfiguration, cleanBuild := createBuildConfiguration("audit-mvn")
	defer cleanBuild(err)

	err = runMvn(buildConfiguration, insecureTls, ignoreConfigFile, useWrapper)
=======
func buildMvnDependencyTree(insecureTls, ignoreConfigFile bool, mvnProps map[string]any) (modules []*services.GraphNode, err error) {
	buildConfiguration, cleanBuild := createBuildConfiguration("audit-mvn")
	defer cleanBuild(err)

	err = runMvn(buildConfiguration, insecureTls, ignoreConfigFile, mvnProps)
>>>>>>> 8df88b04
	if err != nil {
		return
	}

	return createGavDependencyTree(buildConfiguration)
}

<<<<<<< HEAD
func runMvn(buildConfiguration *utils.BuildConfiguration, insecureTls, ignoreConfigFile bool, useWrapper bool) (err error) {
=======
func runMvn(buildConfiguration *utils.BuildConfiguration, insecureTls, ignoreConfigFile bool, mvnProps map[string]any) (err error) {
>>>>>>> 8df88b04
	goals := []string{"-B", "compile", "test-compile"}
	log.Debug(fmt.Sprintf("mvn command goals: %v", goals))
	configFilePath := ""
	if !ignoreConfigFile {
		var exists bool
		configFilePath, exists, err = utils.GetProjectConfFilePath(utils.Maven)
		if err != nil {
			return
		}
		if exists {
			log.Debug("Using resolver config from " + configFilePath)
		}
	}
	if useWrapper {
		useWrapper, err = fileutils.IsFileExists(mvnw, false)
		if err != nil {
			return
		}
	}
	// Read config
<<<<<<< HEAD
	vConfig, err := utils.ReadMavenConfig(configFilePath, useWrapper)
=======
	vConfig, err := utils.ReadMavenConfig(configFilePath, mvnProps)
>>>>>>> 8df88b04
	if err != nil {
		return err
	}
	return mvnutils.RunMvn(vConfig, "", buildConfiguration, goals, 0, insecureTls, useWrapper, true)
}<|MERGE_RESOLUTION|>--- conflicted
+++ resolved
@@ -10,21 +10,11 @@
 	"github.com/jfrog/jfrog-client-go/xray/services"
 )
 
-<<<<<<< HEAD
-const mvnw = "mvnw"
-
-func BuildMvnDependencyTree(insecureTls, ignoreConfigFile bool, useWrapper bool) (modules []*services.GraphNode, err error) {
-	buildConfiguration, cleanBuild := createBuildConfiguration("audit-mvn")
-	defer cleanBuild(err)
-
-	err = runMvn(buildConfiguration, insecureTls, ignoreConfigFile, useWrapper)
-=======
 func buildMvnDependencyTree(insecureTls, ignoreConfigFile bool, mvnProps map[string]any) (modules []*services.GraphNode, err error) {
 	buildConfiguration, cleanBuild := createBuildConfiguration("audit-mvn")
 	defer cleanBuild(err)
 
 	err = runMvn(buildConfiguration, insecureTls, ignoreConfigFile, mvnProps)
->>>>>>> 8df88b04
 	if err != nil {
 		return
 	}
@@ -32,11 +22,7 @@
 	return createGavDependencyTree(buildConfiguration)
 }
 
-<<<<<<< HEAD
-func runMvn(buildConfiguration *utils.BuildConfiguration, insecureTls, ignoreConfigFile bool, useWrapper bool) (err error) {
-=======
 func runMvn(buildConfiguration *utils.BuildConfiguration, insecureTls, ignoreConfigFile bool, mvnProps map[string]any) (err error) {
->>>>>>> 8df88b04
 	goals := []string{"-B", "compile", "test-compile"}
 	log.Debug(fmt.Sprintf("mvn command goals: %v", goals))
 	configFilePath := ""
@@ -57,11 +43,7 @@
 		}
 	}
 	// Read config
-<<<<<<< HEAD
-	vConfig, err := utils.ReadMavenConfig(configFilePath, useWrapper)
-=======
 	vConfig, err := utils.ReadMavenConfig(configFilePath, mvnProps)
->>>>>>> 8df88b04
 	if err != nil {
 		return err
 	}
