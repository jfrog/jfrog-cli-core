--- conflicted
+++ resolved
@@ -15,11 +15,7 @@
 	defer cleanUp()
 
 	// Run getModulesDependencyTrees
-<<<<<<< HEAD
-	modulesDependencyTrees, err := BuildMvnDependencyTree(false, true, nil)
-=======
 	modulesDependencyTrees, err := buildMvnDependencyTree(false, true, false, nil)
->>>>>>> 7f1bb1ee
 	if assert.NoError(t, err) && assert.NotEmpty(t, modulesDependencyTrees) {
 		// Check root module
 		multi := audit.GetAndAssertNode(t, modulesDependencyTrees, "org.jfrog.test:multi:3.7-SNAPSHOT")
