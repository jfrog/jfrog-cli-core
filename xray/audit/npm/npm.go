package npm

import (
	biutils "github.com/jfrog/build-info-go/build/utils"
	buildinfo "github.com/jfrog/build-info-go/entities"
	"github.com/jfrog/jfrog-cli-core/v2/utils/coreutils"
	"github.com/jfrog/jfrog-cli-core/v2/xray/audit"
	"github.com/jfrog/jfrog-client-go/utils/log"
	"github.com/jfrog/jfrog-client-go/xray/services"
)

const (
	npmPackageTypeIdentifier = "npm://"
)

<<<<<<< HEAD
func AuditNpm(xrayGraphScanPrams services.XrayGraphScanParams, serverDetails *config.ServerDetails, args []string, progress ioUtils.ProgressMgr) (results []services.ScanResponse, isMultipleRootProject bool, err error) {
	graph, err := BuildNpmDependencyTree(args)
	if err != nil {
		return
	}
	isMultipleRootProject = false
	results, err = audit.Scan([]*services.GraphNode{graph}, xrayGraphScanPrams, serverDetails, progress, coreutils.Npm)
	return
}

func BuildNpmDependencyTree(npmArgs []string) (rootNode *services.GraphNode, err error) {
=======
func BuildDependencyTree(npmArgs []string) (dependencyTree []*services.GraphNode, err error) {
>>>>>>> e51e2137
	currentDir, err := coreutils.GetWorkingDirectory()
	if err != nil {
		return
	}
	npmVersion, npmExecutablePath, err := biutils.GetNpmVersionAndExecPath(log.Logger)
	if err != nil {
		return
	}
	packageInfo, err := biutils.ReadPackageInfoFromPackageJson(currentDir, npmVersion)
	if err != nil {
		return
	}
	// Calculate npm dependencies
	dependenciesList, err := biutils.CalculateNpmDependenciesList(npmExecutablePath, currentDir, packageInfo.BuildInfoModuleId(), npmArgs, false, log.Logger)
	if err != nil {
		log.Info("Used npm version:", npmVersion)
		return
	}
	// Parse the dependencies into Xray dependency tree format
	dependencyTree = []*services.GraphNode{parseNpmDependenciesList(dependenciesList, packageInfo)}
	return
}

// Parse the dependencies into an Xray dependency tree format
func parseNpmDependenciesList(dependencies []buildinfo.Dependency, packageInfo *biutils.PackageInfo) (xrDependencyTree *services.GraphNode) {
	treeMap := make(map[string][]string)
	for _, dependency := range dependencies {
		dependencyId := npmPackageTypeIdentifier + dependency.Id
		parent := npmPackageTypeIdentifier + dependency.RequestedBy[0][0]
		if children, ok := treeMap[parent]; ok {
			treeMap[parent] = append(children, dependencyId)
		} else {
			treeMap[parent] = []string{dependencyId}
		}
	}
	return audit.BuildXrayDependencyTree(treeMap, npmPackageTypeIdentifier+packageInfo.BuildInfoModuleId())
}<|MERGE_RESOLUTION|>--- conflicted
+++ resolved
@@ -13,7 +13,6 @@
 	npmPackageTypeIdentifier = "npm://"
 )
 
-<<<<<<< HEAD
 func AuditNpm(xrayGraphScanPrams services.XrayGraphScanParams, serverDetails *config.ServerDetails, args []string, progress ioUtils.ProgressMgr) (results []services.ScanResponse, isMultipleRootProject bool, err error) {
 	graph, err := BuildNpmDependencyTree(args)
 	if err != nil {
@@ -25,9 +24,7 @@
 }
 
 func BuildNpmDependencyTree(npmArgs []string) (rootNode *services.GraphNode, err error) {
-=======
 func BuildDependencyTree(npmArgs []string) (dependencyTree []*services.GraphNode, err error) {
->>>>>>> e51e2137
 	currentDir, err := coreutils.GetWorkingDirectory()
 	if err != nil {
 		return
