--- conflicted
+++ resolved
@@ -38,14 +38,17 @@
 	// Create and change directory to test workspace
 	_, cleanUp := audit.CreateTestWorkspace(t, filepath.Join("pip-project", "setuppyproject"))
 	defer cleanUp()
-<<<<<<< HEAD
-	rootNodes, err := BuildDependencyTree(pythonutils.Pip, "")
-	if assert.NoError(t, err) && assert.NotEmpty(t, rootNodes) {
-		// Test root module
-		rootNode := audit.GetAndAssertNode(t, rootNodes, "pip-example:1.2.3")
-		if rootNode != nil {
+	// Run getModulesDependencyTrees
+	rootNode, err := BuildDependencyTree(pythonutils.Pip, "")
+	assert.NoError(t, err)
+	assert.Len(t, rootNode, 1)
+	if len(rootNode) > 0 {
+		assert.NotEmpty(t, rootNode[0].Nodes)
+		if rootNode[0].Nodes != nil {
+			// Test direct dependency
+			directDepNode := audit.GetAndAssertNode(t, rootNode[0].Nodes, "pip-example:1.2.3")
 			// Test child module
-			childNode := audit.GetAndAssertNode(t, rootNode.Nodes, "pexpect:4.8.0")
+			childNode := audit.GetAndAssertNode(t, directDepNode.Nodes, "pexpect:4.8.0")
 			// Test sub child module
 			audit.GetAndAssertNode(t, childNode.Nodes, "ptyprocess:0.7.0")
 		}
@@ -65,22 +68,6 @@
 			// Test child module
 			audit.GetAndAssertNode(t, rootNode.Nodes, "ptyprocess:0.7.0")
 		}
-=======
-	// Run getModulesDependencyTrees
-	rootNode, err := BuildDependencyTree(pythonutils.Pip, "")
-	assert.NoError(t, err)
-	assert.Len(t, rootNode, 1)
-	if len(rootNode) > 0 {
-		assert.NotEmpty(t, rootNode[0].Nodes)
-		if rootNode[0].Nodes != nil {
-			// Test direct dependency
-			directDepNode := audit.GetAndAssertNode(t, rootNode[0].Nodes, "pip-example:1.2.3")
-			// Test child module
-			childNode := audit.GetAndAssertNode(t, directDepNode.Nodes, "pexpect:4.8.0")
-			// Test sub child module
-			audit.GetAndAssertNode(t, childNode.Nodes, "ptyprocess:0.7.0")
-		}
->>>>>>> e51e2137
 	}
 }
 
@@ -88,15 +75,6 @@
 	// Create and change directory to test workspace
 	_, cleanUp := audit.CreateTestWorkspace(t, filepath.Join("pip-project", "requirementsproject"))
 	defer cleanUp()
-<<<<<<< HEAD
-	rootNodes, err := BuildDependencyTree(pythonutils.Pip, "requirements.txt")
-	if assert.NoError(t, err) && assert.NotEmpty(t, rootNodes) {
-		// Test root module
-		rootNode := audit.GetAndAssertNode(t, rootNodes, "pexpect:4.8.0")
-		if rootNode != nil {
-			// Test child module
-			audit.GetAndAssertNode(t, rootNode.Nodes, "ptyprocess:0.7.0")
-=======
 	// Run getModulesDependencyTrees
 	rootNode, err := BuildDependencyTree(pythonutils.Pip, "requirements.txt")
 	assert.NoError(t, err)
@@ -108,7 +86,6 @@
 			directDepNode := audit.GetAndAssertNode(t, rootNode[0].Nodes, "pexpect:4.8.0")
 			// Test child module
 			audit.GetAndAssertNode(t, directDepNode.Nodes, "ptyprocess:0.7.0")
->>>>>>> e51e2137
 		}
 	}
 }
@@ -118,15 +95,6 @@
 	_, cleanUp := audit.CreateTestWorkspace(t, "pipenv-project")
 	defer cleanUp()
 	// Run getModulesDependencyTrees
-<<<<<<< HEAD
-	rootNodes, err := BuildDependencyTree(pythonutils.Pipenv, "")
-	if assert.NoError(t, err) && assert.NotEmpty(t, rootNodes) {
-		// Test child module
-		childNode := audit.GetAndAssertNode(t, rootNodes, "pexpect:4.8.0")
-		// Test sub child module
-		audit.GetAndAssertNode(t, childNode.Nodes, "ptyprocess:0.7.0")
-	}
-=======
 	rootNode, err := BuildDependencyTree(pythonutils.Pipenv, "")
 	if err != nil {
 		t.Fatal(err)
@@ -141,7 +109,6 @@
 			audit.GetAndAssertNode(t, childNode.Nodes, "ptyprocess:0.7.0")
 		}
 	}
->>>>>>> e51e2137
 }
 
 func TestBuildPoetryDependencyList(t *testing.T) {
@@ -149,12 +116,6 @@
 	_, cleanUp := audit.CreateTestWorkspace(t, "poetry-project")
 	defer cleanUp()
 	// Run getModulesDependencyTrees
-<<<<<<< HEAD
-	rootNodes, err := BuildDependencyTree(pythonutils.Poetry, "")
-	if assert.NoError(t, err) && assert.NotEmpty(t, rootNodes) {
-		// Test child module
-		childNode := audit.GetAndAssertNode(t, rootNodes, "pytest:5.4.3")
-=======
 	rootNode, err := BuildDependencyTree(pythonutils.Poetry, "")
 	if err != nil {
 		t.Fatal(err)
@@ -164,7 +125,6 @@
 		assert.NotEmpty(t, rootNode[0].Nodes)
 		// Test child module
 		childNode := audit.GetAndAssertNode(t, rootNode[0].Nodes, "pytest:5.4.3")
->>>>>>> e51e2137
 		// Test sub child module
 		if assert.NotNil(t, childNode) {
 			transitiveChildNode := audit.GetAndAssertNode(t, childNode.Nodes, "packaging:21.3")
