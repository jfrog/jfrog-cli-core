package audit

import (
	"fmt"
	"github.com/jfrog/jfrog-cli-core/v2/utils/config"
	"github.com/jfrog/jfrog-cli-core/v2/utils/coreutils"
	"github.com/jfrog/jfrog-cli-core/v2/xray/utils"
	"github.com/jfrog/jfrog-client-go/utils/io/fileutils"
	"github.com/jfrog/jfrog-client-go/utils/log"
	"github.com/jfrog/jfrog-client-go/xray/services"
	xrayUtils "github.com/jfrog/jfrog-client-go/xray/services/utils"
	"github.com/owenrumney/go-sarif/v2/sarif"
	"gopkg.in/yaml.v2"
	"os"
	"path/filepath"
	"strings"
)

const (
	ApplicabilityFeatureId          = "contextual_analysis"
	applicabilityScanType           = "analyze-applicability"
	applicabilityScanFailureMessage = "failed to run applicability scan. Cause: %s"
	applicabilityScanCommand        = "ca"
)

var (
	technologiesEligibleForApplicabilityScan = []coreutils.Technology{coreutils.Npm, coreutils.Pip,
		coreutils.Poetry, coreutils.Pipenv, coreutils.Pypi}
	skippedDirs = []string{"**/*test*/**", "**/*venv*/**", "**/*node_modules*/**", "**/*target*/**"}
)

func getApplicabilityScanResults(results []services.ScanResponse, dependencyTrees []*xrayUtils.GraphNode,
	serverDetails *config.ServerDetails, analyzerManager utils.AnalyzerManagerInterface) (map[string]string, bool, error) {
	applicabilityScanManager, cleanupFunc, err := newApplicabilityScanManager(results, dependencyTrees, serverDetails, analyzerManager)
	if err != nil {
		return nil, false, fmt.Errorf(applicabilityScanFailureMessage, err.Error())
	}
	defer func() {
		if cleanupFunc != nil {
			e := cleanupFunc()
			if err == nil {
				err = e
			}
		}
	}()
<<<<<<< HEAD
	if !applicabilityScanManager.eligibleForApplicabilityScan() {
		log.Debug("conditions to run applicability scan are not met, didnt exec analyzer manager")
		return nil, false, nil
	}
	err = applicabilityScanManager.run()
=======
	eligibleForApplicabilityScan, err := applicabilityScanManager.eligibleForApplicabilityScan()
	if err != nil {
		return nil, fmt.Errorf(applicabilityScanFailureMessage, err.Error())
	}
	if !eligibleForApplicabilityScan {
		if len(serverDetails.Url) == 0 {
			log.Warn("To include 'Contextual Analysis' information as part of the audit output, please run the 'jf c add' command before running this command.")
		}
		log.Debug("The conditions required for running 'Contextual Analysis' as part of the audit are not met.")
		return &utils.ExtendedScanResults{XrayResults: results, ApplicabilityScannerResults: nil, EntitledForJas: false}, nil
	}
	entitledForJas, err := applicabilityScanManager.Run()
	if err != nil {
		return nil, fmt.Errorf(applicabilityScanFailureMessage, err.Error())
	}
	if !entitledForJas {
		log.Debug("the current user is not entitled for the Advanced Security package")
		return &utils.ExtendedScanResults{XrayResults: results, ApplicabilityScannerResults: nil, EntitledForJas: false}, nil
	}
	applicabilityScanResults := applicabilityScanManager.getApplicabilityScanResults()
	extendedScanResults := utils.ExtendedScanResults{XrayResults: results, ApplicabilityScannerResults: applicabilityScanResults, EntitledForJas: true}
	return &extendedScanResults, nil
}

func (a *ApplicabilityScanManager) eligibleForApplicabilityScan() (bool, error) {
	analyzerManagerExist, err := a.analyzerManager.ExistLocally()
>>>>>>> f5e56c5a
	if err != nil {
		if utils.IsNotEntitledError(err) || utils.IsUnsupportedCommandError(err) {
			return nil, false, nil
		}
		return nil, true, fmt.Errorf(applicabilityScanFailureMessage, err.Error())
	}
<<<<<<< HEAD
	return applicabilityScanManager.applicabilityScanResults, true, nil
=======
	return analyzerManagerExist && resultsIncludeEligibleTechnologies(getXrayVulnerabilities(a.xrayResults),
		getXrayViolations(a.xrayResults)) && len(a.serverDetails.Url) > 0, nil
>>>>>>> f5e56c5a
}

// Applicability scan is relevant only to specific programming languages (the languages in this list:
// technologiesEligibleForApplicabilityScan). therefore, the applicability scan will not be performed on projects that
// do not contain those technologies.
// resultsIncludeEligibleTechnologies() runs over the xray scan results, and check if at least one of them is one of
// the techs on technologiesEligibleForApplicabilityScan. otherwise, the applicability scan will not be executed.
func resultsIncludeEligibleTechnologies(xrayVulnerabilities []services.Vulnerability, xrayViolations []services.Violation) bool {
	for _, vuln := range xrayVulnerabilities {
		for _, technology := range technologiesEligibleForApplicabilityScan {
			if vuln.Technology == technology.ToString() {
				return true
			}
		}
	}
	for _, violation := range xrayViolations {
		for _, technology := range technologiesEligibleForApplicabilityScan {
			if violation.Technology == technology.ToString() {
				return true
			}
		}
	}
	return false
}

type ApplicabilityScanManager struct {
<<<<<<< HEAD
	applicabilityScanResults map[string]string
	xrayVulnerabilities      []services.Vulnerability
	xrayViolations           []services.Violation
	configFileName           string
	resultsFileName          string
	analyzerManager          utils.AnalyzerManagerInterface
	serverDetails            *config.ServerDetails
=======
	applicabilityScannerResults map[string]string
	xrayResults                 []services.ScanResponse
	xrayDirectVulnerabilities   []services.Vulnerability
	xrayDirectViolations        []services.Violation
	configFileName              string
	resultsFileName             string
	analyzerManager             utils.AnalyzerManagerInterface
	serverDetails               *config.ServerDetails
>>>>>>> f5e56c5a
}

func newApplicabilityScanManager(xrayScanResults []services.ScanResponse, dependencyTrees []*xrayUtils.GraphNode,
	serverDetails *config.ServerDetails, analyzerManager utils.AnalyzerManagerInterface) (manager *ApplicabilityScanManager, cleanup func() error, err error) {
	directDependencies := getDirectDependenciesList(dependencyTrees)
	tempDir, err := fileutils.CreateTempDir()
	if err != nil {
		return
	}
	cleanup = func() error {
		return fileutils.RemoveTempDir(tempDir)
	}
	return &ApplicabilityScanManager{
<<<<<<< HEAD
		applicabilityScanResults: map[string]string{},
		xrayVulnerabilities:      extractXrayDirectVulnerabilities(xrayScanResults, directDependencies),
		xrayViolations:           extractXrayDirectViolations(xrayScanResults, directDependencies),
		configFileName:           filepath.Join(tempDir, "config.yaml"),
		resultsFileName:          filepath.Join(tempDir, "results.sarif"),
		analyzerManager:          analyzerManager,
		serverDetails:            serverDetails,
=======
		applicabilityScannerResults: map[string]string{},
		xrayDirectVulnerabilities:   extractXrayDirectVulnerabilities(xrayScanResults, directDependencies),
		xrayDirectViolations:        extractXrayDirectViolations(xrayScanResults, directDependencies),
		xrayResults:                 xrayScanResults,
		configFileName:              filepath.Join(tempDir, "config.yaml"),
		resultsFileName:             filepath.Join(tempDir, "results.sarif"),
		analyzerManager:             analyzerManagerExecuter,
		serverDetails:               serverDetails,
>>>>>>> f5e56c5a
	}, cleanup, nil
}

func (a *ApplicabilityScanManager) eligibleForApplicabilityScan() bool {
	return resultsIncludeEligibleTechnologies(a.xrayVulnerabilities, a.xrayViolations) &&
		len(createCveList(a.xrayVulnerabilities, a.xrayViolations)) > 0
}

// This function gets a liat of xray scan responses that contains direct and indirect violations, and returns only direct
// violation of the scanned project, ignoring indirect violations
func extractXrayDirectViolations(xrayScanResults []services.ScanResponse, directDependencies []string) []services.Violation {
	xrayViolationsDirectDependency := []services.Violation{}
	for _, violation := range getXrayViolations(xrayScanResults) {
		for _, dep := range directDependencies {
			if _, ok := violation.Components[dep]; ok {
				xrayViolationsDirectDependency = append(xrayViolationsDirectDependency, violation)
			}
		}
	}
	return xrayViolationsDirectDependency
}

// This function gets a liat of xray scan responses that contains direct and indirect vulnerabilities, and returns only direct
// vulnerabilities of the scanned project, ignoring indirect vulnerabilities
func extractXrayDirectVulnerabilities(xrayScanResults []services.ScanResponse, directDependencies []string) []services.Vulnerability {
	xrayVulnerabilitiesDirectDependency := []services.Vulnerability{}
	for _, vulnerability := range getXrayVulnerabilities(xrayScanResults) {
		for _, dep := range directDependencies {
			if _, ok := vulnerability.Components[dep]; ok {
				xrayVulnerabilitiesDirectDependency = append(xrayVulnerabilitiesDirectDependency, vulnerability)
			}
		}
	}
	return xrayVulnerabilitiesDirectDependency
}

// This function gets the dependencies tress of the scanned project, and extract a list containing only directed
// dependencies node ids.
func getDirectDependenciesList(dependencyTrees []*xrayUtils.GraphNode) []string {
	directDependencies := []string{}
	for _, tree := range dependencyTrees {
		for _, node := range tree.Nodes {
			directDependencies = append(directDependencies, node.Id)
		}
	}
	return directDependencies
}

// Gets xray scan response and returns only the vulnerabilities part of it
func getXrayVulnerabilities(xrayScanResults []services.ScanResponse) []services.Vulnerability {
	xrayVulnerabilities := []services.Vulnerability{}
	for _, result := range xrayScanResults {
		xrayVulnerabilities = append(xrayVulnerabilities, result.Vulnerabilities...)
	}
	return xrayVulnerabilities
}

// Gets xray scan response and returns only the violations part of it
func getXrayViolations(xrayScanResults []services.ScanResponse) []services.Violation {
	xrayViolations := []services.Violation{}
	for _, result := range xrayScanResults {
		xrayViolations = append(xrayViolations, result.Violations...)
	}
	return xrayViolations
}

func (a *ApplicabilityScanManager) run() error {
	var err error
	defer func() {
		if deleteJasProcessFiles(a.configFileName, a.resultsFileName) != nil {
			e := deleteJasProcessFiles(a.configFileName, a.resultsFileName)
			if err == nil {
				err = e
			}
		}
	}()
	if !a.directDependenciesExist() {
		return true, nil
	}
	if err = a.createConfigFile(); err != nil {
		return err
	}
	if err = a.runAnalyzerManager(); err != nil {
		return err
	}
	err = a.parseResults()
	return err
}

type applicabilityScanConfig struct {
	Scans []scanConfiguration `yaml:"scans"`
}

type scanConfiguration struct {
	Roots        []string `yaml:"roots"`
	Output       string   `yaml:"output"`
	Type         string   `yaml:"type"`
	GrepDisable  bool     `yaml:"grep-disable"`
	CveWhitelist []string `yaml:"cve-whitelist"`
	SkippedDirs  []string `yaml:"skipped-folders"`
}

func (a *ApplicabilityScanManager) directDependenciesExist() bool {
	return len(createCveList(a.xrayDirectVulnerabilities, a.xrayDirectViolations)) > 0
}

func (a *ApplicabilityScanManager) createConfigFile() error {
	currentDir, err := coreutils.GetWorkingDirectory()
	if err != nil {
		return err
	}
	cveWhiteList := utils.RemoveDuplicateValues(createCveList(a.xrayDirectVulnerabilities, a.xrayDirectViolations))
	configFileContent := applicabilityScanConfig{
		Scans: []scanConfiguration{
			{
				Roots:        []string{currentDir},
				Output:       a.resultsFileName,
				Type:         applicabilityScanType,
				GrepDisable:  false,
				CveWhitelist: cveWhiteList,
				SkippedDirs:  skippedDirs,
			},
		},
	}
	yamlData, err := yaml.Marshal(&configFileContent)
	if err != nil {
		return err
	}
	err = os.WriteFile(a.configFileName, yamlData, 0644)
	return err
}

// Runs the analyzerManager app and returns a boolean indicates if the user is entitled for
// advance security feature
func (a *ApplicabilityScanManager) runAnalyzerManager() error {
	if err := utils.SetAnalyzerManagerEnvVariables(a.serverDetails); err != nil {
		return err
	}
	return a.analyzerManager.Exec(a.configFileName, applicabilityScanCommand)
}

func (a *ApplicabilityScanManager) parseResults() error {
	report, err := sarif.Open(a.resultsFileName)
	if err != nil {
		return err
	}
	var fullVulnerabilitiesList []*sarif.Result
	if len(report.Runs) > 0 {
		fullVulnerabilitiesList = report.Runs[0].Results
	}

	xrayCves := utils.RemoveDuplicateValues(createCveList(a.xrayDirectVulnerabilities, a.xrayDirectViolations))
	for _, xrayCve := range xrayCves {
		a.applicabilityScanResults[xrayCve] = utils.ApplicabilityUndeterminedStringValue
	}

	for _, vulnerability := range fullVulnerabilitiesList {
		applicableVulnerabilityName := getVulnerabilityName(*vulnerability.RuleID)
		if isVulnerabilityApplicable(vulnerability) {
			a.applicabilityScanResults[applicableVulnerabilityName] = utils.ApplicableStringValue
		} else {
			a.applicabilityScanResults[applicableVulnerabilityName] = utils.NotApplicableStringValue
		}
	}
	return nil
}

// This function iterate the direct vulnerabilities and violations of the scanned projects, and creates a string list
// of the CVEs ids. This list will be sent as input to analyzer manager.
func createCveList(xrayVulnerabilities []services.Vulnerability, xrayViolations []services.Violation) []string {
	cveWhiteList := []string{}
	for _, vulnerability := range xrayVulnerabilities {
		for _, cve := range vulnerability.Cves {
			if cve.Id != "" {
				cveWhiteList = append(cveWhiteList, cve.Id)
			}
		}
	}
	for _, violation := range xrayViolations {
		for _, cve := range violation.Cves {
			if cve.Id != "" {
				cveWhiteList = append(cveWhiteList, cve.Id)
			}
		}
	}
	return cveWhiteList
}

// Gets a result of one CVE from the scanner, and returns true if the CVE is applicable, false otherwise
func isVulnerabilityApplicable(result *sarif.Result) bool {
	return !(result.Kind != nil && *result.Kind == "pass")
}

func getVulnerabilityName(sarifRuleId string) string {
	return strings.TrimPrefix(sarifRuleId, "applic_")
}<|MERGE_RESOLUTION|>--- conflicted
+++ resolved
@@ -43,52 +43,18 @@
 			}
 		}
 	}()
-<<<<<<< HEAD
 	if !applicabilityScanManager.eligibleForApplicabilityScan() {
 		log.Debug("conditions to run applicability scan are not met, didnt exec analyzer manager")
 		return nil, false, nil
 	}
 	err = applicabilityScanManager.run()
-=======
-	eligibleForApplicabilityScan, err := applicabilityScanManager.eligibleForApplicabilityScan()
-	if err != nil {
-		return nil, fmt.Errorf(applicabilityScanFailureMessage, err.Error())
-	}
-	if !eligibleForApplicabilityScan {
-		if len(serverDetails.Url) == 0 {
-			log.Warn("To include 'Contextual Analysis' information as part of the audit output, please run the 'jf c add' command before running this command.")
-		}
-		log.Debug("The conditions required for running 'Contextual Analysis' as part of the audit are not met.")
-		return &utils.ExtendedScanResults{XrayResults: results, ApplicabilityScannerResults: nil, EntitledForJas: false}, nil
-	}
-	entitledForJas, err := applicabilityScanManager.Run()
-	if err != nil {
-		return nil, fmt.Errorf(applicabilityScanFailureMessage, err.Error())
-	}
-	if !entitledForJas {
-		log.Debug("the current user is not entitled for the Advanced Security package")
-		return &utils.ExtendedScanResults{XrayResults: results, ApplicabilityScannerResults: nil, EntitledForJas: false}, nil
-	}
-	applicabilityScanResults := applicabilityScanManager.getApplicabilityScanResults()
-	extendedScanResults := utils.ExtendedScanResults{XrayResults: results, ApplicabilityScannerResults: applicabilityScanResults, EntitledForJas: true}
-	return &extendedScanResults, nil
-}
-
-func (a *ApplicabilityScanManager) eligibleForApplicabilityScan() (bool, error) {
-	analyzerManagerExist, err := a.analyzerManager.ExistLocally()
->>>>>>> f5e56c5a
 	if err != nil {
 		if utils.IsNotEntitledError(err) || utils.IsUnsupportedCommandError(err) {
 			return nil, false, nil
 		}
 		return nil, true, fmt.Errorf(applicabilityScanFailureMessage, err.Error())
 	}
-<<<<<<< HEAD
 	return applicabilityScanManager.applicabilityScanResults, true, nil
-=======
-	return analyzerManagerExist && resultsIncludeEligibleTechnologies(getXrayVulnerabilities(a.xrayResults),
-		getXrayViolations(a.xrayResults)) && len(a.serverDetails.Url) > 0, nil
->>>>>>> f5e56c5a
 }
 
 // Applicability scan is relevant only to specific programming languages (the languages in this list:
@@ -115,24 +81,14 @@
 }
 
 type ApplicabilityScanManager struct {
-<<<<<<< HEAD
 	applicabilityScanResults map[string]string
 	xrayVulnerabilities      []services.Vulnerability
 	xrayViolations           []services.Violation
+	xrayResults              []services.ScanResponse
 	configFileName           string
 	resultsFileName          string
 	analyzerManager          utils.AnalyzerManagerInterface
 	serverDetails            *config.ServerDetails
-=======
-	applicabilityScannerResults map[string]string
-	xrayResults                 []services.ScanResponse
-	xrayDirectVulnerabilities   []services.Vulnerability
-	xrayDirectViolations        []services.Violation
-	configFileName              string
-	resultsFileName             string
-	analyzerManager             utils.AnalyzerManagerInterface
-	serverDetails               *config.ServerDetails
->>>>>>> f5e56c5a
 }
 
 func newApplicabilityScanManager(xrayScanResults []services.ScanResponse, dependencyTrees []*xrayUtils.GraphNode,
@@ -146,30 +102,19 @@
 		return fileutils.RemoveTempDir(tempDir)
 	}
 	return &ApplicabilityScanManager{
-<<<<<<< HEAD
 		applicabilityScanResults: map[string]string{},
 		xrayVulnerabilities:      extractXrayDirectVulnerabilities(xrayScanResults, directDependencies),
 		xrayViolations:           extractXrayDirectViolations(xrayScanResults, directDependencies),
 		configFileName:           filepath.Join(tempDir, "config.yaml"),
 		resultsFileName:          filepath.Join(tempDir, "results.sarif"),
+		xrayResults:              xrayScanResults,
 		analyzerManager:          analyzerManager,
 		serverDetails:            serverDetails,
-=======
-		applicabilityScannerResults: map[string]string{},
-		xrayDirectVulnerabilities:   extractXrayDirectVulnerabilities(xrayScanResults, directDependencies),
-		xrayDirectViolations:        extractXrayDirectViolations(xrayScanResults, directDependencies),
-		xrayResults:                 xrayScanResults,
-		configFileName:              filepath.Join(tempDir, "config.yaml"),
-		resultsFileName:             filepath.Join(tempDir, "results.sarif"),
-		analyzerManager:             analyzerManagerExecuter,
-		serverDetails:               serverDetails,
->>>>>>> f5e56c5a
 	}, cleanup, nil
 }
 
 func (a *ApplicabilityScanManager) eligibleForApplicabilityScan() bool {
-	return resultsIncludeEligibleTechnologies(a.xrayVulnerabilities, a.xrayViolations) &&
-		len(createCveList(a.xrayVulnerabilities, a.xrayViolations)) > 0
+	return resultsIncludeEligibleTechnologies(getXrayVulnerabilities(a.xrayResults), getXrayViolations(a.xrayResults))
 }
 
 // This function gets a liat of xray scan responses that contains direct and indirect violations, and returns only direct
@@ -241,7 +186,7 @@
 		}
 	}()
 	if !a.directDependenciesExist() {
-		return true, nil
+		return nil
 	}
 	if err = a.createConfigFile(); err != nil {
 		return err
@@ -251,6 +196,10 @@
 	}
 	err = a.parseResults()
 	return err
+}
+
+func (a *ApplicabilityScanManager) directDependenciesExist() bool {
+	return len(createCveList(a.xrayVulnerabilities, a.xrayViolations)) > 0
 }
 
 type applicabilityScanConfig struct {
@@ -266,16 +215,12 @@
 	SkippedDirs  []string `yaml:"skipped-folders"`
 }
 
-func (a *ApplicabilityScanManager) directDependenciesExist() bool {
-	return len(createCveList(a.xrayDirectVulnerabilities, a.xrayDirectViolations)) > 0
-}
-
 func (a *ApplicabilityScanManager) createConfigFile() error {
 	currentDir, err := coreutils.GetWorkingDirectory()
 	if err != nil {
 		return err
 	}
-	cveWhiteList := utils.RemoveDuplicateValues(createCveList(a.xrayDirectVulnerabilities, a.xrayDirectViolations))
+	cveWhiteList := utils.RemoveDuplicateValues(createCveList(a.xrayVulnerabilities, a.xrayViolations))
 	configFileContent := applicabilityScanConfig{
 		Scans: []scanConfiguration{
 			{
@@ -315,7 +260,7 @@
 		fullVulnerabilitiesList = report.Runs[0].Results
 	}
 
-	xrayCves := utils.RemoveDuplicateValues(createCveList(a.xrayDirectVulnerabilities, a.xrayDirectViolations))
+	xrayCves := utils.RemoveDuplicateValues(createCveList(a.xrayVulnerabilities, a.xrayViolations))
 	for _, xrayCve := range xrayCves {
 		a.applicabilityScanResults[xrayCve] = utils.ApplicabilityUndeterminedStringValue
 	}
