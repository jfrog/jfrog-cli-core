--- conflicted
+++ resolved
@@ -13,14 +13,11 @@
 	"github.com/jfrog/jfrog-client-go/utils/io/fileutils"
 	"github.com/jfrog/jfrog-client-go/utils/log"
 	"github.com/jfrog/jfrog-client-go/xray/services"
-<<<<<<< HEAD
 	"github.com/stretchr/testify/assert"
 	"os"
 	"path/filepath"
 	"strings"
 	"testing"
-=======
->>>>>>> 5fa00d1c
 )
 
 type AuditCommand struct {
@@ -115,7 +112,20 @@
 	return nil
 }
 
-<<<<<<< HEAD
+func (auditCmd *AuditCommand) createXrayGraphScanParams() services.XrayGraphScanParams {
+	params := services.XrayGraphScanParams{
+		RepoPath: auditCmd.targetRepoPath,
+		Watches:  auditCmd.watches,
+		ScanType: services.Dependency,
+	}
+	if auditCmd.projectKey == "" {
+		params.ProjectKey = os.Getenv(coreutils.Project)
+	} else {
+		params.ProjectKey = auditCmd.projectKey
+	}
+	return params
+}
+
 func CreateTestWorkspace(t *testing.T, sourceDir string) (string, func()) {
 	cwd, err := os.Getwd()
 	assert.NoError(t, err)
@@ -150,18 +160,4 @@
 		}
 	}
 	return nil
-=======
-func (auditCmd *AuditCommand) createXrayGraphScanParams() services.XrayGraphScanParams {
-	params := services.XrayGraphScanParams{
-		RepoPath: auditCmd.targetRepoPath,
-		Watches:  auditCmd.watches,
-		ScanType: services.Dependency,
-	}
-	if auditCmd.projectKey == "" {
-		params.ProjectKey = os.Getenv(coreutils.Project)
-	} else {
-		params.ProjectKey = auditCmd.projectKey
-	}
-	return params
->>>>>>> 5fa00d1c
 }