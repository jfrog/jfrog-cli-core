--- conflicted
+++ resolved
@@ -93,8 +93,18 @@
 		// if all scans failed, fail the audit command
 		return errors.New("audit command failed due to Xray internal error")
 	}
-<<<<<<< HEAD
-	return xrutils.PrintScanResults(results, auditCmd.outputFormat == xraycommands.Table, auditCmd.includeVulnerabilities, auditCmd.includeLicenses, false)
+	err := xrutils.PrintScanResults(results, auditCmd.outputFormat == xrutils.Table, auditCmd.includeVulnerabilities, auditCmd.includeLicenses, false)
+	if err != nil {
+		return err
+	}
+	// If includeVulnerabilities is false it means that context was provided, so we need to check for build violations
+	if auditCmd.includeVulnerabilities == false {
+		if xrutils.CheckIfFailBuild(results) {
+			return xrutils.NewFailBuildError()
+		}
+	}
+
+	return nil
 }
 
 func CreateTestWorkspace(t *testing.T, sourceDir string) (string, func()) {
@@ -133,18 +143,5 @@
 			return module
 		}
 	}
-=======
-	err := xrutils.PrintScanResults(results, auditCmd.outputFormat == xrutils.Table, auditCmd.includeVulnerabilities, auditCmd.includeLicenses, false)
-	if err != nil {
-		return err
-	}
-	// If includeVulnerabilities is false it means that context was provided, so we need to check for build violations
-	if auditCmd.includeVulnerabilities == false {
-		if xrutils.CheckIfFailBuild(results) {
-			return xrutils.NewFailBuildError()
-		}
-	}
-
->>>>>>> 2d55824d
 	return nil
 }