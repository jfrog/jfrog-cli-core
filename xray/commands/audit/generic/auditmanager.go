--- conflicted
+++ resolved
@@ -4,10 +4,7 @@
 	"errors"
 	"fmt"
 	"github.com/jfrog/jfrog-cli-core/v2/xray/audit/java"
-<<<<<<< HEAD
-=======
 	"github.com/jfrog/jfrog-client-go/auth"
->>>>>>> 7f1bb1ee
 	"os"
 	"path/filepath"
 	"strings"
@@ -211,11 +208,7 @@
 	}
 
 	if errorList.Len() > 0 {
-<<<<<<< HEAD
 		err = errors.New(errorList.String())
-=======
-		err = errorutils.CheckError(errors.New(errorList.String()))
->>>>>>> 7f1bb1ee
 	}
 
 	return
@@ -277,11 +270,50 @@
 	case coreutils.Nuget:
 		dependencyTrees, e = nuget.BuildDependencyTree()
 	default:
-<<<<<<< HEAD
 		e = errors.New(string(tech) + " is currently not supported")
-=======
+	}
+		dependencyTrees, e := getTechDependencyTree(params, tech)
+		if e != nil {
+			errorList.WriteString(fmt.Sprintf("'%s' audit failed when building dependency tree:\n%s\n", tech, e.Error()))
+			continue
+		}
+		techResults, e := audit.Audit(dependencyTrees, params.xrayGraphScanParams, params.serverDetails, params.progress, tech)
+		if e != nil {
+			errorList.WriteString(fmt.Sprintf("'%s' audit command failed:\n%s\n", tech, e.Error()))
+			continue
+		}
+		results = append(results, techResults...)
+		isMultipleRoot = len(dependencyTrees) > 1
+	}
+	if errorList.Len() > 0 {
+		err = errors.New(errorList.String())
+	}
+	return
+}
+
+func getTechDependencyTree(params *Params, tech coreutils.Technology) (dependencyTrees []*services.GraphNode, e error) {
+	if params.progress != nil {
+		params.progress.SetHeadlineMsg(fmt.Sprintf("Calculating %v dependencies", tech.ToFormal()))
+	}
+	switch tech {
+	case coreutils.Maven, coreutils.Gradle:
+		dependencyTrees, e = getJavaDependencyTree(params, tech)
+	case coreutils.Npm:
+		dependencyTrees, e = npm.BuildDependencyTree(params.args)
+	case coreutils.Yarn:
+		dependencyTrees, e = yarn.BuildDependencyTree()
+	case coreutils.Go:
+		dependencyTrees, e = _go.BuildDependencyTree(params.serverDetails, params.depsRepo)
+	case coreutils.Pipenv, coreutils.Pip, coreutils.Poetry:
+		dependencyTrees, e = python.BuildDependencyTree(&python.AuditPython{
+			Server:              params.serverDetails,
+			Tool:                pythonutils.PythonTool(tech),
+			RemotePypiRepo:      params.depsRepo,
+			PipRequirementsFile: params.requirementsFile})
+	case coreutils.Nuget:
+		dependencyTrees, e = nuget.BuildDependencyTree()
+	default:
 		e = errorutils.CheckError(fmt.Errorf("%s is currently not supported", string(tech)))
->>>>>>> 7f1bb1ee
 	}
 
 	return dependencyTrees, e
@@ -307,17 +339,12 @@
 	if serverDetails.AccessToken != "" {
 		authPass = serverDetails.AccessToken
 	}
-<<<<<<< HEAD
-	return map[string]any{
-		"resolver.username":     serverDetails.User,
-=======
 	authUser := serverDetails.User
 	if authUser == "" {
 		authUser = auth.ExtractUsernameFromAccessToken(serverDetails.AccessToken)
 	}
 	return map[string]any{
 		"resolver.username":     authUser,
->>>>>>> 7f1bb1ee
 		"resolver.password":     authPass,
 		"resolver.url":          serverDetails.ArtifactoryUrl,
 		"resolver.releaseRepo":  depsRepo,
