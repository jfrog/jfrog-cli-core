--- conflicted
+++ resolved
@@ -215,7 +215,7 @@
 	}
 
 	if errorList.Len() > 0 {
-		err = errors.New(errorList.String())
+		err = errorutils.CheckError(errors.New(errorList.String()))
 	}
 
 	return
@@ -282,16 +282,10 @@
 		err = errorutils.CheckError(fmt.Errorf("%s is currently not supported", string(tech)))
 		return
 	}
-<<<<<<< HEAD
-
-	params.dependencyTrees = dependencyTrees
-	return services.FlattenGraph(dependencyTrees), err
-=======
 	// Save the full dependencyTree to build impact paths for vulnerable dependencies
 	params.dependencyTrees = dependencyTrees
 	// Flatten the graph to speed up the ScanGraph request
-	return services.FlattenGraph(dependencyTrees), e
->>>>>>> 8ceb2b5d
+	return services.FlattenGraph(dependencyTrees), err
 }
 
 func getJavaDependencyTree(params *Params, tech coreutils.Technology) ([]*services.GraphNode, error) {
