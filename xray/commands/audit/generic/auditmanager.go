--- conflicted
+++ resolved
@@ -273,14 +273,11 @@
 		if tech == coreutils.Dotnet {
 			continue
 		}
-		currentTechDependencyTrees, e := getTechDependencyTree(params, tech)
+		dependencyTrees, e := getTechDependencyTree(params, tech)
 		if e != nil {
 			errorList.WriteString(fmt.Sprintf("audit failed while building %s dependency tree:\n%s\n", tech, e.Error()))
 			continue
 		}
-<<<<<<< HEAD
-		techResults, e := audit.Audit(currentTechDependencyTrees, params.xrayGraphScanParams, params.serverDetails, params.progress, tech, params.xrayVersion)
-=======
 
 		scanGraphParams := xraycommands.NewScanGraphParams().
 			SetServerDetails(params.serverDetails).
@@ -289,14 +286,13 @@
 			SetFixableOnly(params.fixableOnly).
 			SetSeverityLevel(params.minSeverityFilter)
 		techResults, e := audit.Audit(dependencyTrees, params.progress, tech, scanGraphParams)
->>>>>>> a8b56214
 		if e != nil {
 			errorList.WriteString(fmt.Sprintf("'%s' audit request failed:\n%s\n", tech, e.Error()))
 			continue
 		}
 		techResults = audit.BuildImpactPathsForScanResponse(techResults, params.dependencyTrees)
 		results = append(results, techResults...)
-		isMultipleRoot = len(currentTechDependencyTrees) > 1
+		isMultipleRoot = len(dependencyTrees) > 1
 	}
 	if errorList.Len() > 0 {
 		err = errorutils.CheckErrorf(errorList.String())
