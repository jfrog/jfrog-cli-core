--- conflicted
+++ resolved
@@ -125,25 +125,18 @@
 	}
 
 	// The audit scan doesn't require the analyzer manager, so it can run separately from the analyzer manager download routine.
-	auditResults := genericAudit(auditParams)
+	results = genericAudit(auditParams)
 
 	// Wait for the Download of the AnalyzerManager to complete.
 	if err = errGroup.Wait(); err != nil {
 		return
 	}
 
-<<<<<<< HEAD
-	// Try to run contextual analysis only if the user is entitled for advance security
-=======
-	extendedScanResults := &clientUtils.ExtendedScanResults{XrayResults: scanResults}
 	// Run scanners only if the user is entitled for Advanced Security
->>>>>>> a726800a
 	if isEntitled {
-		xrayScanResults := auditResults.ExtendedScanResults.XrayResults
-		auditResults.ExtendedScanResults, err = jas.GetExtendedScanResults(xrayScanResults, auditParams.FullDependenciesTree(), serverDetails)
-		if err != nil {
-			return
-		}
+		xrayScanResults := results.ExtendedScanResults.XrayResults
+		scannedTechnologies := results.ScannedTechnologies
+		results.ExtendedScanResults, err = jas.GetExtendedScanResults(xrayScanResults, auditParams.FullDependenciesTree(), serverDetails, scannedTechnologies)
 	}
 	return
 }
@@ -221,20 +214,14 @@
 	var err error
 	technologies := params.Technologies()
 	if len(technologies) == 0 {
-<<<<<<< HEAD
-		technologies, err = commandsutils.DetectedTechnologies()
-		if err != nil {
-			return &Results{AuditError: err}
-=======
 		technologies = commandsutils.DetectedTechnologies()
 		if len(technologies) == 0 {
 			log.Info("Skipping vulnerable dependencies scanning...")
-			return
->>>>>>> a726800a
+			return &Results{AuditError: err}
 		}
 	}
 	serverDetails, err := params.ServerDetails()
-	var results *Results
+	results := &Results{ExtendedScanResults: &clientUtils.ExtendedScanResults{}}
 	if err != nil {
 		return &Results{AuditError: err}
 	}
@@ -266,6 +253,7 @@
 		}
 		results.ScannedTechnologies = append(results.ScannedTechnologies, tech)
 	}
+	results.AuditError = err
 	return results
 }
 
