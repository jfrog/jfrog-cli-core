--- conflicted
+++ resolved
@@ -47,13 +47,8 @@
 
 func NewAuditParams() *Params {
 	return &Params{
-<<<<<<< HEAD
 		xrayGraphScanParams: &scan.XrayGraphScanParams{},
-		GraphBasicParams:    &clientUtils.GraphBasicParams{},
-=======
-		xrayGraphScanParams: &services.XrayGraphScanParams{},
 		GraphBasicParams:    &xrayutils.GraphBasicParams{},
->>>>>>> 6597271c
 	}
 }
 
@@ -120,6 +115,7 @@
 	IsMultipleRootProject bool
 	AuditError            error
 	ExtendedScanResults   *xrayutils.ExtendedScanResults
+	ScannedTechnologies   []coreutils.Technology
 }
 
 func NewAuditResults() *Results {
@@ -135,19 +131,10 @@
 // Returns an audit Results object containing all the scan results.
 // If the current server is entitled for JAS, the advanced security results will be included in the scan results.
 func RunAudit(auditParams *Params) (results *Results, err error) {
-<<<<<<< HEAD
-	var serverDetails *config.ServerDetails
 	var entitlements *XrayEntitlements
-	if serverDetails, err = auditParams.ServerDetails(); err != nil {
-=======
-	isEntitled, xrayVersion, err := isEntitledForJas(auditParams.ServerDetails())
-	if err != nil {
->>>>>>> 6597271c
-		return
-	}
 
 	// Check preconditions for JAS and XSC.
-	if entitlements, err = checkEntitlements(serverDetails, auditParams); err != nil {
+	if entitlements, err = checkEntitlements(auditParams.ServerDetails(), auditParams); err != nil {
 		return
 	}
 
@@ -160,23 +147,15 @@
 	}
 
 	// Run scanners only if the user is entitled for Advanced Security
-<<<<<<< HEAD
 	if entitlements.Jas {
-		err = runJasScanners(auditParams, results, serverDetails)
-=======
-	if isEntitled {
-		results.ExtendedScanResults.EntitledForJas = true
-		err = jas.RunScannersAndSetResults(results.ExtendedScanResults, auditParams.FullDependenciesTree(), auditParams.ServerDetails(), auditParams.workingDirs, auditParams.Progress())
->>>>>>> 6597271c
+		err = runJasScanners(auditParams, results)
 	}
 	return
 }
 
-func runJasScanners(auditParams *Params, results *Results, serverDetails *config.ServerDetails) (err error) {
-	xrayScanResults := results.ExtendedScanResults.XrayResults
-	scannedTechnologies := results.ScannedTechnologies
-	results.ExtendedScanResults, err = jas.GetExtendedScanResults(xrayScanResults, auditParams.FullDependenciesTree(), serverDetails, scannedTechnologies, auditParams.WorkingDirs())
-	return
+func runJasScanners(auditParams *Params, results *Results) (err error) {
+	results.ExtendedScanResults.EntitledForJas = true
+	return jas.RunScannersAndSetResults(results.ExtendedScanResults, auditParams.FullDependenciesTree(), auditParams.ServerDetails(), auditParams.workingDirs, auditParams.Progress())
 }
 
 // checkEntitlements validates the entitlements for JAS and XSC.
@@ -185,7 +164,6 @@
 	if err != nil {
 		return
 	}
-<<<<<<< HEAD
 	params.SetXrayVersion(xrayVersion)
 	// Check entitlements
 	var jasEntitle, xscEntitled bool
@@ -220,22 +198,12 @@
 
 // Check JAS entitlement if true adjust needed params.
 func isEntitledForJas(xrayVersion string, xrayManager manager.SecurityServiceManager) (entitled bool, err error) {
-	if !version.NewVersion(xrayVersion).AtLeast(clientUtils.EntitlementsMinVersion) {
-=======
 	if !version.NewVersion(xrayVersion).AtLeast(xrayutils.EntitlementsMinVersion) {
->>>>>>> 6597271c
 		log.Debug("Entitlements check for ‘Advanced Security’ package failed:")
 		log.Debug(coreutils.MinimumVersionMsg, coreutils.Xray, xrayVersion, xrayutils.EntitlementsMinVersion)
 		return
 	}
-<<<<<<< HEAD
-	if entitled, err = xrayManager.IsEntitled(clientUtils.ApplicabilityFeatureId); err != nil {
-		return
-	}
-=======
-	entitled, err = xrayManager.IsEntitled(xrayutils.ApplicabilityFeatureId)
->>>>>>> 6597271c
-	return
+	return xrayManager.IsEntitled(xrayutils.ApplicabilityFeatureId)
 }
 
 // genericAudit audits all the projects found in the given workingDirs
