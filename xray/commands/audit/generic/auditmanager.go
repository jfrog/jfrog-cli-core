--- conflicted
+++ resolved
@@ -175,10 +175,7 @@
 }
 
 // GenericAudit audits all the projects found in the given workingDirs
-<<<<<<< HEAD
-func GenericAudit(params *Params) (results []services.ScanResponse, dependencyTrees []*services.GraphNode, isMultipleRoot bool, err error) {
-=======
-func GenericAudit(params *Params) (results []services.ScanResponse, isMultipleRoot bool, err error) {
+func GenericAudit(params *Params) (results []services.ScanResponse,  dependencyTrees []*services.GraphNode, isMultipleRoot bool, err error) {
 	// Get Xray version
 	_, xrayVersion, err := xraycommands.CreateXrayServiceManagerAndGetVersion(params.serverDetails)
 	if err != nil {
@@ -190,7 +187,6 @@
 	params.xrayVersion = xrayVersion
 	log.Info("JFrog Xray version is:", xrayVersion)
 
->>>>>>> 57a7c04a
 	if len(params.workingDirs) == 0 {
 		log.Info("Auditing project...")
 		return doAudit(params)
@@ -264,11 +260,7 @@
 			errorList.WriteString(fmt.Sprintf("audit failed while building %s dependency tree:\n%s\n", tech, e.Error()))
 			continue
 		}
-<<<<<<< HEAD
-		techResults, e := audit.Audit(currentTechDependencyTrees, params.xrayGraphScanParams, params.serverDetails, params.progress, tech)
-=======
-		techResults, e := audit.Audit(dependencyTrees, params.xrayGraphScanParams, params.serverDetails, params.progress, tech, params.xrayVersion)
->>>>>>> 57a7c04a
+		techResults, e := audit.Audit(currentTechDependencyTrees, params.xrayGraphScanParams, params.serverDetails, params.progress, tech, params.xrayVersion)
 		if e != nil {
 			errorList.WriteString(fmt.Sprintf("'%s' audit request failed:\n%s\n", tech, e.Error()))
 			continue
