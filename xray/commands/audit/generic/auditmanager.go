package audit

import (
	"encoding/json"
	"errors"
	"fmt"
	"github.com/jfrog/build-info-go/utils/pythonutils"
	"github.com/jfrog/gofrog/datastructures"
	rtutils "github.com/jfrog/jfrog-cli-core/v2/artifactory/utils"
	"github.com/jfrog/jfrog-cli-core/v2/utils/config"
	"github.com/jfrog/jfrog-cli-core/v2/utils/coreutils"
	"github.com/jfrog/jfrog-cli-core/v2/xray/audit"
	_go "github.com/jfrog/jfrog-cli-core/v2/xray/audit/go"
	"github.com/jfrog/jfrog-cli-core/v2/xray/audit/jas"
	"github.com/jfrog/jfrog-cli-core/v2/xray/audit/java"
	"github.com/jfrog/jfrog-cli-core/v2/xray/audit/npm"
	"github.com/jfrog/jfrog-cli-core/v2/xray/audit/nuget"
	"github.com/jfrog/jfrog-cli-core/v2/xray/audit/python"
	"github.com/jfrog/jfrog-cli-core/v2/xray/audit/yarn"
	commandsutils "github.com/jfrog/jfrog-cli-core/v2/xray/commands/utils"
	xrayutils "github.com/jfrog/jfrog-cli-core/v2/xray/utils"
	clientutils "github.com/jfrog/jfrog-client-go/utils"
	"github.com/jfrog/jfrog-client-go/utils/errorutils"
	"github.com/jfrog/jfrog-client-go/utils/log"
	"github.com/jfrog/jfrog-client-go/xray/manager"
	"github.com/jfrog/jfrog-client-go/xray/scan"
	xrayCmdUtils "github.com/jfrog/jfrog-client-go/xray/services/utils"
	"golang.org/x/sync/errgroup"
	"os"
	"time"
)

type Params struct {
	xrayGraphScanParams *scan.XrayGraphScanParams
	workingDirs         []string
	installFunc         func(tech string) error
	fixableOnly         bool
	minSeverityFilter   string
	*xrayutils.GraphBasicParams
	xrayVersion string
	xscVersion  string
}

type XrayEntitlements struct {
	errGroup *errgroup.Group
	Jas      bool
	Xsc      bool
}

func NewAuditParams() *Params {
	return &Params{
		xrayGraphScanParams: &scan.XrayGraphScanParams{},
		GraphBasicParams:    &xrayutils.GraphBasicParams{},
	}
}

func (params *Params) InstallFunc() func(tech string) error {
	return params.installFunc
}

func (params *Params) XrayGraphScanParams() *scan.XrayGraphScanParams {
	return params.xrayGraphScanParams
}

func (params *Params) WorkingDirs() []string {
	return params.workingDirs
}

func (params *Params) XrayVersion() string {
	return params.xrayVersion
}

func (params *Params) SetXrayGraphScanParams(xrayGraphScanParams *scan.XrayGraphScanParams) *Params {
	params.xrayGraphScanParams = xrayGraphScanParams
	return params
}

func (params *Params) SetGraphBasicParams(gbp *xrayutils.GraphBasicParams) *Params {
	params.GraphBasicParams = gbp
	return params
}

func (params *Params) SetWorkingDirs(workingDirs []string) *Params {
	params.workingDirs = workingDirs
	return params
}

func (params *Params) SetInstallFunc(installFunc func(tech string) error) *Params {
	params.installFunc = installFunc
	return params
}

func (params *Params) FixableOnly() bool {
	return params.fixableOnly
}

func (params *Params) SetFixableOnly(fixable bool) *Params {
	params.fixableOnly = fixable
	return params
}

func (params *Params) MinSeverityFilter() string {
	return params.minSeverityFilter
}

func (params *Params) SetMinSeverityFilter(minSeverityFilter string) *Params {
	params.minSeverityFilter = minSeverityFilter
	return params
}

type Results struct {
	IsMultipleRootProject bool
	ScaError              error
	JasError              error
	ExtendedScanResults   *xrayutils.ExtendedScanResults
	ScannedTechnologies   []coreutils.Technology
}

func NewAuditResults() *Results {
	return &Results{ExtendedScanResults: &xrayutils.ExtendedScanResults{}}
}

// Runs an audit scan based on the provided auditParams.
// Returns an audit Results object containing all the scan results.
// If the current server is entitled for JAS, the advanced security results will be included in the scan results.
func RunAudit(auditParams *Params) (results *Results, err error) {
	var entitlements *XrayEntitlements
	var serverDetails *config.ServerDetails

	// Initialize Results struct
	results = NewAuditResults()
	if serverDetails, err = auditParams.ServerDetails(); err != nil {
		return
	}
	// Check entitlements for JAS and XSC and update auditParams with results.
	if entitlements, err = checkEntitlements(serverDetails, auditParams); err != nil {
		return
	}
	// The sca scan doesn't require the analyzer manager, so it can run separately from the analyzer manager download routine.
	results.ScaError = runScaScan(auditParams, results)

	// Wait for the Download of the AnalyzerManager to complete.
	if err = entitlements.errGroup.Wait(); err != nil {
		return
	}
	// Run scanners only if the user is entitled for Advanced Security
	if entitlements.Jas {
		results.ExtendedScanResults.EntitledForJas = entitlements.Jas
		results.JasError = jas.RunScannersAndSetResults(results.ExtendedScanResults, auditParams.DirectDependencies(), serverDetails, auditParams.workingDirs, auditParams.Progress(), auditParams.xrayGraphScanParams.MultiScanId)
	}
	return
}

func isEntitledForJas(xrayManager manager.SecurityServiceManager, xrayVersion string) (entitled bool, err error) {
	if e := clientutils.ValidateMinimumVersion(clientutils.Xray, xrayVersion, xrayutils.EntitlementsMinVersion); e != nil {
		log.Debug(e)
		return
	}
	entitled, err = xrayManager.IsEntitled(xrayutils.ApplicabilityFeatureId)
	return
}

// checkEntitlements validates the entitlements for JAS and XSC.
func checkEntitlements(serverDetails *config.ServerDetails, params *Params) (entitlements *XrayEntitlements, err error) {
	var xrayManager manager.SecurityServiceManager

	xrayManager, params.xrayVersion, err = commandsutils.CreateXrayServiceManagerAndGetVersion(serverDetails)
	if err != nil {
		return
	}

	// Check entitlements
	var jasEntitle, xscEntitled bool
	if jasEntitle, err = isEntitledForJas(xrayManager, params.xrayVersion); err != nil {
		return
	}
	if xscEntitled, err = isEntitledForXsc(xrayManager, serverDetails); err != nil {
		return
	}

	entitlements = &XrayEntitlements{Jas: jasEntitle, Xsc: xscEntitled, errGroup: new(errgroup.Group)}
	// Handle actions needed in case of specific entitlement.
	if entitlements.Jas {
		// Download the analyzer manager in a background routine.
		entitlements.errGroup.Go(rtutils.DownloadAnalyzerManagerIfNeeded)
	}
	if entitlements.Xsc {
		params.xscVersion = serverDetails.XscVersion
	}
	return entitlements, err
}

// Checks for the availability of XSC service, if true adjust XSC url
func isEntitledForXsc(xrayManager manager.SecurityServiceManager, serverDetails *config.ServerDetails) (xscEnabled bool, err error) {
	xscEnabled, serverDetails.XscVersion, err = xrayManager.IsXscEnabled()
	if err != nil || !xscEnabled {
		return
	}
	return
}

func runScaScan(params *Params, results *Results) (err error) {
	rootDir, err := os.Getwd()
	if errorutils.CheckError(err) != nil {
		return
	}
	for _, wd := range params.workingDirs {
		if len(params.workingDirs) > 1 {
			log.Info("Running SCA scan for vulnerable dependencies scan in", wd, "directory...")
		} else {
			log.Info("Running SCA scan for vulnerable dependencies...")
		}
		wdScanErr := runScaScanOnWorkingDir(params, results, wd, rootDir)
		if wdScanErr != nil {
			err = errors.Join(err, fmt.Errorf("audit command in '%s' failed:\n%s\n", wd, wdScanErr.Error()))
			continue
		}
	}
	return
}

// Audits the project found in the current directory using Xray.
func runScaScanOnWorkingDir(params *Params, results *Results, workingDir, rootDir string) (err error) {
	err = os.Chdir(workingDir)
	if err != nil {
		return
	}
	defer func() {
		err = errors.Join(err, os.Chdir(rootDir))
	}()

	var technologies []string
	requestedTechnologies := params.Technologies()
	if len(requestedTechnologies) != 0 {
		technologies = requestedTechnologies
	} else {
		technologies = commandsutils.DetectedTechnologies()
	}
	if len(technologies) == 0 {
		log.Info("Couldn't determine a package manager or build tool used by this project. Skipping the SCA scan...")
		return
	}
	serverDetails, err := params.ServerDetails()
	if err != nil {
		return
	}

	for _, tech := range coreutils.ToTechnologies(technologies) {
		if tech == coreutils.Dotnet {
			continue
		}
		flattenTree, fullDependencyTrees, techErr := GetTechDependencyTree(params.GraphBasicParams, tech)
		if techErr != nil {
			err = errors.Join(err, fmt.Errorf("failed while building '%s' dependency tree:\n%s\n", tech, techErr.Error()))
			continue
		}
		if len(flattenTree.Nodes) == 0 {
			err = errors.Join(err, errors.New("no dependencies were found. Please try to build your project and re-run the audit command"))
			continue
		}

		scanGraphParams := commandsutils.NewScanGraphParams().
			SetServerDetails(serverDetails).
			SetXrayGraphScanParams(params.xrayGraphScanParams).
			SetXrayVersion(params.xrayVersion).
			SetFixableOnly(params.fixableOnly).
			SetSeverityLevel(params.minSeverityFilter)
		techResults, techErr := audit.RunXrayDependenciesTreeScanGraph(flattenTree, params.Progress(), tech, scanGraphParams)
		if techErr != nil {
			err = errors.Join(err, fmt.Errorf("'%s' Xray dependency tree scan request failed:\n%s\n", tech, techErr.Error()))
			continue
		}
		techResults = audit.BuildImpactPathsForScanResponse(techResults, fullDependencyTrees)
		var directDependencies []string
		if tech == coreutils.Pip {
			// When building pip dependency tree using pipdeptree, some of the direct dependencies are recognized as transitive and missed by the CA scanner.
			// Our solution for this case is to send all dependencies to the CA scanner.
			directDependencies = getDirectDependenciesFromTree([]*xrayCmdUtils.GraphNode{flattenTree})
		} else {
			directDependencies = getDirectDependenciesFromTree(fullDependencyTrees)
		}
		params.AppendDirectDependencies(directDependencies)

		results.ExtendedScanResults.XrayResults = append(results.ExtendedScanResults.XrayResults, techResults...)
		if !results.IsMultipleRootProject {
			results.IsMultipleRootProject = len(fullDependencyTrees) > 1
		}
		results.ExtendedScanResults.ScannedTechnologies = append(results.ExtendedScanResults.ScannedTechnologies, tech)
	}
	return
}

// This function retrieves the dependency trees of the scanned project and extracts a set that contains only the direct dependencies.
func getDirectDependenciesFromTree(dependencyTrees []*xrayCmdUtils.GraphNode) []string {
	directDependencies := datastructures.MakeSet[string]()
	for _, tree := range dependencyTrees {
		for _, node := range tree.Nodes {
			directDependencies.Add(node.Id)
		}
	}
	return directDependencies.ToSlice()
}

func GetTechDependencyTree(params *xrayutils.GraphBasicParams, tech coreutils.Technology) (flatTree *xrayCmdUtils.GraphNode, fullDependencyTrees []*xrayCmdUtils.GraphNode, err error) {
	if params.Progress() != nil {
		params.Progress().SetHeadlineMsg(fmt.Sprintf("Calculating %v dependencies", tech.ToFormal()))
	}
	serverDetails, err := params.ServerDetails()
	if err != nil {
		return
	}
	var uniqueDeps []string
	startTime := time.Now()
	switch tech {
	case coreutils.Maven, coreutils.Gradle:
		fullDependencyTrees, uniqueDeps, err = java.BuildDependencyTree(params, tech)
	case coreutils.Npm:
		fullDependencyTrees, uniqueDeps, err = npm.BuildDependencyTree(params.Args())
	case coreutils.Yarn:
		fullDependencyTrees, uniqueDeps, err = yarn.BuildDependencyTree()
	case coreutils.Go:
		fullDependencyTrees, uniqueDeps, err = _go.BuildDependencyTree(serverDetails, params.DepsRepo())
	case coreutils.Pipenv, coreutils.Pip, coreutils.Poetry:
		fullDependencyTrees, uniqueDeps, err = python.BuildDependencyTree(&python.AuditPython{
			Server:              serverDetails,
			Tool:                pythonutils.PythonTool(tech),
			RemotePypiRepo:      params.DepsRepo(),
			PipRequirementsFile: params.PipRequirementsFile()})
	case coreutils.Nuget:
		fullDependencyTrees, uniqueDeps, err = nuget.BuildDependencyTree()
	default:
		err = errorutils.CheckErrorf("%s is currently not supported", string(tech))
	}
	if err != nil {
		return
	}
<<<<<<< HEAD
	// Flatten the graph to speed up the ScanGraph request
	flatTree, err = scan.FlattenGraph(fullDependencyTrees)
=======
	log.Debug(fmt.Sprintf("Created '%s' dependency tree with %d nodes. Elapsed time: %.1f seconds.", tech.ToFormal(), len(uniqueDeps), time.Since(startTime).Seconds()))
	flatTree, err = createFlatTree(uniqueDeps)
>>>>>>> ab1405a1
	return
}

func createFlatTree(uniqueDeps []string) (*xrayCmdUtils.GraphNode, error) {
	if log.GetLogger().GetLogLevel() == log.DEBUG {
		// Avoid printing and marshalling if not on DEBUG mode.
		jsonList, err := json.Marshal(uniqueDeps)
		if errorutils.CheckError(err) != nil {
			return nil, err
		}
		log.Debug("Unique dependencies list:\n" + clientutils.IndentJsonArray(jsonList))
	}
	uniqueNodes := []*xrayCmdUtils.GraphNode{}
	for _, uniqueDep := range uniqueDeps {
		uniqueNodes = append(uniqueNodes, &xrayCmdUtils.GraphNode{Id: uniqueDep})
	}
	return &xrayCmdUtils.GraphNode{Id: "root", Nodes: uniqueNodes}, nil
}<|MERGE_RESOLUTION|>--- conflicted
+++ resolved
@@ -334,13 +334,8 @@
 	if err != nil {
 		return
 	}
-<<<<<<< HEAD
-	// Flatten the graph to speed up the ScanGraph request
-	flatTree, err = scan.FlattenGraph(fullDependencyTrees)
-=======
 	log.Debug(fmt.Sprintf("Created '%s' dependency tree with %d nodes. Elapsed time: %.1f seconds.", tech.ToFormal(), len(uniqueDeps), time.Since(startTime).Seconds()))
 	flatTree, err = createFlatTree(uniqueDeps)
->>>>>>> ab1405a1
 	return
 }
 
