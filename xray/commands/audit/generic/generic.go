--- conflicted
+++ resolved
@@ -1,15 +1,10 @@
 package audit
 
 import (
-<<<<<<< HEAD
 	"os"
 
-=======
 	ioUtils "github.com/jfrog/jfrog-client-go/utils/io"
-	"os"
-
 	"github.com/jfrog/jfrog-cli-core/v2/utils/config"
->>>>>>> 4e34d5f5
 	"github.com/jfrog/jfrog-cli-core/v2/utils/coreutils"
 	cmdUtils "github.com/jfrog/jfrog-cli-core/v2/xray/commands/utils"
 	xrutils "github.com/jfrog/jfrog-cli-core/v2/xray/utils"
@@ -17,37 +12,18 @@
 )
 
 type GenericAuditCommand struct {
-<<<<<<< HEAD
 	watches                []string
 	workingDirs            []string
 	projectKey             string
 	targetRepoPath         string
+	minSeverityFilter       string
+	requirementsFile        string
+	fixableOnly             bool
 	IncludeVulnerabilities bool
 	IncludeLicenses        bool
 	Fail                   bool
 	PrintExtendedTable     bool
 	*cmdUtils.GraphBasicParams
-=======
-	serverDetails           *config.ServerDetails
-	OutputFormat            xrutils.OutputFormat
-	watches                 []string
-	workingDirs             []string
-	projectKey              string
-	targetRepoPath          string
-	minSeverityFilter       string
-	requirementsFile        string
-	fixableOnly             bool
-	IncludeVulnerabilities  bool
-	IncludeLicenses         bool
-	Fail                    bool
-	PrintExtendedTable      bool
-	excludeTestDependencies bool
-	useWrapper              bool
-	insecureTls             bool
-	args                    []string
-	technologies            []string
-	progress                ioUtils.ProgressMgr
->>>>>>> 4e34d5f5
 }
 
 func NewGenericAuditCommand() *GenericAuditCommand {
@@ -126,22 +102,10 @@
 	}
 	auditParams := NewAuditParams().
 		SetXrayGraphScanParams(auditCmd.CreateXrayGraphScanParams()).
-<<<<<<< HEAD
-		SetWorkingDirs(auditCmd.workingDirs)
-	auditParams.GraphBasicParams = auditCmd.GraphBasicParams
-=======
-		SetServerDetails(server).
-		SetExcludeTestDeps(auditCmd.excludeTestDependencies).
-		SetUseWrapper(auditCmd.useWrapper).
-		SetInsecureTLS(auditCmd.insecureTls).
-		SetArgs(auditCmd.args).
-		SetProgressBar(auditCmd.progress).
-		SetRequirementsFile(auditCmd.requirementsFile).
 		SetWorkingDirs(auditCmd.workingDirs).
-		SetTechnologies(auditCmd.technologies...).
 		SetMinSeverityFilter(auditCmd.minSeverityFilter).
 		SetFixableOnly(auditCmd.fixableOnly)
->>>>>>> 4e34d5f5
+	auditParams.GraphBasicParams = auditCmd.GraphBasicParams
 	results, isMultipleRootProject, auditErr := GenericAudit(auditParams)
 
 	if auditCmd.Progress != nil {
