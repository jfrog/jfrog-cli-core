package audit

import (
<<<<<<< HEAD
	"github.com/jfrog/jfrog-client-go/xray/scan"
=======
	"errors"
>>>>>>> 2440fefc
	"os"

	"github.com/jfrog/jfrog-cli-core/v2/utils/coreutils"
	xrutils "github.com/jfrog/jfrog-cli-core/v2/xray/utils"
)

type GenericAuditCommand struct {
	watches                []string
	projectKey             string
	targetRepoPath         string
	IncludeVulnerabilities bool
	IncludeLicenses        bool
	Fail                   bool
	PrintExtendedTable     bool
	Params
}

func NewGenericAuditCommand() *GenericAuditCommand {
	return &GenericAuditCommand{Params: *NewAuditParams()}
}

func (auditCmd *GenericAuditCommand) SetWatches(watches []string) *GenericAuditCommand {
	auditCmd.watches = watches
	return auditCmd
}

func (auditCmd *GenericAuditCommand) SetProject(project string) *GenericAuditCommand {
	auditCmd.projectKey = project
	return auditCmd
}

func (auditCmd *GenericAuditCommand) SetTargetRepoPath(repoPath string) *GenericAuditCommand {
	auditCmd.targetRepoPath = repoPath
	return auditCmd
}

func (auditCmd *GenericAuditCommand) SetIncludeVulnerabilities(include bool) *GenericAuditCommand {
	auditCmd.IncludeVulnerabilities = include
	return auditCmd
}

func (auditCmd *GenericAuditCommand) SetIncludeLicenses(include bool) *GenericAuditCommand {
	auditCmd.IncludeLicenses = include
	return auditCmd
}

func (auditCmd *GenericAuditCommand) SetFail(fail bool) *GenericAuditCommand {
	auditCmd.Fail = fail
	return auditCmd
}

func (auditCmd *GenericAuditCommand) SetPrintExtendedTable(printExtendedTable bool) *GenericAuditCommand {
	auditCmd.PrintExtendedTable = printExtendedTable
	return auditCmd
}

func (auditCmd *GenericAuditCommand) CreateXrayGraphScanParams() *scan.XrayGraphScanParams {
	params := &scan.XrayGraphScanParams{
		RepoPath: auditCmd.targetRepoPath,
		Watches:  auditCmd.watches,
		ScanType: scan.Dependency,
	}
	if auditCmd.projectKey == "" {
		params.ProjectKey = os.Getenv(coreutils.Project)
	} else {
		params.ProjectKey = auditCmd.projectKey
	}
	params.IncludeVulnerabilities = auditCmd.IncludeVulnerabilities
	params.IncludeLicenses = auditCmd.IncludeLicenses
	return params
}

func (auditCmd *GenericAuditCommand) Run() (err error) {
	workingDirs, err := xrutils.GetFullPathsWorkingDirs(auditCmd.workingDirs)
	if err != nil {
		return
	}
	auditParams := NewAuditParams().
		SetXrayGraphScanParams(auditCmd.CreateXrayGraphScanParams()).
		SetWorkingDirs(workingDirs).
		SetMinSeverityFilter(auditCmd.minSeverityFilter).
		SetFixableOnly(auditCmd.fixableOnly).
		SetGraphBasicParams(auditCmd.GraphBasicParams)
	auditResults, err := RunAudit(auditParams)
	if err != nil {
		return
	}
	if auditCmd.Progress() != nil {
		if err = auditCmd.Progress().Quit(); err != nil {
			return
		}
	}
	var messages []string
	if !auditResults.ExtendedScanResults.EntitledForJas {
		messages = []string{coreutils.PrintTitle("The ‘jf audit’ command also supports JFrog Advanced Security features, such as 'Contextual Analysis', 'Secret Detection', 'IaC Scan'.\nThis feature isn't enabled on your system. Read more - ") + coreutils.PrintLink("https://jfrog.com/xray/")}
	}
	// Print Scan results on all cases except if errors accrued on SCA scan and no security/license issues found.
	printScanResults := !(auditResults.ScaError != nil && xrutils.IsEmptyScanResponse(auditResults.ExtendedScanResults.XrayResults))
	if printScanResults {
		err = xrutils.PrintScanResults(auditResults.ExtendedScanResults,
			nil,
			auditCmd.OutputFormat(),
			auditCmd.IncludeVulnerabilities,
			auditCmd.IncludeLicenses,
			auditResults.IsMultipleRootProject,
			auditCmd.PrintExtendedTable, false, messages,
		)
		if err != nil {
			return
		}
	}
	if err = errors.Join(auditResults.ScaError, auditResults.JasError); err != nil {
		return
	}

	// Only in case Xray's context was given (!auditCmd.IncludeVulnerabilities), and the user asked to fail the build accordingly, do so.
	if auditCmd.Fail && !auditCmd.IncludeVulnerabilities && xrutils.CheckIfFailBuild(auditResults.ExtendedScanResults.XrayResults) {
		err = xrutils.NewFailBuildError()
	}
	return
}

func (auditCmd *GenericAuditCommand) CommandName() string {
	return "generic_audit"
}<|MERGE_RESOLUTION|>--- conflicted
+++ resolved
@@ -1,11 +1,8 @@
 package audit
 
 import (
-<<<<<<< HEAD
 	"github.com/jfrog/jfrog-client-go/xray/scan"
-=======
 	"errors"
->>>>>>> 2440fefc
 	"os"
 
 	"github.com/jfrog/jfrog-cli-core/v2/utils/coreutils"
