--- conflicted
+++ resolved
@@ -1,12 +1,7 @@
 package audit
 
 import (
-<<<<<<< HEAD
-	"os"
-
-=======
 	"github.com/jfrog/jfrog-cli-core/v2/utils/config"
->>>>>>> 273f2981
 	"github.com/jfrog/jfrog-cli-core/v2/utils/coreutils"
 	"github.com/jfrog/jfrog-cli-core/v2/xray/commands/audit"
 	xrutils "github.com/jfrog/jfrog-cli-core/v2/xray/utils"
@@ -111,10 +106,6 @@
 	auditParams.GraphBasicParams = auditCmd.GraphBasicParams
 	results, isMultipleRootProject, auditErr := GenericAudit(auditParams)
 
-<<<<<<< HEAD
-	if auditCmd.Progress != nil {
-		err = auditCmd.Progress.Quit()
-=======
 	extendedScanResults, err := audit.GetExtendedScanResults(results, auditParams.dependencyTrees, auditParams.serverDetails)
 	if err != nil {
 		return err
@@ -122,7 +113,6 @@
 
 	if auditCmd.progress != nil {
 		err = auditCmd.progress.Quit()
->>>>>>> 273f2981
 		if err != nil {
 			return
 		}
