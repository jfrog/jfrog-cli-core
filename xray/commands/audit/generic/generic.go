package audit

import (
	"fmt"
	"os"

	"github.com/jfrog/jfrog-cli-core/v2/utils/coreutils"
	xrutils "github.com/jfrog/jfrog-cli-core/v2/xray/utils"
	"github.com/jfrog/jfrog-client-go/utils/log"
	"github.com/jfrog/jfrog-client-go/xray/services"
)

const UnentitledComment = "* %s also supports the ‘Contextual Analysis’ feature, which is included as part of the ‘Advanced Security’ package.\n  This package isn't enabled on your system. Read more - https://jfrog.com/security-and-compliance/"

type GenericAuditCommand struct {
	watches                []string
	projectKey             string
	targetRepoPath         string
	IncludeVulnerabilities bool
	IncludeLicenses        bool
	Fail                   bool
	PrintExtendedTable     bool
	Params
}

type Results struct {
	IsMultipleRootProject bool
	auditError            error
	ExtendedScanResults   *xrutils.ExtendedScanResults
}

func NewGenericAuditCommand() *GenericAuditCommand {
	return &GenericAuditCommand{Params: *NewAuditParams()}
}

func (auditCmd *GenericAuditCommand) SetWatches(watches []string) *GenericAuditCommand {
	auditCmd.watches = watches
	return auditCmd
}

func (auditCmd *GenericAuditCommand) SetProject(project string) *GenericAuditCommand {
	auditCmd.projectKey = project
	return auditCmd
}

func (auditCmd *GenericAuditCommand) SetTargetRepoPath(repoPath string) *GenericAuditCommand {
	auditCmd.targetRepoPath = repoPath
	return auditCmd
}

func (auditCmd *GenericAuditCommand) SetIncludeVulnerabilities(include bool) *GenericAuditCommand {
	auditCmd.IncludeVulnerabilities = include
	return auditCmd
}

func (auditCmd *GenericAuditCommand) SetIncludeLicenses(include bool) *GenericAuditCommand {
	auditCmd.IncludeLicenses = include
	return auditCmd
}

func (auditCmd *GenericAuditCommand) SetFail(fail bool) *GenericAuditCommand {
	auditCmd.Fail = fail
	return auditCmd
}

func (auditCmd *GenericAuditCommand) SetPrintExtendedTable(printExtendedTable bool) *GenericAuditCommand {
	auditCmd.PrintExtendedTable = printExtendedTable
	return auditCmd
}

func (auditCmd *GenericAuditCommand) CreateXrayGraphScanParams() *services.XrayGraphScanParams {
	params := &services.XrayGraphScanParams{
		RepoPath: auditCmd.targetRepoPath,
		Watches:  auditCmd.watches,
		ScanType: services.Dependency,
	}
	if auditCmd.projectKey == "" {
		params.ProjectKey = os.Getenv(coreutils.Project)
	} else {
		params.ProjectKey = auditCmd.projectKey
	}
	params.IncludeVulnerabilities = auditCmd.IncludeVulnerabilities
	params.IncludeLicenses = auditCmd.IncludeLicenses
	return params
}

func (auditCmd *GenericAuditCommand) Run() (err error) {
	auditParams := NewAuditParams().
		SetXrayGraphScanParams(auditCmd.CreateXrayGraphScanParams()).
		SetWorkingDirs(auditCmd.workingDirs).
		SetMinSeverityFilter(auditCmd.minSeverityFilter).
		SetFixableOnly(auditCmd.fixableOnly).
		SetGraphBasicParams(auditCmd.GraphBasicParams)
	auditResults, err := RunAudit(auditParams)
	if err != nil {
		return err
	}
	if auditCmd.Progress() != nil {
		if err = auditCmd.Progress().Quit(); err != nil {
			return
		}
	}
<<<<<<< HEAD
	if !auditResults.ExtendedScanResults.EntitledForJas {
		log.Output(fmt.Sprintf(UnentitledComment, "‘jf audit‘"))
=======
	var messages []string
	if !entitled {
		messages = []string{coreutils.PrintTitle("The ‘jf audit’ command also supports the ‘Contextual Analysis’ feature, which is included as part of the ‘Advanced Security’ package. This package isn't enabled on your system. Read more - ") + coreutils.PrintLink("https://jfrog.com/security-and-compliance")}
>>>>>>> 24151692
	}
	// Print Scan results on all cases except if errors accrued on Generic Audit command and no security/license issues found.
	printScanResults := !(auditResults.auditError != nil && xrutils.IsEmptyScanResponse(auditResults.ExtendedScanResults.XrayResults))
	if printScanResults {
		err = xrutils.PrintScanResults(auditResults.ExtendedScanResults,
			nil,
			auditCmd.OutputFormat(),
			auditCmd.IncludeVulnerabilities,
			auditCmd.IncludeLicenses,
<<<<<<< HEAD
			auditResults.IsMultipleRootProject,
			auditCmd.PrintExtendedTable, false,
=======
			isMultipleRootProject,
			auditCmd.PrintExtendedTable, false, messages,
>>>>>>> 24151692
		)
		if err != nil {
			return
		}
	}
	if auditResults.auditError != nil {
		err = auditResults.auditError
		return
	}

	// Only in case Xray's context was given (!auditCmd.IncludeVulnerabilities), and the user asked to fail the build accordingly, do so.
	if auditCmd.Fail && !auditCmd.IncludeVulnerabilities && xrutils.CheckIfFailBuild(auditResults.ExtendedScanResults.XrayResults) {
		err = xrutils.NewFailBuildError()
	}
	return
}

func (auditCmd *GenericAuditCommand) CommandName() string {
	return "generic_audit"
}<|MERGE_RESOLUTION|>--- conflicted
+++ resolved
@@ -100,14 +100,10 @@
 			return
 		}
 	}
-<<<<<<< HEAD
+	var messages []string
 	if !auditResults.ExtendedScanResults.EntitledForJas {
-		log.Output(fmt.Sprintf(UnentitledComment, "‘jf audit‘"))
-=======
-	var messages []string
-	if !entitled {
+		//log.Output(fmt.Sprintf(UnentitledComment, "‘jf audit‘"))
 		messages = []string{coreutils.PrintTitle("The ‘jf audit’ command also supports the ‘Contextual Analysis’ feature, which is included as part of the ‘Advanced Security’ package. This package isn't enabled on your system. Read more - ") + coreutils.PrintLink("https://jfrog.com/security-and-compliance")}
->>>>>>> 24151692
 	}
 	// Print Scan results on all cases except if errors accrued on Generic Audit command and no security/license issues found.
 	printScanResults := !(auditResults.auditError != nil && xrutils.IsEmptyScanResponse(auditResults.ExtendedScanResults.XrayResults))
@@ -117,13 +113,8 @@
 			auditCmd.OutputFormat(),
 			auditCmd.IncludeVulnerabilities,
 			auditCmd.IncludeLicenses,
-<<<<<<< HEAD
 			auditResults.IsMultipleRootProject,
-			auditCmd.PrintExtendedTable, false,
-=======
-			isMultipleRootProject,
 			auditCmd.PrintExtendedTable, false, messages,
->>>>>>> 24151692
 		)
 		if err != nil {
 			return
