--- conflicted
+++ resolved
@@ -1,15 +1,10 @@
 package applicability
 
 import (
-<<<<<<< HEAD
 	"bytes"
 	"fmt"
 	"github.com/jfrog/build-info-go/utils/pythonutils"
-=======
-	"path/filepath"
-
 	jfrogappsconfig "github.com/jfrog/jfrog-apps-config/go"
->>>>>>> e2aca0fa
 	"github.com/jfrog/jfrog-cli-core/v2/xray/commands/audit/jas"
 	"os"
 	"os/exec"
@@ -40,6 +35,24 @@
 	scanner                  *jas.JasScanner
 	thirdPartyScan           bool
 	technologies             []coreutils.Technology
+}
+
+func (asm *ApplicabilityScanManager) handleThirdPartyScan() {
+	switch {
+	case slices.Contains(asm.technologies, coreutils.Npm):
+		asm.removeFromExcludePatternInAllModules(jas.NodeModulesPattern)
+	case slices.Contains(asm.technologies, coreutils.Pip):
+		asm.removeFromExcludePatternInAllModules(jas.VirtualEnvPattern)
+		pythonModulesPath, err := getPipRoot()
+		if err != nil {
+			log.Warn(fmt.Sprintf("failed trying to get pip env folder path, error:%s ", err.Error()))
+			return
+		}
+		// Append a new module root, This can only be added once.
+		asm.appendModule(pythonModulesPath)
+	default:
+		return
+	}
 }
 
 // The getApplicabilityScanResults function runs the applicability scan flow, which includes the following steps:
@@ -59,9 +72,8 @@
 		return
 	}
 
-	// Add python modules folders path to working dirs if needed.
-	if thirdPartyContextualAnalysis && slices.Contains(scannedTechnologies, coreutils.Pip) {
-		appendPipModulesToScanWorkingDir(applicabilityScanManager)
+	if thirdPartyContextualAnalysis {
+		applicabilityScanManager.handleThirdPartyScan()
 	}
 
 	if err = applicabilityScanManager.scanner.Run(applicabilityScanManager); err != nil {
@@ -164,20 +176,12 @@
 	SkippedDirs  []string `yaml:"skipped-folders"`
 }
 
-<<<<<<< HEAD
-func (asm *ApplicabilityScanManager) createConfigFile(workingDir string) error {
-=======
 func (asm *ApplicabilityScanManager) createConfigFile(module jfrogappsconfig.Module) error {
 	roots, err := jas.GetSourceRoots(module, nil)
 	if err != nil {
 		return err
 	}
 	excludePatterns := jas.GetExcludePatterns(module, nil)
-	if asm.thirdPartyScan {
-		log.Info("Including node modules folder in applicability scan")
-		excludePatterns = removeElementFromSlice(excludePatterns, jas.NodeModulesPattern)
-	}
->>>>>>> e2aca0fa
 	configFileContent := applicabilityScanConfig{
 		Scans: []scanConfiguration{
 			{
@@ -186,11 +190,7 @@
 				Type:         applicabilityScanType,
 				GrepDisable:  false,
 				CveWhitelist: asm.directDependenciesCves,
-<<<<<<< HEAD
-				SkippedDirs:  asm.getSkipDirs(),
-=======
 				SkippedDirs:  excludePatterns,
->>>>>>> e2aca0fa
 			},
 		},
 	}
@@ -203,18 +203,14 @@
 	return asm.scanner.AnalyzerManager.Exec(asm.scanner.ConfigFileName, applicabilityScanCommand, filepath.Dir(asm.scanner.AnalyzerManager.AnalyzerManagerFullPath), asm.scanner.ServerDetails)
 }
 
-// When thirdPartyScan is enabled we may need to remove ignore patterns based on technologies.
-func (asm *ApplicabilityScanManager) getSkipDirs() (skipDirs []string) {
-	if !asm.thirdPartyScan {
-		return jas.SkippedDirs
-	}
-	if slices.Contains(asm.technologies, coreutils.Npm) {
-		skipDirs = removeElementFromSlice(jas.SkippedDirs, jas.NodeModulesPattern)
-	}
-	if slices.Contains(asm.technologies, coreutils.Pip) {
-		skipDirs = removeElementFromSlice(jas.SkippedDirs, jas.VirtualEnvPattern)
-	}
-	return
+func (asm *ApplicabilityScanManager) removeFromExcludePatternInAllModules(pattern string) {
+	for _, md := range asm.scanner.JFrogAppsConfig.Modules {
+		md.ExcludePatterns = removeElementFromSlice(md.ExcludePatterns, pattern)
+	}
+}
+
+func (asm *ApplicabilityScanManager) appendModule(path string) {
+	asm.scanner.JFrogAppsConfig.Modules = append(asm.scanner.JFrogAppsConfig.Modules, jfrogappsconfig.Module{SourceRoot: path})
 }
 
 func removeElementFromSlice(skipDirs []string, element string) []string {
@@ -223,15 +219,6 @@
 		return skipDirs
 	}
 	return slices.Delete(skipDirs, deleteIndex, deleteIndex+1)
-}
-
-func appendPipModulesToScanWorkingDir(applicabilityManager *ApplicabilityScanManager) {
-	pythonModulesPath, err := getPipRoot()
-	if err != nil {
-		log.Warn(fmt.Sprintf("failed trying to get pip env folder path, error:%s ", err.Error()))
-		return
-	}
-	applicabilityManager.scanner.WorkingDirs = append(applicabilityManager.scanner.WorkingDirs, pythonModulesPath)
 }
 
 func getPipRoot() (path string, err error) {
