--- conflicted
+++ resolved
@@ -2,10 +2,7 @@
 
 import (
 	"errors"
-<<<<<<< HEAD
-=======
 	"fmt"
->>>>>>> d8a90af1
 	"os"
 	"path/filepath"
 	"strings"
@@ -102,29 +99,6 @@
 	return errorutils.CheckError(err)
 }
 
-<<<<<<< HEAD
-func ProcessJasScanRun(sarifRun *sarif.Run, workingDir string) {
-	for i := 0; i < len(sarifRun.Results); i++ {
-		sarifResult := sarifRun.Results[i]
-		if len(sarifResult.Suppressions) > 0 {
-			// Describes a request to “suppress” a result (to exclude it from result lists)
-			sarifRun.Results = append(sarifRun.Results[:i], sarifRun.Results[i+1:]...)
-			i--
-			continue
-		}
-		// Convert locations absolute paths to relative
-		for _, location := range sarifResult.Locations {
-			utils.SetLocationFileName(location, utils.ExtractRelativePath(utils.GetLocationFileName(location), workingDir))
-		}
-		for _, codeFlows := range sarifResult.CodeFlows {
-			for _, threadFlows := range codeFlows.ThreadFlows {
-				for _, location := range threadFlows.Locations {
-					utils.SetLocationFileName(location.Location, utils.ExtractRelativePath(utils.GetLocationFileName(location.Location), workingDir))
-				}
-			}
-		}
-	}
-=======
 func ReadJasScanRunsFromFile(fileName, wd string) (sarifRuns []*sarif.Run, err error) {
 	if sarifRuns, err = utils.ReadScanRunsFromFile(fileName); err != nil {
 		return
@@ -179,7 +153,6 @@
 	separatorRow := "| :---: | :---: | :---: | :---: |\n"
 	tableHeader := headerRow + separatorRow
 	return tableHeader + fmt.Sprintf("| %s | %s | %s | %s |", severity, utils.GetLocationFileName(location), utils.GetStartLocationInFile(location), content)
->>>>>>> d8a90af1
 }
 
 func CreateScannersConfigFile(fileName string, fileContent interface{}) error {
@@ -191,16 +164,6 @@
 	return errorutils.CheckError(err)
 }
 
-<<<<<<< HEAD
-func HideSecret(secret string) string {
-	if len(secret) <= 3 {
-		return "***"
-	}
-	return secret[:3] + strings.Repeat("*", 12)
-}
-
-=======
->>>>>>> d8a90af1
 var FakeServerDetails = config.ServerDetails{
 	Url:      "platformUrl",
 	Password: "password",
