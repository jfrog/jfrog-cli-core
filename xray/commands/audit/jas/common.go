--- conflicted
+++ resolved
@@ -29,11 +29,7 @@
 )
 
 var (
-<<<<<<< HEAD
-	SkippedDirs = []string{"**/*test*/**", VirtualEnvPattern, NodeModulesPattern, "**/*target*/**"}
-=======
 	DefaultExcludePatterns = []string{"**/*test*/**", "**/*venv*/**", NodeModulesPattern, "**/*target*/**"}
->>>>>>> e2aca0fa
 
 	mapSeverityToScore = map[string]string{
 		"":         "0.0",
