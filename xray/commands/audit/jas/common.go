package jas

import (
	"errors"
	"os"
	"path/filepath"
	"strings"
	"testing"

	rtutils "github.com/jfrog/jfrog-cli-core/v2/artifactory/utils"
	"github.com/jfrog/jfrog-cli-core/v2/utils/config"
	"github.com/jfrog/jfrog-cli-core/v2/utils/coreutils"
	"github.com/jfrog/jfrog-cli-core/v2/xray/utils"
	"github.com/jfrog/jfrog-client-go/utils/errorutils"
	"github.com/jfrog/jfrog-client-go/utils/io/fileutils"
	"github.com/jfrog/jfrog-client-go/xray/services"
	"github.com/owenrumney/go-sarif/v2/sarif"
	"github.com/stretchr/testify/assert"
	"gopkg.in/yaml.v3"
)

var (
<<<<<<< HEAD
	SkippedDirs        = []string{"**/*test*/**", "**/*venv*/**", "**/*node_modules*/**", "**/*target*/**"}
=======
	SkippedDirs = []string{"**/*test*/**", "**/*venv*/**", "**/*node_modules*/**", "**/*target*/**"}

>>>>>>> 6e94c82e
	mapSeverityToScore = map[string]string{
		"":         "0.0",
		"unknown":  "0.0",
		"low":      "3.9",
		"medium":   "6.9",
		"high":     "8.9",
		"critical": "10",
	}
)

type JasScanner struct {
	ConfigFileName        string
	ResultsFileName       string
	AnalyzerManager       utils.AnalyzerManager
	ServerDetails         *config.ServerDetails
	WorkingDirs           []string
	ScannerDirCleanupFunc func() error
}

func NewJasScanner(workingDirs []string, serverDetails *config.ServerDetails) (scanner *JasScanner, err error) {
	scanner = &JasScanner{}
	if scanner.AnalyzerManager.AnalyzerManagerFullPath, err = utils.GetAnalyzerManagerExecutable(); err != nil {
		return
	}
	var tempDir string
	if tempDir, err = fileutils.CreateTempDir(); err != nil {
		return
	}
	scanner.ScannerDirCleanupFunc = func() error {
		return fileutils.RemoveTempDir(tempDir)
	}
	scanner.ServerDetails = serverDetails
	scanner.ConfigFileName = filepath.Join(tempDir, "config.yaml")
	scanner.ResultsFileName = filepath.Join(tempDir, "results.sarif")
	scanner.WorkingDirs, err = coreutils.GetFullPathsWorkingDirs(workingDirs)
	return
}

type ScannerCmd interface {
	Run(wd string) (err error)
}

func (a *JasScanner) Run(scannerCmd ScannerCmd) (err error) {
	for _, workingDir := range a.WorkingDirs {
		func() {
			defer func() {
				err = errors.Join(err, deleteJasProcessFiles(a.ConfigFileName, a.ResultsFileName))
			}()
			if err = scannerCmd.Run(workingDir); err != nil {
				return
			}
		}()
	}
	return
}

func deleteJasProcessFiles(configFile string, resultFile string) error {
	exist, err := fileutils.IsFileExists(configFile, false)
	if err != nil {
		return err
	}
	if exist {
		if err = os.Remove(configFile); err != nil {
			return errorutils.CheckError(err)
		}
	}
	exist, err = fileutils.IsFileExists(resultFile, false)
	if err != nil {
		return err
	}
	if exist {
		err = os.Remove(resultFile)
	}
	return errorutils.CheckError(err)
}

<<<<<<< HEAD
func ReadJasScanRunsFromFile(fileName, wd string, scanEnvFolder bool) (sarifRuns []*sarif.Run, err error) {
=======
func ReadJasScanRunsFromFile(fileName, wd string) (sarifRuns []*sarif.Run, err error) {
>>>>>>> 6e94c82e
	if sarifRuns, err = utils.ReadScanRunsFromFile(fileName); err != nil {
		return
	}
	for _, sarifRun := range sarifRuns {
		// Jas reports has only one invocation
		// Set the actual working directory to the invocation, not the analyzerManager directory
		// Also used to calculate relative paths if needed with it
		sarifRun.Invocations[0].WorkingDirectory.WithUri(wd)
		// Process runs values
<<<<<<< HEAD
		excludeSuppressResults(sarifRun)
		addPropertiesToRunRules(sarifRun)
=======
		sarifRun.Results = excludeSuppressResults(sarifRun.Results)
		addScoreToRunRules(sarifRun)
>>>>>>> 6e94c82e
	}
	return
}

<<<<<<< HEAD
func excludeSuppressResults(sarifRun *sarif.Run) {
	results := []*sarif.Result{}
	for _, sarifResult := range sarifRun.Results {
=======
func excludeSuppressResults(sarifResults []*sarif.Result) []*sarif.Result {
	results := []*sarif.Result{}
	for _, sarifResult := range sarifResults {
>>>>>>> 6e94c82e
		if len(sarifResult.Suppressions) > 0 {
			// Describes a request to “suppress” a result (to exclude it from result lists)
			continue
		}
		results = append(results, sarifResult)
	}
<<<<<<< HEAD
	sarifRun.Results = results
}

func removeLocationIfNeeded(locations []*sarif.Location) []*sarif.Location {
	return []*sarif.Location{}
}

func addPropertiesToRunRules(sarifRun *sarif.Run) {
=======
	return results
}

func addScoreToRunRules(sarifRun *sarif.Run) {
>>>>>>> 6e94c82e
	for _, sarifResult := range sarifRun.Results {
		if rule, err := sarifRun.GetRuleById(*sarifResult.RuleID); err == nil {
			// Add to the rule security-severity score based on results severity
			score := convertToScore(utils.GetResultSeverity(sarifResult))
			if score != utils.MissingCveScore {
				if rule.Properties == nil {
					rule.WithProperties(sarif.NewPropertyBag().Properties)
				}
				rule.Properties["security-severity"] = score
			}
		}
	}
}

func convertToScore(severity string) string {
	if level, ok := mapSeverityToScore[strings.ToLower(severity)]; ok {
		return level
	}
	return ""
}

func CreateScannersConfigFile(fileName string, fileContent interface{}) error {
	yamlData, err := yaml.Marshal(&fileContent)
	if errorutils.CheckError(err) != nil {
		return err
	}
	err = os.WriteFile(fileName, yamlData, 0644)
	return errorutils.CheckError(err)
}

var FakeServerDetails = config.ServerDetails{
	Url:      "platformUrl",
	Password: "password",
	User:     "user",
}

var FakeBasicXrayResults = []services.ScanResponse{
	{
		ScanId: "scanId_1",
		Vulnerabilities: []services.Vulnerability{
			{IssueId: "issueId_1", Technology: coreutils.Pipenv.ToString(),
				Cves:       []services.Cve{{Id: "testCve1"}, {Id: "testCve2"}, {Id: "testCve3"}},
				Components: map[string]services.Component{"issueId_1_direct_dependency": {}, "issueId_3_direct_dependency": {}}},
		},
		Violations: []services.Violation{
			{IssueId: "issueId_2", Technology: coreutils.Pipenv.ToString(),
				Cves:       []services.Cve{{Id: "testCve4"}, {Id: "testCve5"}},
				Components: map[string]services.Component{"issueId_2_direct_dependency": {}, "issueId_4_direct_dependency": {}}},
		},
	},
}

func InitJasTest(t *testing.T, workingDirs ...string) (*JasScanner, func()) {
	assert.NoError(t, rtutils.DownloadAnalyzerManagerIfNeeded())
	scanner, err := NewJasScanner(workingDirs, &FakeServerDetails)
	assert.NoError(t, err)
	return scanner, func() {
		assert.NoError(t, scanner.ScannerDirCleanupFunc())
	}
}

func GetTestDataPath() string {
	return filepath.Join("..", "..", "..", "testdata")
}<|MERGE_RESOLUTION|>--- conflicted
+++ resolved
@@ -20,12 +20,8 @@
 )
 
 var (
-<<<<<<< HEAD
-	SkippedDirs        = []string{"**/*test*/**", "**/*venv*/**", "**/*node_modules*/**", "**/*target*/**"}
-=======
 	SkippedDirs = []string{"**/*test*/**", "**/*venv*/**", "**/*node_modules*/**", "**/*target*/**"}
 
->>>>>>> 6e94c82e
 	mapSeverityToScore = map[string]string{
 		"":         "0.0",
 		"unknown":  "0.0",
@@ -102,11 +98,7 @@
 	return errorutils.CheckError(err)
 }
 
-<<<<<<< HEAD
-func ReadJasScanRunsFromFile(fileName, wd string, scanEnvFolder bool) (sarifRuns []*sarif.Run, err error) {
-=======
 func ReadJasScanRunsFromFile(fileName, wd string) (sarifRuns []*sarif.Run, err error) {
->>>>>>> 6e94c82e
 	if sarifRuns, err = utils.ReadScanRunsFromFile(fileName); err != nil {
 		return
 	}
@@ -116,47 +108,25 @@
 		// Also used to calculate relative paths if needed with it
 		sarifRun.Invocations[0].WorkingDirectory.WithUri(wd)
 		// Process runs values
-<<<<<<< HEAD
-		excludeSuppressResults(sarifRun)
-		addPropertiesToRunRules(sarifRun)
-=======
 		sarifRun.Results = excludeSuppressResults(sarifRun.Results)
 		addScoreToRunRules(sarifRun)
->>>>>>> 6e94c82e
 	}
 	return
 }
 
-<<<<<<< HEAD
-func excludeSuppressResults(sarifRun *sarif.Run) {
-	results := []*sarif.Result{}
-	for _, sarifResult := range sarifRun.Results {
-=======
 func excludeSuppressResults(sarifResults []*sarif.Result) []*sarif.Result {
 	results := []*sarif.Result{}
 	for _, sarifResult := range sarifResults {
->>>>>>> 6e94c82e
 		if len(sarifResult.Suppressions) > 0 {
 			// Describes a request to “suppress” a result (to exclude it from result lists)
 			continue
 		}
 		results = append(results, sarifResult)
 	}
-<<<<<<< HEAD
-	sarifRun.Results = results
-}
-
-func removeLocationIfNeeded(locations []*sarif.Location) []*sarif.Location {
-	return []*sarif.Location{}
-}
-
-func addPropertiesToRunRules(sarifRun *sarif.Run) {
-=======
 	return results
 }
 
 func addScoreToRunRules(sarifRun *sarif.Run) {
->>>>>>> 6e94c82e
 	for _, sarifResult := range sarifRun.Results {
 		if rule, err := sarifRun.GetRuleById(*sarifResult.RuleID); err == nil {
 			// Add to the rule security-severity score based on results severity
