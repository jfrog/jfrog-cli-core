--- conflicted
+++ resolved
@@ -56,11 +56,7 @@
 	if err = iac.runAnalyzerManager(); err != nil {
 		return
 	}
-<<<<<<< HEAD
-	workingDirResults, err := jas.ReadJasScanRunsFromFile(scanner.ResultsFileName, wd,false)
-=======
 	workingDirResults, err := jas.ReadJasScanRunsFromFile(scanner.ResultsFileName, wd)
->>>>>>> 6e94c82e
 	if err != nil {
 		return
 	}
