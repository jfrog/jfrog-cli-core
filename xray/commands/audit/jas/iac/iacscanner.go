package iac

import (
	"github.com/jfrog/jfrog-cli-core/v2/xray/commands/audit/jas"
	"path/filepath"

	"github.com/jfrog/jfrog-cli-core/v2/xray/utils"
	"github.com/jfrog/jfrog-client-go/utils/log"
	"github.com/owenrumney/go-sarif/v2/sarif"
)

const (
	iacScannerType = "iac-scan-modules"
	iacScanCommand = "iac"
)

type IacScanManager struct {
	iacScannerResults []*sarif.Run
	scanner           *jas.JasScanner
}

// The getIacScanResults function runs the iac scan flow, which includes the following steps:
// Creating an IacScanManager object.
// Running the analyzer manager executable.
// Parsing the analyzer manager results.
// Return values:
// []utils.SourceCodeScanResult: a list of the iac violations that were found.
// bool: true if the user is entitled to iac scan, false otherwise.
// error: An error object (if any).
func RunIacScan(scanner *jas.JasScanner) (results []*sarif.Run, err error) {
	iacScanManager := newIacScanManager(scanner)
	log.Info("Running IaC scanning...")
	if err = iacScanManager.scanner.Run(iacScanManager); err != nil {
		err = utils.ParseAnalyzerManagerError(utils.IaC, err)
		return
	}
	if len(iacScanManager.iacScannerResults) > 0 {
		log.Info("Found", len(iacScanManager.iacScannerResults), "IaC vulnerabilities")
	}
	results = iacScanManager.iacScannerResults
	return
}

func newIacScanManager(scanner *jas.JasScanner) (manager *IacScanManager) {
	return &IacScanManager{
		iacScannerResults: []*sarif.Run{},
		scanner:           scanner,
	}
}

func (iac *IacScanManager) Run(wd string) (err error) {
	scanner := iac.scanner
	if err = iac.createConfigFile(wd); err != nil {
		return
	}
	if err = iac.runAnalyzerManager(); err != nil {
		return
	}
<<<<<<< HEAD
	workingDirResults, err := utils.ReadScanRunsFromFile(scanner.ResultsFileName)
=======
	workingDirResults, err := jas.ReadJasScanRunsFromFile(scanner.ResultsFileName, wd)
>>>>>>> d8a90af1
	if err != nil {
		return
	}
	processIacScanResults(workingDirResults, wd)
	iac.iacScannerResults = append(iac.iacScannerResults, workingDirResults...)
	return
}

type iacScanConfig struct {
	Scans []iacScanConfiguration `yaml:"scans"`
}

type iacScanConfiguration struct {
	Roots       []string `yaml:"roots"`
	Output      string   `yaml:"output"`
	Type        string   `yaml:"type"`
	SkippedDirs []string `yaml:"skipped-folders"`
}

func (iac *IacScanManager) createConfigFile(currentWd string) error {
	configFileContent := iacScanConfig{
		Scans: []iacScanConfiguration{
			{
				Roots:       []string{currentWd},
				Output:      iac.scanner.ResultsFileName,
				Type:        iacScannerType,
				SkippedDirs: jas.SkippedDirs,
			},
		},
	}
	return jas.CreateScannersConfigFile(iac.scanner.ConfigFileName, configFileContent)
}

func (iac *IacScanManager) runAnalyzerManager() error {
	return iac.scanner.AnalyzerManager.Exec(iac.scanner.ConfigFileName, iacScanCommand, filepath.Dir(iac.scanner.AnalyzerManager.AnalyzerManagerFullPath), iac.scanner.ServerDetails)
}

func processIacScanResults(sarifRuns []*sarif.Run, wd string) {
	for _, iacRun := range sarifRuns {
		jas.ProcessJasScanRun(iacRun, wd)
	}
}<|MERGE_RESOLUTION|>--- conflicted
+++ resolved
@@ -56,15 +56,10 @@
 	if err = iac.runAnalyzerManager(); err != nil {
 		return
 	}
-<<<<<<< HEAD
-	workingDirResults, err := utils.ReadScanRunsFromFile(scanner.ResultsFileName)
-=======
 	workingDirResults, err := jas.ReadJasScanRunsFromFile(scanner.ResultsFileName, wd)
->>>>>>> d8a90af1
 	if err != nil {
 		return
 	}
-	processIacScanResults(workingDirResults, wd)
 	iac.iacScannerResults = append(iac.iacScannerResults, workingDirResults...)
 	return
 }
@@ -96,10 +91,4 @@
 
 func (iac *IacScanManager) runAnalyzerManager() error {
 	return iac.scanner.AnalyzerManager.Exec(iac.scanner.ConfigFileName, iacScanCommand, filepath.Dir(iac.scanner.AnalyzerManager.AnalyzerManagerFullPath), iac.scanner.ServerDetails)
-}
-
-func processIacScanResults(sarifRuns []*sarif.Run, wd string) {
-	for _, iacRun := range sarifRuns {
-		jas.ProcessJasScanRun(iacRun, wd)
-	}
 }