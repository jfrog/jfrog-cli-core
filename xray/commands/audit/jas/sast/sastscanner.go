package sast

import (
	"github.com/jfrog/jfrog-cli-core/v2/xray/commands/audit/jas"
	"github.com/jfrog/jfrog-cli-core/v2/xray/utils"
	"github.com/jfrog/jfrog-client-go/utils/log"
	"github.com/owenrumney/go-sarif/v2/sarif"
<<<<<<< HEAD
=======
	"golang.org/x/exp/maps"
>>>>>>> d8a90af1
)

const (
	sastScanCommand = "zd"
)

type SastScanManager struct {
	sastScannerResults []*sarif.Run
	scanner            *jas.JasScanner
}

func RunSastScan(scanner *jas.JasScanner) (results []*sarif.Run, err error) {
	sastScanManager := newSastScanManager(scanner)
	log.Info("Running SAST scanning...")
	if err = sastScanManager.scanner.Run(sastScanManager); err != nil {
		err = utils.ParseAnalyzerManagerError(utils.Sast, err)
		return
	}
	if len(sastScanManager.sastScannerResults) > 0 {
		log.Info("Found", len(sastScanManager.sastScannerResults), "SAST vulnerabilities")
	}
	results = sastScanManager.sastScannerResults
	return
}

func newSastScanManager(scanner *jas.JasScanner) (manager *SastScanManager) {
	return &SastScanManager{
		sastScannerResults: []*sarif.Run{},
		scanner:            scanner,
	}
}

func (ssm *SastScanManager) Run(wd string) (err error) {
	scanner := ssm.scanner
	if err = ssm.runAnalyzerManager(wd); err != nil {
		return
	}
<<<<<<< HEAD
	workingDirResults, err := utils.ReadScanRunsFromFile(scanner.ResultsFileName)
	if err != nil {
		return
	}
	processSastScanResults(workingDirResults, wd)
	ssm.sastScannerResults = append(ssm.sastScannerResults, workingDirResults...)
=======
	workingDirRuns, err := jas.ReadJasScanRunsFromFile(scanner.ResultsFileName, wd)
	if err != nil {
		return
	}
	ssm.sastScannerResults = append(ssm.sastScannerResults, processSastScanResults(workingDirRuns)...)
>>>>>>> d8a90af1
	return
}

func (ssm *SastScanManager) runAnalyzerManager(wd string) error {
	return ssm.scanner.AnalyzerManager.Exec(ssm.scanner.ResultsFileName, sastScanCommand, wd, ssm.scanner.ServerDetails)
}

<<<<<<< HEAD
func processSastScanResults(sarifRuns []*sarif.Run, wd string) {
	for _, sastRun := range sarifRuns {
		// Change general attributes
		jas.ProcessJasScanRun(sastRun, wd)

		// Change specific scan attributes
		processedResults := map[string]*sarif.Result{}
		for index := 0; index < len(sastRun.Results); index++ {
			sastResult := sastRun.Results[index]
			resultID := GetResultId(sastResult)
			if result, exists := processedResults[resultID]; exists {
				// Combine this result with new code flow information to the already existing result
				result.CodeFlows = append(result.CodeFlows, sastResult.CodeFlows...)
				// Remove the duplicate result
				sastRun.Results = append(sastRun.Results[:index], sastRun.Results[index+1:]...)
				index--
=======
// In the Sast scanner, there can be multiple results with the same location.
// The only difference is that their CodeFlow values are different.
// We combine those under the same result location value
func processSastScanResults(sarifRuns []*sarif.Run) (processed []*sarif.Run) {
	for _, sastRun := range sarifRuns {
		processedResults := map[string]*sarif.Result{}
		for _, sastResult := range sastRun.Results {
			resultID := getResultId(sastResult)
			if result, exists := processedResults[resultID]; exists {
				result.CodeFlows = append(result.CodeFlows, sastResult.CodeFlows...)
>>>>>>> d8a90af1
			} else {
				processedResults[resultID] = sastResult
			}
		}
<<<<<<< HEAD
	}
}

// In Sast there is only one location for each result
func GetResultFileName(result *sarif.Result) string {
=======
		processed = append(processed, sarif.NewRun(sastRun.Tool).WithInvocations(sastRun.Invocations).WithResults(maps.Values(processedResults)))
	}
	return
}

// In Sast there is only one location for each result
func getResultFileName(result *sarif.Result) string {
>>>>>>> d8a90af1
	if len(result.Locations) > 0 {
		return utils.GetLocationFileName(result.Locations[0])
	}
	return ""
}

// In Sast there is only one location for each result
<<<<<<< HEAD
func GetResultStartLocationInFile(result *sarif.Result) string {
=======
func getResultStartLocationInFile(result *sarif.Result) string {
>>>>>>> d8a90af1
	if len(result.Locations) > 0 {
		return utils.GetStartLocationInFile(result.Locations[0])
	}
	return ""
}

<<<<<<< HEAD
func GetResultId(result *sarif.Result) string {
	return GetResultFileName(result) + GetResultStartLocationInFile(result) + utils.GetResultSeverity(result) + *result.Message.Text
=======
func getResultId(result *sarif.Result) string {
	return getResultFileName(result) + getResultStartLocationInFile(result) + utils.GetResultSeverity(result) + utils.GetResultMsgText(result)
>>>>>>> d8a90af1
}<|MERGE_RESOLUTION|>--- conflicted
+++ resolved
@@ -5,10 +5,7 @@
 	"github.com/jfrog/jfrog-cli-core/v2/xray/utils"
 	"github.com/jfrog/jfrog-client-go/utils/log"
 	"github.com/owenrumney/go-sarif/v2/sarif"
-<<<<<<< HEAD
-=======
 	"golang.org/x/exp/maps"
->>>>>>> d8a90af1
 )
 
 const (
@@ -46,20 +43,11 @@
 	if err = ssm.runAnalyzerManager(wd); err != nil {
 		return
 	}
-<<<<<<< HEAD
-	workingDirResults, err := utils.ReadScanRunsFromFile(scanner.ResultsFileName)
-	if err != nil {
-		return
-	}
-	processSastScanResults(workingDirResults, wd)
-	ssm.sastScannerResults = append(ssm.sastScannerResults, workingDirResults...)
-=======
 	workingDirRuns, err := jas.ReadJasScanRunsFromFile(scanner.ResultsFileName, wd)
 	if err != nil {
 		return
 	}
 	ssm.sastScannerResults = append(ssm.sastScannerResults, processSastScanResults(workingDirRuns)...)
->>>>>>> d8a90af1
 	return
 }
 
@@ -67,24 +55,6 @@
 	return ssm.scanner.AnalyzerManager.Exec(ssm.scanner.ResultsFileName, sastScanCommand, wd, ssm.scanner.ServerDetails)
 }
 
-<<<<<<< HEAD
-func processSastScanResults(sarifRuns []*sarif.Run, wd string) {
-	for _, sastRun := range sarifRuns {
-		// Change general attributes
-		jas.ProcessJasScanRun(sastRun, wd)
-
-		// Change specific scan attributes
-		processedResults := map[string]*sarif.Result{}
-		for index := 0; index < len(sastRun.Results); index++ {
-			sastResult := sastRun.Results[index]
-			resultID := GetResultId(sastResult)
-			if result, exists := processedResults[resultID]; exists {
-				// Combine this result with new code flow information to the already existing result
-				result.CodeFlows = append(result.CodeFlows, sastResult.CodeFlows...)
-				// Remove the duplicate result
-				sastRun.Results = append(sastRun.Results[:index], sastRun.Results[index+1:]...)
-				index--
-=======
 // In the Sast scanner, there can be multiple results with the same location.
 // The only difference is that their CodeFlow values are different.
 // We combine those under the same result location value
@@ -95,18 +65,10 @@
 			resultID := getResultId(sastResult)
 			if result, exists := processedResults[resultID]; exists {
 				result.CodeFlows = append(result.CodeFlows, sastResult.CodeFlows...)
->>>>>>> d8a90af1
 			} else {
 				processedResults[resultID] = sastResult
 			}
 		}
-<<<<<<< HEAD
-	}
-}
-
-// In Sast there is only one location for each result
-func GetResultFileName(result *sarif.Result) string {
-=======
 		processed = append(processed, sarif.NewRun(sastRun.Tool).WithInvocations(sastRun.Invocations).WithResults(maps.Values(processedResults)))
 	}
 	return
@@ -114,7 +76,6 @@
 
 // In Sast there is only one location for each result
 func getResultFileName(result *sarif.Result) string {
->>>>>>> d8a90af1
 	if len(result.Locations) > 0 {
 		return utils.GetLocationFileName(result.Locations[0])
 	}
@@ -122,22 +83,13 @@
 }
 
 // In Sast there is only one location for each result
-<<<<<<< HEAD
-func GetResultStartLocationInFile(result *sarif.Result) string {
-=======
 func getResultStartLocationInFile(result *sarif.Result) string {
->>>>>>> d8a90af1
 	if len(result.Locations) > 0 {
 		return utils.GetStartLocationInFile(result.Locations[0])
 	}
 	return ""
 }
 
-<<<<<<< HEAD
-func GetResultId(result *sarif.Result) string {
-	return GetResultFileName(result) + GetResultStartLocationInFile(result) + utils.GetResultSeverity(result) + *result.Message.Text
-=======
 func getResultId(result *sarif.Result) string {
 	return getResultFileName(result) + getResultStartLocationInFile(result) + utils.GetResultSeverity(result) + utils.GetResultMsgText(result)
->>>>>>> d8a90af1
 }