package sast

import (
	"github.com/jfrog/jfrog-cli-core/v2/xray/commands/audit/jas"
	"github.com/jfrog/jfrog-cli-core/v2/xray/utils"
	"github.com/jfrog/jfrog-client-go/utils/log"
	"github.com/owenrumney/go-sarif/v2/sarif"
	"golang.org/x/exp/maps"
)

const (
	sastScanCommand = "zd"
)

type SastScanManager struct {
	sastScannerResults []*sarif.Run
	scanner            *jas.JasScanner
}

func RunSastScan(scanner *jas.JasScanner) (results []*sarif.Run, err error) {
	sastScanManager := newSastScanManager(scanner)
	log.Info("Running SAST scanning...")
	if err = sastScanManager.scanner.Run(sastScanManager); err != nil {
		err = utils.ParseAnalyzerManagerError(utils.Sast, err)
		return
	}
	if len(sastScanManager.sastScannerResults) > 0 {
		log.Info("Found", len(sastScanManager.sastScannerResults), "SAST vulnerabilities")
	}
	results = sastScanManager.sastScannerResults
	return
}

func newSastScanManager(scanner *jas.JasScanner) (manager *SastScanManager) {
	return &SastScanManager{
		sastScannerResults: []*sarif.Run{},
		scanner:            scanner,
	}
}

func (ssm *SastScanManager) Run(wd string) (err error) {
	scanner := ssm.scanner
	if err = ssm.runAnalyzerManager(wd); err != nil {
		return
	}
<<<<<<< HEAD
	workingDirRuns, err := jas.ReadJasScanRunsFromFile(scanner.ResultsFileName, wd,false)
	if err != nil {
		return
	}
	ssm.sastScannerResults = append(ssm.sastScannerResults, processSastScanResults(workingDirRuns)...)
=======
	workingDirRuns, err := jas.ReadJasScanRunsFromFile(scanner.ResultsFileName, wd)
	if err != nil {
		return
	}
	ssm.sastScannerResults = append(ssm.sastScannerResults, groupResultsByLocation(workingDirRuns)...)
>>>>>>> 56b83226
	return
}

func (ssm *SastScanManager) runAnalyzerManager(wd string) error {
	return ssm.scanner.AnalyzerManager.Exec(ssm.scanner.ResultsFileName, sastScanCommand, wd, ssm.scanner.ServerDetails)
}

// In the Sast scanner, there can be multiple results with the same location.
// The only difference is that their CodeFlow values are different.
// We combine those under the same result location value
<<<<<<< HEAD
func processSastScanResults(sarifRuns []*sarif.Run) (processed []*sarif.Run) {
	for _, sastRun := range sarifRuns {
		processedResults := map[string]*sarif.Result{}
		for _, sastResult := range sastRun.Results {
			resultID := getResultId(sastResult)
			if result, exists := processedResults[resultID]; exists {
				result.CodeFlows = append(result.CodeFlows, sastResult.CodeFlows...)
			} else {
				processedResults[resultID] = sastResult
			}
		}
		processed = append(processed, sarif.NewRun(sastRun.Tool).WithInvocations(sastRun.Invocations).WithResults(maps.Values(processedResults)))
	}
	return
=======
func groupResultsByLocation(sarifRuns []*sarif.Run) []*sarif.Run {
	for _, sastRun := range sarifRuns {
		locationToResult := map[string]*sarif.Result{}
		for _, sastResult := range sastRun.Results {
			resultID := getResultId(sastResult)
			if result, exists := locationToResult[resultID]; exists {
				result.CodeFlows = append(result.CodeFlows, sastResult.CodeFlows...)
			} else {
				locationToResult[resultID] = sastResult
			}
		}
		sastRun.Results = maps.Values(locationToResult)
	}
	return sarifRuns
>>>>>>> 56b83226
}

// In Sast there is only one location for each result
func getResultFileName(result *sarif.Result) string {
	if len(result.Locations) > 0 {
		return utils.GetLocationFileName(result.Locations[0])
	}
	return ""
}

// In Sast there is only one location for each result
func getResultStartLocationInFile(result *sarif.Result) string {
	if len(result.Locations) > 0 {
		return utils.GetStartLocationInFile(result.Locations[0])
	}
	return ""
}

func getResultId(result *sarif.Result) string {
	return getResultFileName(result) + getResultStartLocationInFile(result) + utils.GetResultSeverity(result) + utils.GetResultMsgText(result)
}<|MERGE_RESOLUTION|>--- conflicted
+++ resolved
@@ -43,19 +43,11 @@
 	if err = ssm.runAnalyzerManager(wd); err != nil {
 		return
 	}
-<<<<<<< HEAD
 	workingDirRuns, err := jas.ReadJasScanRunsFromFile(scanner.ResultsFileName, wd,false)
 	if err != nil {
 		return
 	}
-	ssm.sastScannerResults = append(ssm.sastScannerResults, processSastScanResults(workingDirRuns)...)
-=======
-	workingDirRuns, err := jas.ReadJasScanRunsFromFile(scanner.ResultsFileName, wd)
-	if err != nil {
-		return
-	}
 	ssm.sastScannerResults = append(ssm.sastScannerResults, groupResultsByLocation(workingDirRuns)...)
->>>>>>> 56b83226
 	return
 }
 
@@ -66,22 +58,6 @@
 // In the Sast scanner, there can be multiple results with the same location.
 // The only difference is that their CodeFlow values are different.
 // We combine those under the same result location value
-<<<<<<< HEAD
-func processSastScanResults(sarifRuns []*sarif.Run) (processed []*sarif.Run) {
-	for _, sastRun := range sarifRuns {
-		processedResults := map[string]*sarif.Result{}
-		for _, sastResult := range sastRun.Results {
-			resultID := getResultId(sastResult)
-			if result, exists := processedResults[resultID]; exists {
-				result.CodeFlows = append(result.CodeFlows, sastResult.CodeFlows...)
-			} else {
-				processedResults[resultID] = sastResult
-			}
-		}
-		processed = append(processed, sarif.NewRun(sastRun.Tool).WithInvocations(sastRun.Invocations).WithResults(maps.Values(processedResults)))
-	}
-	return
-=======
 func groupResultsByLocation(sarifRuns []*sarif.Run) []*sarif.Run {
 	for _, sastRun := range sarifRuns {
 		locationToResult := map[string]*sarif.Result{}
@@ -96,7 +72,6 @@
 		sastRun.Results = maps.Values(locationToResult)
 	}
 	return sarifRuns
->>>>>>> 56b83226
 }
 
 // In Sast there is only one location for each result
