--- conflicted
+++ resolved
@@ -43,11 +43,7 @@
 	if err = ssm.runAnalyzerManager(wd); err != nil {
 		return
 	}
-<<<<<<< HEAD
-	workingDirRuns, err := jas.ReadJasScanRunsFromFile(scanner.ResultsFileName, wd,false)
-=======
 	workingDirRuns, err := jas.ReadJasScanRunsFromFile(scanner.ResultsFileName, wd)
->>>>>>> 6e94c82e
 	if err != nil {
 		return
 	}
