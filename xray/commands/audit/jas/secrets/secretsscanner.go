--- conflicted
+++ resolved
@@ -56,11 +56,7 @@
 	if err = s.runAnalyzerManager(); err != nil {
 		return
 	}
-<<<<<<< HEAD
 	workingDirRuns, err := jas.ReadJasScanRunsFromFile(scanner.ResultsFileName, wd,false)
-=======
-	workingDirRuns, err := jas.ReadJasScanRunsFromFile(scanner.ResultsFileName, wd)
->>>>>>> 56b83226
 	if err != nil {
 		return
 	}
@@ -97,11 +93,7 @@
 	return s.scanner.AnalyzerManager.Exec(s.scanner.ConfigFileName, secretsScanCommand, filepath.Dir(s.scanner.AnalyzerManager.AnalyzerManagerFullPath), s.scanner.ServerDetails)
 }
 
-<<<<<<< HEAD
-func hideSecret(secret string) string {
-=======
 func maskSecret(secret string) string {
->>>>>>> 56b83226
 	if len(secret) <= 3 {
 		return "***"
 	}
@@ -114,11 +106,7 @@
 		for _, secretResult := range secretRun.Results {
 			for _, location := range secretResult.Locations {
 				secret := utils.GetLocationSnippetPointer(location)
-<<<<<<< HEAD
-				utils.SetLocationSnippet(location, hideSecret(*secret))
-=======
 				utils.SetLocationSnippet(location, maskSecret(*secret))
->>>>>>> 56b83226
 			}
 		}
 	}
