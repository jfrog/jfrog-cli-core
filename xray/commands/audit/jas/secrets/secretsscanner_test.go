--- conflicted
+++ resolved
@@ -126,10 +126,6 @@
 	}
 
 	for _, test := range tests {
-<<<<<<< HEAD
-		assert.Equal(t, test.expectedOutput, hideSecret(test.secret))
-=======
 		assert.Equal(t, test.expectedOutput, maskSecret(test.secret))
->>>>>>> 56b83226
 	}
 }