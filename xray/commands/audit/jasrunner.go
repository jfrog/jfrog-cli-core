--- conflicted
+++ resolved
@@ -14,11 +14,7 @@
 )
 
 func runJasScannersAndSetResults(scanResults *utils.ExtendedScanResults, directDependencies []string,
-<<<<<<< HEAD
-	serverDetails *config.ServerDetails, workingDirs []string, thirdPartyContextualAnalysis bool, progress io.ProgressMgr) (err error) {
-=======
-	serverDetails *config.ServerDetails, workingDirs []string, progress io.ProgressMgr, multiScanId string) (err error) {
->>>>>>> d1f16cfb
+	serverDetails *config.ServerDetails, workingDirs []string, progress io.ProgressMgr, multiScanId string, thirdPartyContextualAnalysis bool) (err error) {
 	if serverDetails == nil || len(serverDetails.Url) == 0 {
 		log.Warn("To include 'Advanced Security' scan as part of the audit output, please run the 'jf c add' command before running this command.")
 		return
