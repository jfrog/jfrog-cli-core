package audit

import (
<<<<<<< HEAD
=======
	"errors"
	buildinfo "github.com/jfrog/build-info-go/entities"
>>>>>>> 3ce6a043
	"strconv"
	"time"

	artifactoryUtils "github.com/jfrog/jfrog-cli-core/v2/artifactory/utils"
	"github.com/jfrog/jfrog-client-go/utils/errorutils"
	"github.com/jfrog/jfrog-client-go/xray/services"
)

const (
	GavPackageTypeIdentifier = "gav://"
)

func createBuildConfiguration(buildName string) (*artifactoryUtils.BuildConfiguration, func(err error)) {
	buildConfiguration := &artifactoryUtils.BuildConfiguration{
		BuildName:   buildName,
		BuildNumber: strconv.FormatInt(time.Now().Unix(), 10),
	}
	return buildConfiguration, func(err error) {
		err = artifactoryUtils.RemoveBuildDir(buildConfiguration.BuildName, buildConfiguration.BuildNumber, buildConfiguration.Project)
	}
}

// Create a dependency tree for each one of the modules in the build.
// buildName - audit-mvn or audit-gradle
func createGavDependencyTree(buildConfig *artifactoryUtils.BuildConfiguration) ([]*services.GraphNode, error) {
	generatedBuildsInfos, err := artifactoryUtils.GetGeneratedBuildsInfo(buildConfig.BuildName, buildConfig.BuildNumber, buildConfig.Project)
	if err != nil {
		return nil, err
	}
	if len(generatedBuildsInfos) == 0 {
		return nil, errorutils.CheckErrorf("Couldn't find build " + buildConfig.BuildName + "/" + buildConfig.BuildNumber)
	}
	modules := []*services.GraphNode{}
	for _, module := range generatedBuildsInfos[0].Modules {
		modules = append(modules, addModuleTree(module))
	}

	return modules, nil
}

func addModuleTree(module buildinfo.Module) *services.GraphNode {
	moduleTree := &services.GraphNode{
		Id: GavPackageTypeIdentifier + module.Id,
	}

	directDependencies := make(map[string]buildinfo.Dependency)
	parentToChildren := newDependencyMultimap()
	for _, dependency := range module.Dependencies {
		requestedBy := dependency.RequestedBy
		if isDirectDependency(module.Id, requestedBy) {
			// If no parents at all or the direct parent is the module, assume dependency is a direct
			directDependencies[dependency.Id] = dependency
			continue
		}

		for _, parent := range requestedBy {
			parentToChildren.putChild(GavPackageTypeIdentifier+parent[0], &dependency)
		}
	}

	for _, directDependency := range directDependencies {
		populateTransitiveDependencies(moduleTree, &directDependency, parentToChildren, []string{})
	}
	return moduleTree
}

func isDirectDependency(moduleId string, requestedBy [][]string) bool {
	if len(requestedBy) == 0 || len(requestedBy[0]) == 0 {
		// If no parents at all, assume dependency is direct
		return true
	}
	for _, directParent := range requestedBy {
		if directParent[0] == moduleId {
			return true
		}
	}

	return false
}

func populateTransitiveDependencies(parent *services.GraphNode, dependency *buildinfo.Dependency, parentToChildren *dependencyMultimap, idsAdded []string) {
	if hasLoop(idsAdded, dependency.Id) {
		return
	}
	idsAdded = append(idsAdded, dependency.Id)
	node := &services.GraphNode{
		Id:    GavPackageTypeIdentifier + dependency.Id,
		Nodes: []*services.GraphNode{},
	}
	parent.Nodes = append(parent.Nodes, node)
	for _, child := range parentToChildren.getChildren(node.Id) {
		populateTransitiveDependencies(node, child, parentToChildren, idsAdded)
	}
}

func hasLoop(idsAdded []string, idToAdd string) bool {
	for _, id := range idsAdded {
		if id == idToAdd {
			return true
		}
	}
	return false
}

type dependencyMultimap struct {
	multimap map[string]map[string]*buildinfo.Dependency
}

func newDependencyMultimap() *dependencyMultimap {
	dependencyMultimap := new(dependencyMultimap)
	dependencyMultimap.multimap = make(map[string]map[string]*buildinfo.Dependency)
	return dependencyMultimap
}

func (dm *dependencyMultimap) putChild(parent string, child *buildinfo.Dependency) {
	if dm.multimap[parent] == nil {
		dm.multimap[parent] = make(map[string]*buildinfo.Dependency)
	}
	dm.multimap[parent][child.Id] = child
}

func (dm *dependencyMultimap) getChildren(parent string) map[string]*buildinfo.Dependency {
	return dm.multimap[parent]
}<|MERGE_RESOLUTION|>--- conflicted
+++ resolved
@@ -1,11 +1,7 @@
 package audit
 
 import (
-<<<<<<< HEAD
-=======
-	"errors"
 	buildinfo "github.com/jfrog/build-info-go/entities"
->>>>>>> 3ce6a043
 	"strconv"
 	"time"
 
