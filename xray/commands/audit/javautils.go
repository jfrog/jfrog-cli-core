--- conflicted
+++ resolved
@@ -101,12 +101,9 @@
 	}
 	if len(vulnerabilities) > 0 {
 		xrutils.PrintVulnerabilitiesTable(vulnerabilities, false)
-<<<<<<< HEAD
-=======
 	}
 	if len(licenses) > 0 {
 		xrutils.PrintLicensesTable(licenses, false)
->>>>>>> 65c00e30
 	}
 	return nil
 }
