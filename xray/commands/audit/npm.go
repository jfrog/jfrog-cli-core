--- conflicted
+++ resolved
@@ -150,12 +150,9 @@
 	}
 	if len(scanResults.Vulnerabilities) > 0 {
 		xrutils.PrintVulnerabilitiesTable(scanResults.Vulnerabilities, false)
-<<<<<<< HEAD
-=======
 	}
 	if len(scanResults.Licenses) > 0 {
 		xrutils.PrintLicensesTable(scanResults.Licenses, false)
->>>>>>> 65c00e30
 	}
 	return err
 }
