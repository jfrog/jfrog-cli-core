package java

import (
	"encoding/json"
	"github.com/jfrog/jfrog-cli-core/v2/utils/config"
	"github.com/jfrog/jfrog-cli-core/v2/utils/coreutils"
	"github.com/jfrog/jfrog-cli-core/v2/xray/commands/audit/sca"
	xrayutils "github.com/jfrog/jfrog-cli-core/v2/xray/utils"
	"github.com/jfrog/jfrog-client-go/utils/errorutils"
	xrayUtils "github.com/jfrog/jfrog-client-go/xray/services/utils"
	"os"
	"strings"
)

const (
	GavPackageTypeIdentifier = "gav://"
)

func BuildDependencyTree(params xrayutils.AuditParams, tech coreutils.Technology) ([]*xrayUtils.GraphNode, map[string][]string, error) {
	serverDetails, err := params.ServerDetails()
	if err != nil {
		return nil, nil, err
	}
	depTreeParams := &DepTreeParams{
		UseWrapper: params.UseWrapper(),
		Server:     serverDetails,
		DepsRepo:   params.DepsRepo(),
	}
	if tech == coreutils.Maven {
		return buildMavenDependencyTree(params, serverDetails)
	}
	return buildGradleDependencyTree(depTreeParams)
}

type DepTreeParams struct {
	UseWrapper bool
	Server     *config.ServerDetails
	DepsRepo   string
}

type DepTreeManager struct {
	server     *config.ServerDetails
	depsRepo   string
	useWrapper bool
}

func NewDepTreeManager(params *DepTreeParams) DepTreeManager {
	return DepTreeManager{useWrapper: params.UseWrapper, depsRepo: params.DepsRepo, server: params.Server}
}

// The structure of a dependency tree of a module in a Gradle/Maven project, as created by the gradle-dep-tree and maven-dep-tree plugins.
type moduleDepTree struct {
	Root  string                 `json:"root"`
	Nodes map[string]depTreeNode `json:"nodes"`
}

type depTreeNode struct {
	Types    []string `json:"types"`
	Children []string `json:"children"`
}

// Reads the output files of the gradle-dep-tree and maven-dep-tree plugins and returns them as a slice of GraphNodes.
// It takes the output of the plugin's run (which is a byte representation of a list of paths of the output files, separated by newlines) as input.
func getGraphFromDepTree(outputFilePaths string) (depsGraph []*xrayUtils.GraphNode, uniqueDepsMap map[string][]string, err error) {
	modules, err := parseDepTreeFiles(outputFilePaths)
	if err != nil {
		return
	}
<<<<<<< HEAD
	uniqueDepsMap = map[string][]string{}
	for _, moduleTree := range modules {
		directDepId := GavPackageTypeIdentifier + moduleTree.Root
		directDependency := &xrayUtils.GraphNode{
			Id:    directDepId,
			Nodes: []*xrayUtils.GraphNode{},
		}
		uniqueDepsMap[directDepId] = nil
		populateDependencyTree(directDependency, moduleTree.Root, moduleTree, uniqueDepsMap)
		depsGraph = append(depsGraph, directDependency)
	}
	return
}

func populateDependencyTree(currNode *xrayUtils.GraphNode, currNodeId string, moduleTree *moduleDepTree, uniqueDepsMap map[string][]string) {
	if currNode.NodeHasLoop() {
		return
	}
	for _, childId := range moduleTree.Nodes[currNodeId].Children {
		childGav := GavPackageTypeIdentifier + childId
		childNode := &xrayUtils.GraphNode{
			Id:     childGav,
			Nodes:  []*xrayUtils.GraphNode{},
			Parent: currNode,
			Types:  moduleTree.Nodes[childId].Types,
		}
		uniqueDepsMap[childGav] = moduleTree.Nodes[childId].Types
		populateDependencyTree(childNode, childId, moduleTree, uniqueDepsMap)
		currNode.Nodes = append(currNode.Nodes, childNode)
=======

	allModulesUniqueDeps := datastructures.MakeSet[string]()
	for _, module := range modules {
		moduleTree, moduleUniqueDeps := getModuleTreeAndDependencies(module)
		depsGraph = append(depsGraph, moduleTree)
		for _, depToAdd := range moduleUniqueDeps {
			allModulesUniqueDeps.Add(depToAdd)
		}
>>>>>>> 040b65d3
	}
	uniqueDeps = allModulesUniqueDeps.ToSlice()
	return
}

func parseDepTreeFiles(jsonFilePaths string) ([]*moduleDepTree, error) {
	outputFilePaths := strings.Split(strings.TrimSpace(jsonFilePaths), "\n")
	var modules []*moduleDepTree
	for _, path := range outputFilePaths {
		results, err := parseDepTreeFile(path)
		if err != nil {
			return nil, err
		}
		modules = append(modules, results)
	}
	return modules, nil
}

func parseDepTreeFile(path string) (results *moduleDepTree, err error) {
	depTreeJson, err := os.ReadFile(strings.TrimSpace(path))
	if errorutils.CheckError(err) != nil {
		return
	}
	results = &moduleDepTree{}
	err = errorutils.CheckError(json.Unmarshal(depTreeJson, &results))
	return
}

func getArtifactoryAuthFromServer(server *config.ServerDetails) (string, string, error) {
	username, password, err := server.GetAuthenticationCredentials()
	if err != nil {
		return "", "", err
	}
	if username == "" {
		return "", "", errorutils.CheckErrorf("a username is required for authenticating with Artifactory")
	}
	return username, password, nil
}

// Returns a dependency tree and a flat list of the module's dependencies for the given module
func getModuleTreeAndDependencies(module *moduleDepTree) (*xrayUtils.GraphNode, []string) {
	moduleTreeMap := make(map[string][]string)
	moduleDeps := module.Nodes
	for depName, dependency := range moduleDeps {
		dependencyId := GavPackageTypeIdentifier + depName
		var childrenList []string
		for _, childName := range dependency.Children {
			childId := GavPackageTypeIdentifier + childName
			childrenList = append(childrenList, childId)
		}
		if len(childrenList) > 0 {
			moduleTreeMap[dependencyId] = childrenList
		}
	}
	return sca.BuildXrayDependencyTree(moduleTreeMap, GavPackageTypeIdentifier+module.Root)
}<|MERGE_RESOLUTION|>--- conflicted
+++ resolved
@@ -66,37 +66,6 @@
 	if err != nil {
 		return
 	}
-<<<<<<< HEAD
-	uniqueDepsMap = map[string][]string{}
-	for _, moduleTree := range modules {
-		directDepId := GavPackageTypeIdentifier + moduleTree.Root
-		directDependency := &xrayUtils.GraphNode{
-			Id:    directDepId,
-			Nodes: []*xrayUtils.GraphNode{},
-		}
-		uniqueDepsMap[directDepId] = nil
-		populateDependencyTree(directDependency, moduleTree.Root, moduleTree, uniqueDepsMap)
-		depsGraph = append(depsGraph, directDependency)
-	}
-	return
-}
-
-func populateDependencyTree(currNode *xrayUtils.GraphNode, currNodeId string, moduleTree *moduleDepTree, uniqueDepsMap map[string][]string) {
-	if currNode.NodeHasLoop() {
-		return
-	}
-	for _, childId := range moduleTree.Nodes[currNodeId].Children {
-		childGav := GavPackageTypeIdentifier + childId
-		childNode := &xrayUtils.GraphNode{
-			Id:     childGav,
-			Nodes:  []*xrayUtils.GraphNode{},
-			Parent: currNode,
-			Types:  moduleTree.Nodes[childId].Types,
-		}
-		uniqueDepsMap[childGav] = moduleTree.Nodes[childId].Types
-		populateDependencyTree(childNode, childId, moduleTree, uniqueDepsMap)
-		currNode.Nodes = append(currNode.Nodes, childNode)
-=======
 
 	allModulesUniqueDeps := datastructures.MakeSet[string]()
 	for _, module := range modules {
@@ -105,7 +74,6 @@
 		for _, depToAdd := range moduleUniqueDeps {
 			allModulesUniqueDeps.Add(depToAdd)
 		}
->>>>>>> 040b65d3
 	}
 	uniqueDeps = allModulesUniqueDeps.ToSlice()
 	return
