--- conflicted
+++ resolved
@@ -4,11 +4,9 @@
 	"encoding/json"
 	"errors"
 	"fmt"
-	"golang.org/x/exp/maps"
 	"net/http"
 	"os"
 	"path/filepath"
-	"sort"
 	"strconv"
 	"strings"
 
@@ -32,15 +30,10 @@
 )
 
 func OfflineUpdate(flags *OfflineUpdatesFlags) error {
-	if shouldUseDBSyncV3(flags) {
+	if flags.IsDBSyncV3 {
 		return handleDBSyncV3OfflineUpdate(flags)
 	}
 	return handleDBSyncV1OfflineUpdate(flags)
-}
-
-// Should use DBSync version 3 if the 'stream' flag was specified.
-func shouldUseDBSyncV3(flags *OfflineUpdatesFlags) bool {
-	return flags.Stream != ""
 }
 
 func handleDBSyncV1OfflineUpdate(flags *OfflineUpdatesFlags) error {
@@ -132,7 +125,7 @@
 }
 
 func handleDBSyncV3OfflineUpdate(flags *OfflineUpdatesFlags) (err error) {
-	url := buildUrlDBSyncV3(flags)
+	url := buildUrlDBSyncV3(flags.IsDBSyncV3PeriodicUpdate)
 	log.Info("Getting updates...")
 	headers := make(map[string]string)
 	headers["X-Xray-License"] = flags.License
@@ -151,18 +144,22 @@
 		return err
 	}
 
-	urlsToDownload, err := getURLsToDownloadDBSyncV3(body, flags.IsPeriodicUpdate)
+	urlsToDownload, err := getURLsToDownloadDBSyncV3(body, flags.IsDBSyncV3PeriodicUpdate)
 	if err != nil {
 		return err
 	}
 
 	var state string
-	if flags.IsPeriodicUpdate {
+	if flags.IsDBSyncV3PeriodicUpdate {
 		state = periodicState
 	} else {
 		state = onboardingState
 	}
-	dataDir, err := os.MkdirTemp(flags.Target, "xray_downloaded_data")
+	xrayTempDir, err := getXrayTempDir()
+	if err != nil {
+		return err
+	}
+	dataDir, err := os.MkdirTemp(xrayTempDir, "xray_downloaded_data")
 	if err != nil {
 		return err
 	}
@@ -181,7 +178,7 @@
 		return err
 	}
 
-	packageName := "xray_" + flags.Stream + "_update_package" + "_" + state
+	packageName := "xray_update_package" + "_" + state
 	err = createZipArchive(dataDir, flags.Target, packageName, "")
 	if err != nil {
 		return err
@@ -189,17 +186,9 @@
 	return nil
 }
 
-func buildUrlDBSyncV3(flags *OfflineUpdatesFlags) string {
-	streams := NewValidStreams()
+func buildUrlDBSyncV3(isPeriodic bool) string {
 	url := getJxRayBaseUrl() + "api/v3/updates/"
-	// Build JAS urls if needed.
-	if flags.Stream == streams.GetExposuresStream() {
-		url += streams.GetExposuresStream() + "/"
-	} else if flags.Stream == streams.GetContextualAnalysisStream() {
-		url += streams.GetContextualAnalysisStream() + "/"
-	}
-
-	if flags.IsPeriodicUpdate {
+	if isPeriodic {
 		return url + periodicState
 	} else {
 		return url + onboardingState
@@ -266,15 +255,12 @@
 }
 
 func downloadData(urlsList []string, dataDir string, fileNameFromUrlFunc func(string) (string, error)) error {
-<<<<<<< HEAD
-	log.Info(fmt.Sprintf("Downloading updated packages to %s.", dataDir))
-=======
->>>>>>> 2879cde6
 	for _, url := range urlsList {
 		fileName, err := fileNameFromUrlFunc(url)
 		if err != nil {
 			return err
 		}
+		log.Info(fmt.Sprintf("Downloading updates package from %s", url))
 		client, err := httpclient.ClientBuilder().SetRetries(3).Build()
 		if err != nil {
 			log.Error(fmt.Sprintf("Couldn't download from %s", url))
@@ -286,11 +272,6 @@
 			DownloadPath:  url,
 			LocalPath:     dataDir,
 			LocalFileName: fileName}
-		response, _, err := client.SendHead(url, httputils.HttpClientDetails{}, "")
-		if err != nil {
-			return fmt.Errorf("couldn't get content length of %s. Error: %s", url, err.Error())
-		}
-		log.Info(fmt.Sprintf("Downloading updated package from %s. Content size: %.4f MB.", url, float64(response.ContentLength)/1000000))
 		_, err = client.DownloadFile(details, "", httputils.HttpClientDetails{}, false)
 		if err != nil {
 			return errorutils.CheckErrorf("Couldn't download from %s. Error: %s", url, err.Error())
@@ -397,46 +378,14 @@
 	return
 }
 
-// ValidStreams represents the valid values that can be provided to the 'stream' flag during offline updates.
-type ValidStreams struct {
-	StreamsMap map[string]bool
-}
-
-func NewValidStreams() *ValidStreams {
-	validStreams := &ValidStreams{StreamsMap: map[string]bool{}}
-	validStreams.StreamsMap[validStreams.GetPublicDataStream()] = true
-	validStreams.StreamsMap[validStreams.GetExposuresStream()] = true
-	validStreams.StreamsMap[validStreams.GetContextualAnalysisStream()] = true
-	return validStreams
-}
-
-func (vs *ValidStreams) GetValidStreamsString() string {
-	streams := maps.Keys(vs.StreamsMap)
-	sort.Sort(sort.Reverse(sort.StringSlice(streams)))
-	streamsStr := strings.Join(streams[0:len(streams)-1], ", ")
-	return fmt.Sprintf("%s and %s", streamsStr, streams[len(streams)-1])
-}
-
-func (vs *ValidStreams) GetPublicDataStream() string {
-	return "public_data"
-}
-
-func (vs *ValidStreams) GetExposuresStream() string {
-	return "exposures"
-}
-
-func (vs *ValidStreams) GetContextualAnalysisStream() string {
-	return "contextual_analysis"
-}
-
 type OfflineUpdatesFlags struct {
-	License          string
-	From             int64
-	To               int64
-	Version          string
-	Target           string
-	Stream           string
-	IsPeriodicUpdate bool
+	License                  string
+	From                     int64
+	To                       int64
+	Version                  string
+	Target                   string
+	IsDBSyncV3               bool
+	IsDBSyncV3PeriodicUpdate bool
 }
 
 type FilesList struct {
