package scan

import (
	"errors"
	"fmt"
	rtutils "github.com/jfrog/jfrog-cli-core/v2/artifactory/utils"
	"github.com/jfrog/jfrog-cli-core/v2/utils/config"
	"github.com/jfrog/jfrog-cli-core/v2/xray/commands"
	xrutils "github.com/jfrog/jfrog-cli-core/v2/xray/utils"
	"github.com/jfrog/jfrog-client-go/xray"
	"github.com/jfrog/jfrog-client-go/xray/services"
)

const (
	BuildScanMinVersion                       = "3.37.0"
	BuildScanIncludeVulnerabilitiesMinVersion = "3.40.0"
)

type BuildScanCommand struct {
	serverDetails          *config.ServerDetails
	outputFormat           xrutils.OutputFormat
	buildConfiguration     *rtutils.BuildConfiguration
	includeVulnerabilities bool
	failBuild              bool
	printExtendedTable     bool
}

func NewBuildScanCommand() *BuildScanCommand {
	return &BuildScanCommand{}
}

func (bsc *BuildScanCommand) SetServerDetails(server *config.ServerDetails) *BuildScanCommand {
	bsc.serverDetails = server
	return bsc
}

func (bsc *BuildScanCommand) SetOutputFormat(format xrutils.OutputFormat) *BuildScanCommand {
	bsc.outputFormat = format
	return bsc
}

func (bsc *BuildScanCommand) ServerDetails() (*config.ServerDetails, error) {
	return bsc.serverDetails, nil
}

func (bsc *BuildScanCommand) SetBuildConfiguration(buildConfiguration *rtutils.BuildConfiguration) *BuildScanCommand {
	bsc.buildConfiguration = buildConfiguration
	return bsc
}

func (bsc *BuildScanCommand) SetIncludeVulnerabilities(include bool) *BuildScanCommand {
	bsc.includeVulnerabilities = include
	return bsc
}

func (bsc *BuildScanCommand) SetFailBuild(failBuild bool) *BuildScanCommand {
	bsc.failBuild = failBuild
	return bsc
}

func (bsc *BuildScanCommand) SetPrintExtendedTable(printExtendedTable bool) *BuildScanCommand {
	bsc.printExtendedTable = printExtendedTable
	return bsc
}

// Scan published builds with Xray
func (bsc *BuildScanCommand) Run() (err error) {
	xrayManager, xrayVersion, err := commands.CreateXrayServiceManagerAndGetVersion(bsc.serverDetails)
	if err != nil {
		return err
	}
	err = commands.ValidateXrayMinimumVersion(xrayVersion, BuildScanMinVersion)
	if err != nil {
		return err
	}
	if bsc.includeVulnerabilities {
		err = commands.ValidateXrayMinimumVersion(xrayVersion, BuildScanIncludeVulnerabilitiesMinVersion)
		if err != nil {
			return errors.New("build-scan command with '--vuln' flag is not supported on your current Xray version. " + err.Error())
		}
	}
	buildName, err := bsc.buildConfiguration.GetBuildName()
	if err != nil {
		return err
	}
	buildNumber, err := bsc.buildConfiguration.GetBuildNumber()
	if err != nil {
		return err
	}
	params := services.XrayBuildParams{
		BuildName:   buildName,
		BuildNumber: buildNumber,
		Project:     bsc.buildConfiguration.GetProject(),
	}

	isFailBuildResponse, err := bsc.runBuildScanAndPrintResults(xrayManager, params)
	if err != nil {
		return err
	}
	// If failBuild flag is true and also got fail build response from Xray
	if bsc.failBuild && isFailBuildResponse {
		return xrutils.NewFailBuildError()
	}
	return
}

func (bsc *BuildScanCommand) runBuildScanAndPrintResults(xrayManager *xray.XrayServicesManager, params services.XrayBuildParams) (isFailBuildResponse bool, err error) {
	buildScanResults, noFailBuildPolicy, err := xrayManager.BuildScan(params, bsc.includeVulnerabilities)
	if err != nil {
		return false, err
	}
	fmt.Println("The scan data is available at: " + buildScanResults.MoreDetailsUrl)
<<<<<<< HEAD
	err = xrutils.PrintScanResults(scanResponseArray, bsc.outputFormat == xrutils.Table, false, false, false, bsc.printExtendedTable)
	if err != nil {
		return false, err
	}
	return xrutils.CheckIfFailBuild(scanResponseArray), nil
}

func (bsc *BuildScanCommand) runBuildSummaryAndPrintResults(xrayManager *xray.XrayServicesManager, params services.XrayBuildParams) error {
	summaryResponse, err := xrayManager.BuildSummary(params)
	if err != nil {
		return err
	}
	scanResponse := services.ScanResponse{Vulnerabilities: convertIssuesToVulnerabilities(summaryResponse.Issues, params)}
	return xrutils.PrintScanResults([]services.ScanResponse{scanResponse}, bsc.outputFormat == xrutils.Table, true, false, false, bsc.printExtendedTable)
}

func convertIssuesToVulnerabilities(issues []services.Issue, params services.XrayBuildParams) []services.Vulnerability {
	var vulnerabilities []services.Vulnerability
	for _, issue := range issues {
		vuln := services.Vulnerability{
			Summary:    issue.Summary,
			Severity:   issue.Severity,
			Cves:       getCvesField(issue.Cves),
			Components: getComponentsField(issue.Components, issue.ImpactPath, params.BuildName),
			IssueId:    issue.IssueId,
		}
		vulnerabilities = append(vulnerabilities, vuln)
	}

	return vulnerabilities
}

func getCvesField(summaryCves []services.SummeryCve) []services.Cve {
	// The build-summary API response includes both the score and the vector. We're taking the score only
	// Example: "4.0/CVSS:2.0/AV:N/AC:L/Au:S/C:N/I:N/A:P"  >> "4.0"
	var cves []services.Cve
	for _, summaryCve := range summaryCves {
		cve := services.Cve{
			Id:          summaryCve.Id,
			CvssV2Score: strings.Split(summaryCve.CvssV2Score, "/")[0],
			CvssV3Score: strings.Split(summaryCve.CvssV3Score, "/")[0],
		}
		cves = append(cves, cve)
	}
	return cves
}

func getComponentsField(summaryComponents []services.SummeryComponent, impactPaths []string, buildName string) map[string]services.Component {
	components := map[string]services.Component{}
	for _, component := range summaryComponents {
		componentImpactPaths := getComponentImpactPaths(component.ComponentId, buildName, impactPaths)
		if len(componentImpactPaths) > 0 {
			components[component.ComponentId] = services.Component{
				FixedVersions: component.FixedVersions,
				ImpactPaths:   componentImpactPaths,
=======
	isFailBuildResponse = buildScanResults.FailBuild

	scanResponse := []services.ScanResponse{{
		Violations:      buildScanResults.Violations,
		Vulnerabilities: buildScanResults.Vulnerabilities,
		XrayDataUrl:     buildScanResults.MoreDetailsUrl,
	}}

	if bsc.outputFormat == xrutils.Json {
		// Print the violations and/or vulnerabilities as part of one JSON.
		err = xrutils.PrintScanResults(scanResponse, false, false, false, false)
	} else {
		// Print two different tables for violations and vulnerabilities (if needed)

		// If "No Xray Fail build policy...." error received, no need to print violations
		if !noFailBuildPolicy {
			err = xrutils.PrintScanResults(scanResponse, true, false, false, false)
			if err != nil {
				return false, err
>>>>>>> dea63f1d
			}
		}
		if bsc.includeVulnerabilities {
			err = xrutils.PrintScanResults(scanResponse, true, true, false, false)
			if err != nil {
				return false, err
			}
		}
	}
	return
}

func (bsc *BuildScanCommand) CommandName() string {
	return "xr_build_scan"
}<|MERGE_RESOLUTION|>--- conflicted
+++ resolved
@@ -110,63 +110,6 @@
 		return false, err
 	}
 	fmt.Println("The scan data is available at: " + buildScanResults.MoreDetailsUrl)
-<<<<<<< HEAD
-	err = xrutils.PrintScanResults(scanResponseArray, bsc.outputFormat == xrutils.Table, false, false, false, bsc.printExtendedTable)
-	if err != nil {
-		return false, err
-	}
-	return xrutils.CheckIfFailBuild(scanResponseArray), nil
-}
-
-func (bsc *BuildScanCommand) runBuildSummaryAndPrintResults(xrayManager *xray.XrayServicesManager, params services.XrayBuildParams) error {
-	summaryResponse, err := xrayManager.BuildSummary(params)
-	if err != nil {
-		return err
-	}
-	scanResponse := services.ScanResponse{Vulnerabilities: convertIssuesToVulnerabilities(summaryResponse.Issues, params)}
-	return xrutils.PrintScanResults([]services.ScanResponse{scanResponse}, bsc.outputFormat == xrutils.Table, true, false, false, bsc.printExtendedTable)
-}
-
-func convertIssuesToVulnerabilities(issues []services.Issue, params services.XrayBuildParams) []services.Vulnerability {
-	var vulnerabilities []services.Vulnerability
-	for _, issue := range issues {
-		vuln := services.Vulnerability{
-			Summary:    issue.Summary,
-			Severity:   issue.Severity,
-			Cves:       getCvesField(issue.Cves),
-			Components: getComponentsField(issue.Components, issue.ImpactPath, params.BuildName),
-			IssueId:    issue.IssueId,
-		}
-		vulnerabilities = append(vulnerabilities, vuln)
-	}
-
-	return vulnerabilities
-}
-
-func getCvesField(summaryCves []services.SummeryCve) []services.Cve {
-	// The build-summary API response includes both the score and the vector. We're taking the score only
-	// Example: "4.0/CVSS:2.0/AV:N/AC:L/Au:S/C:N/I:N/A:P"  >> "4.0"
-	var cves []services.Cve
-	for _, summaryCve := range summaryCves {
-		cve := services.Cve{
-			Id:          summaryCve.Id,
-			CvssV2Score: strings.Split(summaryCve.CvssV2Score, "/")[0],
-			CvssV3Score: strings.Split(summaryCve.CvssV3Score, "/")[0],
-		}
-		cves = append(cves, cve)
-	}
-	return cves
-}
-
-func getComponentsField(summaryComponents []services.SummeryComponent, impactPaths []string, buildName string) map[string]services.Component {
-	components := map[string]services.Component{}
-	for _, component := range summaryComponents {
-		componentImpactPaths := getComponentImpactPaths(component.ComponentId, buildName, impactPaths)
-		if len(componentImpactPaths) > 0 {
-			components[component.ComponentId] = services.Component{
-				FixedVersions: component.FixedVersions,
-				ImpactPaths:   componentImpactPaths,
-=======
 	isFailBuildResponse = buildScanResults.FailBuild
 
 	scanResponse := []services.ScanResponse{{
@@ -177,20 +120,19 @@
 
 	if bsc.outputFormat == xrutils.Json {
 		// Print the violations and/or vulnerabilities as part of one JSON.
-		err = xrutils.PrintScanResults(scanResponse, false, false, false, false)
+		err = xrutils.PrintScanResults(scanResponse, false, false, false, false, bsc.printExtendedTable)
 	} else {
 		// Print two different tables for violations and vulnerabilities (if needed)
 
 		// If "No Xray Fail build policy...." error received, no need to print violations
 		if !noFailBuildPolicy {
-			err = xrutils.PrintScanResults(scanResponse, true, false, false, false)
+			err = xrutils.PrintScanResults(scanResponse, true, false, false, false, bsc.printExtendedTable)
 			if err != nil {
 				return false, err
->>>>>>> dea63f1d
 			}
 		}
 		if bsc.includeVulnerabilities {
-			err = xrutils.PrintScanResults(scanResponse, true, true, false, false)
+			err = xrutils.PrintScanResults(scanResponse, true, true, false, false, bsc.printExtendedTable)
 			if err != nil {
 				return false, err
 			}
