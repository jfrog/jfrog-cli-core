--- conflicted
+++ resolved
@@ -139,21 +139,6 @@
 	if bsc.outputFormat != xrutils.Table {
 		// Print the violations and/or vulnerabilities as part of one JSON.
 		err = resultsPrinter.PrintScanResults()
-<<<<<<< HEAD
-		return
-	}
-	// Print two different tables for violations and vulnerabilities (if needed)
-	// If "No Xray Fail build policy...." error received, no need to print violations
-	if !noFailBuildPolicy {
-		if err = resultsPrinter.PrintScanResults(); err != nil {
-			return
-		}
-	}
-	if bsc.includeVulnerabilities {
-		resultsPrinter.SetIncludeVulnerabilities(true)
-		if err = resultsPrinter.PrintScanResults(); err != nil {
-			return
-=======
 	} else {
 		// Print two different tables for violations and vulnerabilities (if needed)
 
@@ -168,7 +153,6 @@
 			if err = resultsPrinter.PrintScanResults(); err != nil {
 				return false, err
 			}
->>>>>>> 7a180ec2
 		}
 	}
 	return
