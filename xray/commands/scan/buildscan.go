--- conflicted
+++ resolved
@@ -120,31 +120,19 @@
 
 	if bsc.outputFormat == xrutils.Json {
 		// Print the violations and/or vulnerabilities as part of one JSON.
-<<<<<<< HEAD
-		err = xrutils.PrintScanResults(scanResponse, false, false, false, false)
-=======
 		err = xrutils.PrintScanResults(scanResponse, false, false, false, false, bsc.printExtendedTable)
->>>>>>> ce7fdaad
 	} else {
 		// Print two different tables for violations and vulnerabilities (if needed)
 
 		// If "No Xray Fail build policy...." error received, no need to print violations
 		if !noFailBuildPolicy {
-<<<<<<< HEAD
-			err = xrutils.PrintScanResults(scanResponse, true, false, false, false)
-=======
 			err = xrutils.PrintScanResults(scanResponse, true, false, false, false, bsc.printExtendedTable)
->>>>>>> ce7fdaad
 			if err != nil {
 				return false, err
 			}
 		}
 		if bsc.includeVulnerabilities {
-<<<<<<< HEAD
-			err = xrutils.PrintScanResults(scanResponse, true, true, false, false)
-=======
 			err = xrutils.PrintScanResults(scanResponse, true, true, false, false, bsc.printExtendedTable)
->>>>>>> ce7fdaad
 			if err != nil {
 				return false, err
 			}
