package scan

import (
	"errors"
	rtutils "github.com/jfrog/jfrog-cli-core/v2/artifactory/utils"
	"github.com/jfrog/jfrog-cli-core/v2/utils/config"
	"github.com/jfrog/jfrog-cli-core/v2/utils/coreutils"
	"github.com/jfrog/jfrog-cli-core/v2/xray/commands"
	"github.com/jfrog/jfrog-cli-core/v2/xray/commands/audit/generic/jas"
	xrutils "github.com/jfrog/jfrog-cli-core/v2/xray/utils"
	"github.com/jfrog/jfrog-client-go/utils/log"
	"github.com/jfrog/jfrog-client-go/xray"
	"github.com/jfrog/jfrog-client-go/xray/services"
)

const (
	BuildScanMinVersion                       = "3.37.0"
	BuildScanIncludeVulnerabilitiesMinVersion = "3.40.0"
)

type BuildScanCommand struct {
	serverDetails          *config.ServerDetails
	outputFormat           xrutils.OutputFormat
	buildConfiguration     *rtutils.BuildConfiguration
	includeVulnerabilities bool
	failBuild              bool
	printExtendedTable     bool
	rescan                 bool
}

func NewBuildScanCommand() *BuildScanCommand {
	return &BuildScanCommand{}
}

func (bsc *BuildScanCommand) SetServerDetails(server *config.ServerDetails) *BuildScanCommand {
	bsc.serverDetails = server
	return bsc
}

func (bsc *BuildScanCommand) SetOutputFormat(format xrutils.OutputFormat) *BuildScanCommand {
	bsc.outputFormat = format
	return bsc
}

func (bsc *BuildScanCommand) ServerDetails() (*config.ServerDetails, error) {
	return bsc.serverDetails, nil
}

func (bsc *BuildScanCommand) SetBuildConfiguration(buildConfiguration *rtutils.BuildConfiguration) *BuildScanCommand {
	bsc.buildConfiguration = buildConfiguration
	return bsc
}

func (bsc *BuildScanCommand) SetIncludeVulnerabilities(include bool) *BuildScanCommand {
	bsc.includeVulnerabilities = include
	return bsc
}

func (bsc *BuildScanCommand) SetFailBuild(failBuild bool) *BuildScanCommand {
	bsc.failBuild = failBuild
	return bsc
}

func (bsc *BuildScanCommand) SetPrintExtendedTable(printExtendedTable bool) *BuildScanCommand {
	bsc.printExtendedTable = printExtendedTable
	return bsc
}

func (bsc *BuildScanCommand) SetRescan(rescan bool) *BuildScanCommand {
	bsc.rescan = rescan
	return bsc
}

// Scan published builds with Xray
func (bsc *BuildScanCommand) Run() (err error) {
	xrayManager, xrayVersion, err := commands.CreateXrayServiceManagerAndGetVersion(bsc.serverDetails)
	if err != nil {
		return err
	}
	err = coreutils.ValidateMinimumVersion(coreutils.Xray, xrayVersion, BuildScanMinVersion)
	if err != nil {
		return err
	}
	if bsc.includeVulnerabilities {
		err = coreutils.ValidateMinimumVersion(coreutils.Xray, xrayVersion, BuildScanIncludeVulnerabilitiesMinVersion)
		if err != nil {
			return errors.New("build-scan command with '--vuln' flag is not supported on your current Xray version. " + err.Error())
		}
	}
	buildName, err := bsc.buildConfiguration.GetBuildName()
	if err != nil {
		return err
	}
	buildNumber, err := bsc.buildConfiguration.GetBuildNumber()
	if err != nil {
		return err
	}
	params := services.XrayBuildParams{
		BuildName:   buildName,
		BuildNumber: buildNumber,
		Project:     bsc.buildConfiguration.GetProject(),
		Rescan:      bsc.rescan,
	}

	isFailBuildResponse, err := bsc.runBuildScanAndPrintResults(xrayManager, params)
	if err != nil {
		return err
	}
	// If failBuild flag is true and also got fail build response from Xray
	if bsc.failBuild && isFailBuildResponse {
		return xrutils.NewFailBuildError()
	}
	return
}

func (bsc *BuildScanCommand) runBuildScanAndPrintResults(xrayManager *xray.XrayServicesManager, params services.XrayBuildParams) (isFailBuildResponse bool, err error) {
	buildScanResults, noFailBuildPolicy, err := xrayManager.BuildScan(params, bsc.includeVulnerabilities)
	if err != nil {
		return false, err
	}
	log.Info("The scan data is available at: " + buildScanResults.MoreDetailsUrl)
	isFailBuildResponse = buildScanResults.FailBuild

	scanResponse := []services.ScanResponse{{
		Violations:      buildScanResults.Violations,
		Vulnerabilities: buildScanResults.Vulnerabilities,
		XrayDataUrl:     buildScanResults.MoreDetailsUrl,
	}}

	extendedScanResults, err := jas.GetExtendedScanResults(scanResponse, nil)
	if err != nil {
		return true, err
	}

	if bsc.outputFormat != xrutils.Table {
		// Print the violations and/or vulnerabilities as part of one JSON.
<<<<<<< HEAD
		err = xrutils.PrintScanResults(extendedScanResults, nil, bsc.outputFormat, false, false, false, bsc.printExtendedTable)
=======
		err = xrutils.PrintScanResults(scanResponse, nil, bsc.outputFormat, false, false, false, bsc.printExtendedTable, true)
>>>>>>> 57a7c04a
	} else {
		// Print two different tables for violations and vulnerabilities (if needed)

		// If "No Xray Fail build policy...." error received, no need to print violations
		if !noFailBuildPolicy {
<<<<<<< HEAD
			err = xrutils.PrintScanResults(extendedScanResults, nil, bsc.outputFormat, false, false, false, bsc.printExtendedTable)
=======
			err = xrutils.PrintScanResults(scanResponse, nil, bsc.outputFormat, false, false, false, bsc.printExtendedTable, true)
>>>>>>> 57a7c04a
			if err != nil {
				return false, err
			}
		}
		if bsc.includeVulnerabilities {
<<<<<<< HEAD
			err = xrutils.PrintScanResults(extendedScanResults, nil, bsc.outputFormat, true, false, false, bsc.printExtendedTable)
=======
			err = xrutils.PrintScanResults(scanResponse, nil, bsc.outputFormat, true, false, false, bsc.printExtendedTable, true)
>>>>>>> 57a7c04a
			if err != nil {
				return false, err
			}
		}
	}
	return
}

func (bsc *BuildScanCommand) CommandName() string {
	return "xr_build_scan"
}<|MERGE_RESOLUTION|>--- conflicted
+++ resolved
@@ -134,31 +134,19 @@
 
 	if bsc.outputFormat != xrutils.Table {
 		// Print the violations and/or vulnerabilities as part of one JSON.
-<<<<<<< HEAD
-		err = xrutils.PrintScanResults(extendedScanResults, nil, bsc.outputFormat, false, false, false, bsc.printExtendedTable)
-=======
-		err = xrutils.PrintScanResults(scanResponse, nil, bsc.outputFormat, false, false, false, bsc.printExtendedTable, true)
->>>>>>> 57a7c04a
+		err = xrutils.PrintScanResults(extendedScanResults, nil, bsc.outputFormat, false, false, false, bsc.printExtendedTable, true)
 	} else {
 		// Print two different tables for violations and vulnerabilities (if needed)
 
 		// If "No Xray Fail build policy...." error received, no need to print violations
 		if !noFailBuildPolicy {
-<<<<<<< HEAD
-			err = xrutils.PrintScanResults(extendedScanResults, nil, bsc.outputFormat, false, false, false, bsc.printExtendedTable)
-=======
-			err = xrutils.PrintScanResults(scanResponse, nil, bsc.outputFormat, false, false, false, bsc.printExtendedTable, true)
->>>>>>> 57a7c04a
+			err = xrutils.PrintScanResults(extendedScanResults, nil, bsc.outputFormat, false, false, false, bsc.printExtendedTable, true)
 			if err != nil {
 				return false, err
 			}
 		}
 		if bsc.includeVulnerabilities {
-<<<<<<< HEAD
-			err = xrutils.PrintScanResults(extendedScanResults, nil, bsc.outputFormat, true, false, false, bsc.printExtendedTable)
-=======
-			err = xrutils.PrintScanResults(scanResponse, nil, bsc.outputFormat, true, false, false, bsc.printExtendedTable, true)
->>>>>>> 57a7c04a
+			err = xrutils.PrintScanResults(extendedScanResults, nil, bsc.outputFormat, true, false, false, bsc.printExtendedTable, true)
 			if err != nil {
 				return false, err
 			}
