package scan

import (
	"fmt"
	"strings"

	rtutils "github.com/jfrog/jfrog-cli-core/v2/artifactory/utils"
	"github.com/jfrog/jfrog-cli-core/v2/utils/config"
	"github.com/jfrog/jfrog-cli-core/v2/xray/commands"
	xrutils "github.com/jfrog/jfrog-cli-core/v2/xray/utils"
	"github.com/jfrog/jfrog-client-go/utils/log"
	"github.com/jfrog/jfrog-client-go/xray"
	"github.com/jfrog/jfrog-client-go/xray/services"
)

const (
	BuildScanMinVersion = "3.37.0"
)

type BuildScanCommand struct {
	serverDetails          *config.ServerDetails
	outputFormat           xrutils.OutputFormat
	buildConfiguration     *rtutils.BuildConfiguration
	includeVulnerabilities bool
	failBuild              bool
}

func NewBuildScanCommand() *BuildScanCommand {
	return &BuildScanCommand{}
}

func (bsc *BuildScanCommand) SetServerDetails(server *config.ServerDetails) *BuildScanCommand {
	bsc.serverDetails = server
	return bsc
}

func (bsc *BuildScanCommand) SetOutputFormat(format xrutils.OutputFormat) *BuildScanCommand {
	bsc.outputFormat = format
	return bsc
}

func (bsc *BuildScanCommand) ServerDetails() (*config.ServerDetails, error) {
	return bsc.serverDetails, nil
}

func (bsc *BuildScanCommand) SetBuildConfiguration(buildConfiguration *rtutils.BuildConfiguration) *BuildScanCommand {
	bsc.buildConfiguration = buildConfiguration
	return bsc
}

func (bsc *BuildScanCommand) SetIncludeVulnerabilities(include bool) *BuildScanCommand {
	bsc.includeVulnerabilities = include
	return bsc
}

func (bsc *BuildScanCommand) SetFailBuild(failBuild bool) *BuildScanCommand {
	bsc.failBuild = failBuild
	return bsc
}

// Scan published builds with Xray
func (bsc *BuildScanCommand) Run() (err error) {
	xrayManager, xrayVersion, err := commands.CreateXrayServiceManagerAndGetVersion(bsc.serverDetails)
	if err != nil {
		return err
	}
	err = commands.ValidateXrayMinimumVersion(xrayVersion, BuildScanMinVersion)
	if err != nil {
		return err
	}
	buildName, err := bsc.buildConfiguration.GetBuildName()
	if err != nil {
		return err
	}
	buildNumber, err := bsc.buildConfiguration.GetBuildNumber()
	if err != nil {
		return err
	}
	params := services.XrayBuildParams{
		BuildName:   buildName,
		BuildNumber: buildNumber,
		Project:     bsc.buildConfiguration.GetProject(),
	}

	isFailBuildResponse, err := bsc.runBuildScanAndPrintResults(xrayManager, params)
	if err != nil {
		if strings.Contains(err.Error(), services.XrayScanBuildNoFailBuildPolicy) {
			// If the error is: "No Xray “Fail build in case of a violation” policy rule has been defined on this build",
			// We still continue to build summery if needed
			log.Info(err.Error())
		} else {
			return err
		}
	}
	defer func() {
		// If failBuild flag is true and also got fail build response from Xray
		if bsc.failBuild && isFailBuildResponse {
			// Deferred so if build summary fails, it will still return a fail build error if needed
			if err != nil {
				log.Error(err)
			}
			err = xrutils.NewFailBuildError()
		}
	}()

	if bsc.includeVulnerabilities {
		// If vulnerabilities flag is true, get vulnerabilities from xray with build-summary and print to output
		log.Info("Getting the build-summary from Xray...")
		err = bsc.runBuildSummaryAndPrintResults(xrayManager, params)
		if err != nil {
			return err
		}
	}
	return nil
}

func (bsc *BuildScanCommand) runBuildScanAndPrintResults(xrayManager *xray.XrayServicesManager, params services.XrayBuildParams) (bool, error) {
	buildScanResults, err := xrayManager.BuildScan(params)
	if err != nil {
		return false, err
	}
	scanResponseArray := []services.ScanResponse{{Violations: buildScanResults.Violations, XrayDataUrl: buildScanResults.MoreDetailsUrl}}
<<<<<<< HEAD
	log.Info("Xray data is available at: " + buildScanResults.MoreDetailsUrl)
=======
	fmt.Println("The scan data is available at: " + buildScanResults.MoreDetailsUrl)
>>>>>>> 7c200ae9
	err = xrutils.PrintScanResults(scanResponseArray, bsc.outputFormat == xrutils.Table, false, false, false)
	if err != nil {
		return false, err
	}
	return xrutils.CheckIfFailBuild(scanResponseArray), nil
}

func (bsc *BuildScanCommand) runBuildSummaryAndPrintResults(xrayManager *xray.XrayServicesManager, params services.XrayBuildParams) error {
	summaryResponse, err := xrayManager.BuildSummary(params)
	if err != nil {
		return err
	}
	scanResponse := services.ScanResponse{Vulnerabilities: convertIssuesToVulnerabilities(summaryResponse.Issues, params)}
	return xrutils.PrintScanResults([]services.ScanResponse{scanResponse}, bsc.outputFormat == xrutils.Table, true, false, false)
}

func convertIssuesToVulnerabilities(issues []services.Issue, params services.XrayBuildParams) []services.Vulnerability {
	var vulnerabilities []services.Vulnerability
	for _, issue := range issues {
		vuln := services.Vulnerability{
			Summary:    issue.Summary,
			Severity:   issue.Severity,
			Cves:       getCvesField(issue.Cves),
			Components: getComponentsField(issue.Components, issue.ImpactPath, params.BuildName),
			IssueId:    issue.IssueId,
		}
		vulnerabilities = append(vulnerabilities, vuln)
	}

	return vulnerabilities
}

func getCvesField(summaryCves []services.SummeryCve) []services.Cve {
	// The build-summary API response includes both the score and the vector. We're taking the score only
	// Example: "4.0/CVSS:2.0/AV:N/AC:L/Au:S/C:N/I:N/A:P"  >> "4.0"
	var cves []services.Cve
	for _, summaryCve := range summaryCves {
		cve := services.Cve{
			Id:          summaryCve.Id,
			CvssV2Score: strings.Split(summaryCve.CvssV2Score, "/")[0],
			CvssV3Score: strings.Split(summaryCve.CvssV3Score, "/")[0],
		}
		cves = append(cves, cve)
	}
	return cves
}

func getComponentsField(summaryComponents []services.SummeryComponent, impactPaths []string, buildName string) map[string]services.Component {
	components := map[string]services.Component{}
	for _, component := range summaryComponents {
		componentImpactPaths := getComponentImpactPaths(component.ComponentId, buildName, impactPaths)
		if len(componentImpactPaths) > 0 {
			components[component.ComponentId] = services.Component{
				FixedVersions: component.FixedVersions,
				ImpactPaths:   componentImpactPaths,
			}
		}
	}
	return components
}

func getRootComponentFromImpactPath(impactPath, buildName string) string {
	// impactedPath example: "default/builds/buildName/bill.jar/x/x/component/x"
	// root component - bill.jar
	trimPrefix := impactPath[strings.Index(impactPath, "/")+1:]
	trimBuild := strings.TrimPrefix(trimPrefix, "builds/"+buildName+"/")
	rootComponent := strings.Split(trimBuild, "/")[0]
	return rootComponent
}

func getComponentImpactPaths(componentId, buildName string, impactPaths []string) [][]services.ImpactPathNode {
	// componentShortName example: "com.fasterxml.jackson.core:jackson-databind" >> "jackson-databind"
	componentShortName := componentId[strings.LastIndex(componentId, ":")+1:]

	var componentImpactPaths [][]services.ImpactPathNode
	for _, impactPath := range impactPaths {
		// Search for all impact paths that contain the package
		if strings.Contains(impactPath, componentShortName) {
			pathNode := []services.ImpactPathNode{{ComponentId: getRootComponentFromImpactPath(impactPath, buildName)}}
			componentImpactPaths = append(componentImpactPaths, pathNode)
		}
	}
	return componentImpactPaths
}

func (bsc *BuildScanCommand) CommandName() string {
	return "xr_build_scan"
}<|MERGE_RESOLUTION|>--- conflicted
+++ resolved
@@ -120,11 +120,7 @@
 		return false, err
 	}
 	scanResponseArray := []services.ScanResponse{{Violations: buildScanResults.Violations, XrayDataUrl: buildScanResults.MoreDetailsUrl}}
-<<<<<<< HEAD
-	log.Info("Xray data is available at: " + buildScanResults.MoreDetailsUrl)
-=======
 	fmt.Println("The scan data is available at: " + buildScanResults.MoreDetailsUrl)
->>>>>>> 7c200ae9
 	err = xrutils.PrintScanResults(scanResponseArray, bsc.outputFormat == xrutils.Table, false, false, false)
 	if err != nil {
 		return false, err
