package scan

import (
	"errors"
	rtutils "github.com/jfrog/jfrog-cli-core/v2/artifactory/utils"
	"github.com/jfrog/jfrog-cli-core/v2/utils/config"
	"github.com/jfrog/jfrog-cli-core/v2/xray/utils"
	xrutils "github.com/jfrog/jfrog-cli-core/v2/xray/utils"
	clientutils "github.com/jfrog/jfrog-client-go/utils"
	"github.com/jfrog/jfrog-client-go/utils/log"
	"github.com/jfrog/jfrog-client-go/xray"
	"github.com/jfrog/jfrog-client-go/xray/services"
)

const (
	BuildScanMinVersion                       = "3.37.0"
	BuildScanIncludeVulnerabilitiesMinVersion = "3.40.0"
)

type BuildScanCommand struct {
	serverDetails          *config.ServerDetails
	outputFormat           xrutils.OutputFormat
	buildConfiguration     *rtutils.BuildConfiguration
	includeVulnerabilities bool
	failBuild              bool
	printExtendedTable     bool
	rescan                 bool
	scanType               services.ScanType
}

func NewBuildScanCommand() *BuildScanCommand {
	return &BuildScanCommand{scanType: services.Binary}
}

func (bsc *BuildScanCommand) SetServerDetails(server *config.ServerDetails) *BuildScanCommand {
	bsc.serverDetails = server
	return bsc
}

func (bsc *BuildScanCommand) SetOutputFormat(format xrutils.OutputFormat) *BuildScanCommand {
	bsc.outputFormat = format
	return bsc
}

func (bsc *BuildScanCommand) ServerDetails() (*config.ServerDetails, error) {
	return bsc.serverDetails, nil
}

func (bsc *BuildScanCommand) SetBuildConfiguration(buildConfiguration *rtutils.BuildConfiguration) *BuildScanCommand {
	bsc.buildConfiguration = buildConfiguration
	return bsc
}

func (bsc *BuildScanCommand) SetIncludeVulnerabilities(include bool) *BuildScanCommand {
	bsc.includeVulnerabilities = include
	return bsc
}

func (bsc *BuildScanCommand) SetFailBuild(failBuild bool) *BuildScanCommand {
	bsc.failBuild = failBuild
	return bsc
}

func (bsc *BuildScanCommand) SetPrintExtendedTable(printExtendedTable bool) *BuildScanCommand {
	bsc.printExtendedTable = printExtendedTable
	return bsc
}

func (bsc *BuildScanCommand) SetRescan(rescan bool) *BuildScanCommand {
	bsc.rescan = rescan
	return bsc
}

// Scan published builds with Xray
func (bsc *BuildScanCommand) Run() (err error) {
	xrayManager, xrayVersion, err := utils.CreateXrayServiceManagerAndGetVersion(bsc.serverDetails)
	if err != nil {
		return err
	}
	err = clientutils.ValidateMinimumVersion(clientutils.Xray, xrayVersion, BuildScanMinVersion)
	if err != nil {
		return err
	}
	if bsc.includeVulnerabilities {
		err = clientutils.ValidateMinimumVersion(clientutils.Xray, xrayVersion, BuildScanIncludeVulnerabilitiesMinVersion)
		if err != nil {
			return errors.New("build-scan command with '--vuln' flag is not supported on your current Xray version. " + err.Error())
		}
	}
	buildName, err := bsc.buildConfiguration.GetBuildName()
	if err != nil {
		return err
	}
	buildNumber, err := bsc.buildConfiguration.GetBuildNumber()
	if err != nil {
		return err
	}
	params := services.XrayBuildParams{
		BuildName:   buildName,
		BuildNumber: buildNumber,
		Project:     bsc.buildConfiguration.GetProject(),
		Rescan:      bsc.rescan,
	}

	isFailBuildResponse, err := bsc.runBuildScanAndPrintResults(xrayManager, params)
	if err != nil {
		return err
	}
	// If failBuild flag is true and also got fail build response from Xray
	if bsc.failBuild && isFailBuildResponse {
		return xrutils.NewFailBuildError()
	}
	return
}

func (bsc *BuildScanCommand) runBuildScanAndPrintResults(xrayManager *xray.XrayServicesManager, params services.XrayBuildParams) (isFailBuildResponse bool, err error) {
	buildScanResults, noFailBuildPolicy, err := xrayManager.BuildScan(params, bsc.includeVulnerabilities)
	if err != nil {
		return false, err
	}
	log.Info("The scan data is available at: " + buildScanResults.MoreDetailsUrl)
	isFailBuildResponse = buildScanResults.FailBuild

	scanResponse := []services.ScanResponse{{
		Violations:      buildScanResults.Violations,
		Vulnerabilities: buildScanResults.Vulnerabilities,
		XrayDataUrl:     buildScanResults.MoreDetailsUrl,
	}}

	extendedScanResults := &xrutils.ExtendedScanResults{XrayResults: scanResponse}

	resultsPrinter := xrutils.NewResultsWriter(extendedScanResults).
		SetOutputFormat(bsc.outputFormat).
		SetIncludeVulnerabilities(bsc.includeVulnerabilities).
		SetIncludeLicenses(false).
		SetIsMultipleRootProject(true).
		SetPrintExtendedTable(bsc.printExtendedTable).
<<<<<<< HEAD
=======
		SetScanType(services.Binary).
>>>>>>> 87a30b3a
		SetExtraMessages(nil)

	if bsc.outputFormat != xrutils.Table {
		// Print the violations and/or vulnerabilities as part of one JSON.
		err = resultsPrinter.PrintScanResults()
		return
	}
	// Print two different tables for violations and vulnerabilities (if needed)
	// If "No Xray Fail build policy...." error received, no need to print violations
	if !noFailBuildPolicy {
		if err = resultsPrinter.PrintScanResults(); err != nil {
			return
		}
	}
	if bsc.includeVulnerabilities {
		resultsPrinter.SetIncludeVulnerabilities(true)
		if err = resultsPrinter.PrintScanResults(); err != nil {
			return
		}
	}
	return
}

func (bsc *BuildScanCommand) CommandName() string {
	return "xr_build_scan"
}<|MERGE_RESOLUTION|>--- conflicted
+++ resolved
@@ -25,11 +25,10 @@
 	failBuild              bool
 	printExtendedTable     bool
 	rescan                 bool
-	scanType               services.ScanType
 }
 
 func NewBuildScanCommand() *BuildScanCommand {
-	return &BuildScanCommand{scanType: services.Binary}
+	return &BuildScanCommand{}
 }
 
 func (bsc *BuildScanCommand) SetServerDetails(server *config.ServerDetails) *BuildScanCommand {
@@ -135,10 +134,7 @@
 		SetIncludeLicenses(false).
 		SetIsMultipleRootProject(true).
 		SetPrintExtendedTable(bsc.printExtendedTable).
-<<<<<<< HEAD
-=======
 		SetScanType(services.Binary).
->>>>>>> 87a30b3a
 		SetExtraMessages(nil)
 
 	if bsc.outputFormat != xrutils.Table {
