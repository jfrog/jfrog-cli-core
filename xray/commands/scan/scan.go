package scan

import (
	"encoding/json"
	"errors"
	"fmt"
	"github.com/jfrog/gofrog/io"
	"github.com/jfrog/gofrog/parallel"
	"github.com/jfrog/jfrog-cli-core/v2/common/spec"
	"github.com/jfrog/jfrog-cli-core/v2/utils/config"
	"github.com/jfrog/jfrog-cli-core/v2/utils/coreutils"
	"github.com/jfrog/jfrog-cli-core/v2/xray/commands"
	xrutils "github.com/jfrog/jfrog-cli-core/v2/xray/utils"
	"github.com/jfrog/jfrog-client-go/artifactory/services/fspatterns"
	clientutils "github.com/jfrog/jfrog-client-go/utils"
	"github.com/jfrog/jfrog-client-go/utils/errorutils"
	"github.com/jfrog/jfrog-client-go/utils/io/fileutils"
	"github.com/jfrog/jfrog-client-go/utils/log"
	"github.com/jfrog/jfrog-client-go/xray/services"
	"os/exec"
	"regexp"
	"strings"
)

type FileContext func(string) parallel.TaskFunc
type indexFileHandlerFunc func(file string)

const (
	indexingCommand          = "graph"
	fileNotSupportedExitCode = 3
)

type ScanCommand struct {
	serverDetails *config.ServerDetails
	spec          *spec.SpecFiles
	threads       int
	// The location of the downloaded Xray indexer binary on the local file system.
	indexerPath            string
	indexerTempDir         string
	outputFormat           xrutils.OutputFormat
	projectKey             string
	watches                []string
	includeVulnerabilities bool
	includeLicenses        bool
	fail                   bool
	printExtendedTable     bool
}

func (scanCmd *ScanCommand) SetThreads(threads int) *ScanCommand {
	scanCmd.threads = threads
	return scanCmd
}

func (scanCmd *ScanCommand) SetOutputFormat(format xrutils.OutputFormat) *ScanCommand {
	scanCmd.outputFormat = format
	return scanCmd
}

func (scanCmd *ScanCommand) SetServerDetails(server *config.ServerDetails) *ScanCommand {
	scanCmd.serverDetails = server
	return scanCmd
}

func (scanCmd *ScanCommand) SetSpec(spec *spec.SpecFiles) *ScanCommand {
	scanCmd.spec = spec
	return scanCmd
}

func (scanCmd *ScanCommand) SetProject(project string) *ScanCommand {
	scanCmd.projectKey = project
	return scanCmd
}

func (scanCmd *ScanCommand) SetWatches(watches []string) *ScanCommand {
	scanCmd.watches = watches
	return scanCmd
}

func (scanCmd *ScanCommand) SetIncludeVulnerabilities(include bool) *ScanCommand {
	scanCmd.includeVulnerabilities = include
	return scanCmd
}

func (scanCmd *ScanCommand) SetIncludeLicenses(include bool) *ScanCommand {
	scanCmd.includeLicenses = include
	return scanCmd
}

func (scanCmd *ScanCommand) ServerDetails() (*config.ServerDetails, error) {
	return scanCmd.serverDetails, nil
}

func (scanCmd *ScanCommand) SetFail(fail bool) *ScanCommand {
	scanCmd.fail = fail
	return scanCmd
}

<<<<<<< HEAD
func (scanCmd *ScanCommand) SetPrintExtendedTable(printExtendedTable bool) *ScanCommand {
	scanCmd.printExtendedTable = printExtendedTable
	return scanCmd
}

func (scanCmd *ScanCommand) IsScanPassed() bool {
	return scanCmd.scanPassed
}

=======
>>>>>>> dea63f1d
func (scanCmd *ScanCommand) indexFile(filePath string) (*services.GraphNode, error) {
	var indexerResults services.GraphNode
	indexCmd := &coreutils.GeneralExecCmd{
		ExecPath: scanCmd.indexerPath,
		Command:  []string{indexingCommand, filePath, "--temp-dir", scanCmd.indexerTempDir},
	}
	output, err := io.RunCmdOutput(indexCmd)
	if err != nil {
		if e, ok := err.(*exec.ExitError); ok {
			if e.ExitCode() == fileNotSupportedExitCode {
				log.Debug(fmt.Sprintf("File %s is not supported by Xray indexer app.", filePath))
				return &indexerResults, nil
			}
		}
		return nil, errorutils.CheckErrorf("Xray indexer app failed indexing %s with %s: %s", filePath, err, output)
	}
	err = json.Unmarshal([]byte(output), &indexerResults)
	return &indexerResults, errorutils.CheckError(err)
}

func (scanCmd *ScanCommand) Run() (err error) {
	defer func() {
		if err != nil {
			err = errors.New("Scan command failed. " + err.Error())
		}
	}()
	// Validate Xray minimum version
	xrayManager, xrayVersion, err := commands.CreateXrayServiceManagerAndGetVersion(scanCmd.serverDetails)
	if err != nil {
		return err
	}
	err = commands.ValidateXrayMinimumVersion(xrayVersion, commands.GraphScanMinXrayVersion)
	if err != nil {
		return err
	}
	// First download Xray Indexer if needed
	scanCmd.indexerPath, err = xrutils.DownloadIndexerIfNeeded(xrayManager, xrayVersion)
	if err != nil {
		return err
	}
	// Create Temp dir for Xray Indexer
	scanCmd.indexerTempDir, err = fileutils.CreateTempDir()
	if err != nil {
		return err
	}
	defer func() {
		e := fileutils.RemoveTempDir(scanCmd.indexerTempDir)
		if err == nil {
			err = e
		}
	}()
	threads := 1
	if scanCmd.threads > 1 {
		threads = scanCmd.threads
	}
	resultsArr := make([][]*services.ScanResponse, threads)
	fileProducerConsumer := parallel.NewRunner(scanCmd.threads, 20000, false)
	fileProducerErrorsQueue := clientutils.NewErrorsQueue(1)
	indexedFileProducerConsumer := parallel.NewRunner(scanCmd.threads, 20000, false)
	indexedFileProducerErrorsQueue := clientutils.NewErrorsQueue(1)
	// Start walking on the filesystem to "produce" files that match the given pattern
	// while the consumer uses the indexer to index those files.
	scanCmd.prepareScanTasks(fileProducerConsumer, indexedFileProducerConsumer, resultsArr, fileProducerErrorsQueue, indexedFileProducerErrorsQueue, xrayVersion)
	scanCmd.performScanTasks(fileProducerConsumer, indexedFileProducerConsumer)

	// Handle results
	flatResults := []services.ScanResponse{}
	for _, arr := range resultsArr {
		for _, res := range arr {
			flatResults = append(flatResults, *res)
		}
	}
	err = xrutils.PrintScanResults(flatResults, scanCmd.outputFormat == xrutils.Table, scanCmd.includeVulnerabilities, scanCmd.includeLicenses, true, scanCmd.printExtendedTable)
	if err != nil {
		return err
	}
	// If includeVulnerabilities is false it means that context was provided, so we need to check for build violations.
	// If user provided --fail=false, don't fail the build.
	if scanCmd.fail && scanCmd.includeVulnerabilities == false {
		if xrutils.CheckIfFailBuild(flatResults) {
			return xrutils.NewFailBuildError()
		}
	}
	err = fileProducerErrorsQueue.GetError()
	if err != nil {
		return err
	}
	err = indexedFileProducerErrorsQueue.GetError()
	if err != nil {
		return err
	}
	log.Info("Scan completed successfully.")
	return nil
}

func NewScanCommand() *ScanCommand {
	return &ScanCommand{}
}

func (scanCmd *ScanCommand) CommandName() string {
	return "xr_scan"
}

func (scanCmd *ScanCommand) prepareScanTasks(fileProducer, indexedFileProducer parallel.Runner, resultsArr [][]*services.ScanResponse, fileErrorsQueue, indexedFileErrorsQueue *clientutils.ErrorsQueue, xrayVersion string) {
	go func() {
		defer fileProducer.Done()
		// Iterate over file-spec groups and produce indexing tasks.
		// When encountering an error, log and move to next group.
		for _, fileGroup := range scanCmd.spec.Files {
			artifactHandlerFunc := scanCmd.createIndexerHandlerFunc(&fileGroup, indexedFileProducer, resultsArr, indexedFileErrorsQueue, xrayVersion)
			taskHandler := getAddTaskToProducerFunc(fileProducer, fileErrorsQueue, artifactHandlerFunc)

			err := collectFilesForIndexing(fileGroup, taskHandler)
			if err != nil {
				log.Error(err)
				fileErrorsQueue.AddError(err)
			}
		}
	}()
}

func (scanCmd *ScanCommand) createIndexerHandlerFunc(file *spec.File, indexedFileProducer parallel.Runner, resultsArr [][]*services.ScanResponse, errorsQueue *clientutils.ErrorsQueue, xrayVersion string) FileContext {
	return func(filePath string) parallel.TaskFunc {
		return func(threadId int) (err error) {
			logMsgPrefix := clientutils.GetLogMsgPrefix(threadId, false)
			log.Info(logMsgPrefix+"Indexing file:", filePath+"...")
			graph, err := scanCmd.indexFile(filePath)
			if err != nil {
				return err
			}
			// In case of empty graph returned by the indexer,
			// for instance due to unsupported file format, continue without sending a
			// graph request to Xray.
			if graph.Id == "" {
				return nil
			}
			// Add a new task to the second producer/consumer
			// which will send the indexed binary to Xray and then will store the received result.
			taskFunc := func(threadId int) (err error) {
				params := services.XrayGraphScanParams{
					Graph:      graph,
					RepoPath:   getXrayRepoPathFromTarget(file.Target),
					Watches:    scanCmd.watches,
					ProjectKey: scanCmd.projectKey,
					ScanType:   services.Binary,
				}
				scanResults, err := commands.RunScanGraphAndGetResults(scanCmd.serverDetails, params, scanCmd.includeVulnerabilities, scanCmd.includeLicenses, xrayVersion)
				if err != nil {
					log.Error(fmt.Sprintf("Scanning %s failed with error: %s", graph.Id, err.Error()))
					return
				}
				resultsArr[threadId] = append(resultsArr[threadId], scanResults)
				return
			}

			indexedFileProducer.AddTaskWithError(taskFunc, errorsQueue.AddError)
			return
		}
	}
}

func getAddTaskToProducerFunc(producer parallel.Runner, errorsQueue *clientutils.ErrorsQueue, fileHandlerFunc FileContext) indexFileHandlerFunc {
	return func(filePath string) {
		taskFunc := fileHandlerFunc(filePath)
		producer.AddTaskWithError(taskFunc, errorsQueue.AddError)
	}
}

func (scanCmd *ScanCommand) performScanTasks(fileConsumer parallel.Runner, indexedFileConsumer parallel.Runner) {
	go func() {
		// Blocking until consuming is finished.
		fileConsumer.Run()
		// After all files have been indexed, The second producer notifies that no more tasks will be produced.
		indexedFileConsumer.Done()
	}()
	// Blocking until consuming is finished.
	indexedFileConsumer.Run()
}

func collectFilesForIndexing(fileData spec.File, dataHandlerFunc indexFileHandlerFunc) error {

	fileData.Pattern = clientutils.ReplaceTildeWithUserHome(fileData.Pattern)
	patternType := fileData.GetPatternType()
	rootPath, err := fspatterns.GetRootPath(fileData.Pattern, fileData.Target, "", patternType, false)
	if err != nil {
		return err
	}

	isDir, err := fileutils.IsDirExists(rootPath, false)
	if err != nil {
		return err
	}

	// If the path is a single file, index it and return
	if !isDir {
		dataHandlerFunc(rootPath)
		return nil
	}
	fileData.Pattern = clientutils.ConvertLocalPatternToRegexp(fileData.Pattern, patternType)
	return collectPatternMatchingFiles(fileData, rootPath, dataHandlerFunc)
}

func collectPatternMatchingFiles(fileData spec.File, rootPath string, dataHandlerFunc indexFileHandlerFunc) error {
	fileParams, err := fileData.ToCommonParams()
	if err != nil {
		return err
	}
	excludePathPattern := fspatterns.PrepareExcludePathPattern(fileParams)
	patternRegex, err := regexp.Compile(fileData.Pattern)
	if errorutils.CheckError(err) != nil {
		return err
	}
	recursive, err := fileData.IsRecursive(true)
	if err != nil {
		return err
	}

	paths, err := fspatterns.GetPaths(rootPath, recursive, false, false)
	if err != nil {
		return err
	}
	for _, path := range paths {
		matches, isDir, _, err := fspatterns.PrepareAndFilterPaths(path, excludePathPattern, false, false, patternRegex)
		if err != nil {
			return err
		}
		// Because paths should contain all files and directories (walks recursively) we can ignore dirs, as only files relevance for indexing.
		if isDir {
			continue
		}
		if matches != nil && len(matches) > 0 {
			dataHandlerFunc(path)
		}
	}
	return nil
}

// Xray expects a path inside a repo, but does not accept a path to a file.
// Therefore, if the given target path is a path to a file,
// the path to the parent directory will be returned.
// Otherwise, the func will return the path itself.
func getXrayRepoPathFromTarget(target string) (repoPath string) {
	if strings.HasSuffix(target, "/") {
		return target
	}
	return target[:strings.LastIndex(target, "/")+1]
}<|MERGE_RESOLUTION|>--- conflicted
+++ resolved
@@ -95,18 +95,11 @@
 	return scanCmd
 }
 
-<<<<<<< HEAD
 func (scanCmd *ScanCommand) SetPrintExtendedTable(printExtendedTable bool) *ScanCommand {
 	scanCmd.printExtendedTable = printExtendedTable
 	return scanCmd
 }
 
-func (scanCmd *ScanCommand) IsScanPassed() bool {
-	return scanCmd.scanPassed
-}
-
-=======
->>>>>>> dea63f1d
 func (scanCmd *ScanCommand) indexFile(filePath string) (*services.GraphNode, error) {
 	var indexerResults services.GraphNode
 	indexCmd := &coreutils.GeneralExecCmd{
