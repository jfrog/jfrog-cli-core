package scan

import (
	"bytes"
	"encoding/json"
	"errors"
	"fmt"
	"github.com/jfrog/jfrog-cli-core/v2/xray/commands/utils"
	"github.com/jfrog/jfrog-client-go/xray/scan"
	xrayUtils "github.com/jfrog/jfrog-client-go/xray/services/utils"
	"os/exec"
	"path/filepath"
	"regexp"
	"strings"

	"github.com/jfrog/gofrog/parallel"
	"github.com/jfrog/jfrog-cli-core/v2/common/spec"
	"github.com/jfrog/jfrog-cli-core/v2/utils/config"
	"github.com/jfrog/jfrog-cli-core/v2/utils/coreutils"
	"github.com/jfrog/jfrog-cli-core/v2/xray/formats"
	xrutils "github.com/jfrog/jfrog-cli-core/v2/xray/utils"
	"github.com/jfrog/jfrog-client-go/artifactory/services/fspatterns"
	clientutils "github.com/jfrog/jfrog-client-go/utils"
	"github.com/jfrog/jfrog-client-go/utils/errorutils"
	ioUtils "github.com/jfrog/jfrog-client-go/utils/io"
	"github.com/jfrog/jfrog-client-go/utils/io/fileutils"
	"github.com/jfrog/jfrog-client-go/utils/log"
)

type FileContext func(string) parallel.TaskFunc
type indexFileHandlerFunc func(file string)

const (
	indexingCommand          = "graph"
	fileNotSupportedExitCode = 3
)

type ScanCommand struct {
	serverDetails *config.ServerDetails
	spec          *spec.SpecFiles
	threads       int
	// The location of the downloaded Xray indexer binary on the local file system.
	indexerPath            string
	indexerTempDir         string
	outputFormat           xrutils.OutputFormat
	projectKey             string
	minSeverityFilter      string
	watches                []string
	includeVulnerabilities bool
	includeLicenses        bool
	fail                   bool
	printExtendedTable     bool
	bypassArchiveLimits    bool
	fixableOnly            bool
	progress               ioUtils.ProgressMgr
}

func (scanCmd *ScanCommand) SetMinSeverityFilter(minSeverityFilter string) *ScanCommand {
	scanCmd.minSeverityFilter = minSeverityFilter
	return scanCmd
}

func (scanCmd *ScanCommand) SetFixableOnly(fixable bool) *ScanCommand {
	scanCmd.fixableOnly = fixable
	return scanCmd
}

func (scanCmd *ScanCommand) SetProgress(progress ioUtils.ProgressMgr) {
	scanCmd.progress = progress
}

func (scanCmd *ScanCommand) SetThreads(threads int) *ScanCommand {
	scanCmd.threads = threads
	return scanCmd
}

func (scanCmd *ScanCommand) SetOutputFormat(format xrutils.OutputFormat) *ScanCommand {
	scanCmd.outputFormat = format
	return scanCmd
}

func (scanCmd *ScanCommand) SetServerDetails(server *config.ServerDetails) *ScanCommand {
	scanCmd.serverDetails = server
	return scanCmd
}

func (scanCmd *ScanCommand) SetSpec(spec *spec.SpecFiles) *ScanCommand {
	scanCmd.spec = spec
	return scanCmd
}

func (scanCmd *ScanCommand) SetProject(project string) *ScanCommand {
	scanCmd.projectKey = project
	return scanCmd
}

func (scanCmd *ScanCommand) SetWatches(watches []string) *ScanCommand {
	scanCmd.watches = watches
	return scanCmd
}

func (scanCmd *ScanCommand) SetIncludeVulnerabilities(include bool) *ScanCommand {
	scanCmd.includeVulnerabilities = include
	return scanCmd
}

func (scanCmd *ScanCommand) SetIncludeLicenses(include bool) *ScanCommand {
	scanCmd.includeLicenses = include
	return scanCmd
}

func (scanCmd *ScanCommand) ServerDetails() (*config.ServerDetails, error) {
	return scanCmd.serverDetails, nil
}

func (scanCmd *ScanCommand) SetFail(fail bool) *ScanCommand {
	scanCmd.fail = fail
	return scanCmd
}

func (scanCmd *ScanCommand) SetPrintExtendedTable(printExtendedTable bool) *ScanCommand {
	scanCmd.printExtendedTable = printExtendedTable
	return scanCmd
}

func (scanCmd *ScanCommand) SetBypassArchiveLimits(bypassArchiveLimits bool) *ScanCommand {
	scanCmd.bypassArchiveLimits = bypassArchiveLimits
	return scanCmd
}

func (scanCmd *ScanCommand) indexFile(filePath string) (*xrayUtils.BinaryGraphNode, error) {
	var indexerResults xrayUtils.BinaryGraphNode
	indexerCmd := exec.Command(scanCmd.indexerPath, indexingCommand, filePath, "--temp-dir", scanCmd.indexerTempDir)
	if scanCmd.bypassArchiveLimits {
		indexerCmd.Args = append(indexerCmd.Args, "--bypass-archive-limits")
	}
	var stderr bytes.Buffer
	var stdout bytes.Buffer
	indexerCmd.Stdout = &stdout
	indexerCmd.Stderr = &stderr
	err := indexerCmd.Run()
	if err != nil {
		var e *exec.ExitError
		if errors.As(err, &e) {
			if e.ExitCode() == fileNotSupportedExitCode {
				log.Debug(fmt.Sprintf("File %s is not supported by Xray indexer app.", filePath))
				return &indexerResults, nil
			}
		}
		return nil, errorutils.CheckErrorf("Xray indexer app failed indexing %s with %s: %s", filePath, err, stderr.String())
	}
	if stderr.String() != "" {
		log.Info(stderr.String())
	}
	err = json.Unmarshal(stdout.Bytes(), &indexerResults)
	return &indexerResults, errorutils.CheckError(err)
}

func (scanCmd *ScanCommand) Run() (err error) {
	defer func() {
		if err != nil {
			var e *exec.ExitError
			if errors.As(err, &e) {
				if e.ExitCode() != coreutils.ExitCodeVulnerableBuild.Code {
					err = errors.New("Scan command failed. " + err.Error())
				}
			}
		}
	}()
	xrayManager, xrayVersion, err := utils.CreateXrayServiceManagerAndGetVersion(scanCmd.serverDetails)
	if err != nil {
		return err
	}

	// Validate Xray minimum version for graph scan command
	err = clientutils.ValidateMinimumVersion(clientutils.Xray, xrayVersion, utils.GraphScanMinXrayVersion)
	if err != nil {
		return err
	}

	if scanCmd.bypassArchiveLimits {
		// Validate Xray minimum version for BypassArchiveLimits flag for indexer
		err = clientutils.ValidateMinimumVersion(clientutils.Xray, xrayVersion, utils.BypassArchiveLimitsMinXrayVersion)
		if err != nil {
			return err
		}
	}
	log.Info("JFrog Xray version is:", xrayVersion)
	// First download Xray Indexer if needed
	scanCmd.indexerPath, err = xrutils.DownloadIndexerIfNeeded(xrayManager, xrayVersion)
	if err != nil {
		return err
	}
	// Create Temp dir for Xray Indexer
	scanCmd.indexerTempDir, err = fileutils.CreateTempDir()
	if err != nil {
		return err
	}
	defer func() {
		e := fileutils.RemoveTempDir(scanCmd.indexerTempDir)
		if err == nil {
			err = e
		}
	}()
	threads := 1
	if scanCmd.threads > 1 {
		threads = scanCmd.threads
	}

	// resultsArr is a two-dimensional array. Each array in it contains a list of ScanResponses that were requested and collected by a specific thread.
	resultsArr := make([][]*scan.ScanResponse, threads)
	fileProducerConsumer := parallel.NewRunner(scanCmd.threads, 20000, false)
	fileProducerErrors := make([][]formats.SimpleJsonError, threads)
	indexedFileProducerConsumer := parallel.NewRunner(scanCmd.threads, 20000, false)
	indexedFileProducerErrors := make([][]formats.SimpleJsonError, threads)
	fileCollectingErrorsQueue := clientutils.NewErrorsQueue(1)
	// Start walking on the filesystem to "produce" files that match the given pattern
	// while the consumer uses the indexer to index those files.
	scanCmd.prepareScanTasks(fileProducerConsumer, indexedFileProducerConsumer, resultsArr, fileProducerErrors, indexedFileProducerErrors, fileCollectingErrorsQueue, xrayVersion)
	scanCmd.performScanTasks(fileProducerConsumer, indexedFileProducerConsumer)

	// Handle results
	flatResults := []scan.ScanResponse{}
	for _, arr := range resultsArr {
		for _, res := range arr {
			flatResults = append(flatResults, *res)
		}
	}
	if scanCmd.progress != nil {
		if err = scanCmd.progress.Quit(); err != nil {
			return err
		}

	}

	fileCollectingErr := fileCollectingErrorsQueue.GetError()
	var scanErrors []formats.SimpleJsonError
	if fileCollectingErr != nil {
		scanErrors = append(scanErrors, formats.SimpleJsonError{ErrorMessage: fileCollectingErr.Error()})
	}
	scanErrors = appendErrorSlice(scanErrors, fileProducerErrors)
	scanErrors = appendErrorSlice(scanErrors, indexedFileProducerErrors)
	extendedScanResults := &xrutils.ExtendedScanResults{XrayResults: flatResults}
	err = xrutils.PrintScanResults(extendedScanResults,
		scanErrors,
		scanCmd.outputFormat,
		scanCmd.includeVulnerabilities,
		scanCmd.includeLicenses,
		true,
		scanCmd.printExtendedTable, true, nil,
	)
	if err != nil {
		return err
	}
	// If includeVulnerabilities is false it means that context was provided, so we need to check for build violations.
	// If user provided --fail=false, don't fail the build.
	if scanCmd.fail && !scanCmd.includeVulnerabilities {
		if xrutils.CheckIfFailBuild(flatResults) {
			return xrutils.NewFailBuildError()
		}
	}
	if len(scanErrors) > 0 {
		return errorutils.CheckErrorf(scanErrors[0].ErrorMessage)
	}
	log.Info("Scan completed successfully.")
	return nil
}

func NewScanCommand() *ScanCommand {
	return &ScanCommand{}
}

func (scanCmd *ScanCommand) CommandName() string {
	return "xr_scan"
}

func (scanCmd *ScanCommand) prepareScanTasks(fileProducer, indexedFileProducer parallel.Runner, resultsArr [][]*scan.ScanResponse, fileErrors, indexedFileErrors [][]formats.SimpleJsonError, fileCollectingErrorsQueue *clientutils.ErrorsQueue, xrayVersion string) {
	go func() {
		defer fileProducer.Done()
		// Iterate over file-spec groups and produce indexing tasks.
		// When encountering an error, log and move to next group.
		specFiles := scanCmd.spec.Files
		for i := range specFiles {
			artifactHandlerFunc := scanCmd.createIndexerHandlerFunc(&specFiles[i], indexedFileProducer, resultsArr, fileErrors, indexedFileErrors, xrayVersion)
			taskHandler := getAddTaskToProducerFunc(fileProducer, artifactHandlerFunc)

			err := collectFilesForIndexing(specFiles[i], taskHandler)
			if err != nil {
				log.Error(err)
				fileCollectingErrorsQueue.AddError(err)
			}
		}
	}()
}

func (scanCmd *ScanCommand) createIndexerHandlerFunc(file *spec.File, indexedFileProducer parallel.Runner, resultsArr [][]*scan.ScanResponse, fileErrors, indexedFileErrors [][]formats.SimpleJsonError, xrayVersion string) FileContext {
	return func(filePath string) parallel.TaskFunc {
		return func(threadId int) (err error) {
			logMsgPrefix := clientutils.GetLogMsgPrefix(threadId, false)
			log.Info(logMsgPrefix+"Indexing file:", filePath)
			if scanCmd.progress != nil {
				scanCmd.progress.SetHeadlineMsg("Indexing file: " + filepath.Base(filePath) + " 🗄")
			}
			graph, err := scanCmd.indexFile(filePath)
			if err != nil {
				fileErrors[threadId] = append(fileErrors[threadId], formats.SimpleJsonError{FilePath: filePath, ErrorMessage: err.Error()})
				return err
			}
			// In case of empty graph returned by the indexer,
			// for instance due to unsupported file format, continue without sending a
			// graph request to Xray.
			if graph.Id == "" {
				return nil
			}
			// Add a new task to the second producer/consumer
			// which will send the indexed binary to Xray and then will store the received result.
			taskFunc := func(threadId int) (err error) {
<<<<<<< HEAD
				params := &scan.XrayGraphScanParams{
					Graph:                  graph,
=======
				params := &services.XrayGraphScanParams{
					BinaryGraph:            graph,
>>>>>>> ab1405a1
					RepoPath:               getXrayRepoPathFromTarget(file.Target),
					Watches:                scanCmd.watches,
					IncludeLicenses:        scanCmd.includeLicenses,
					IncludeVulnerabilities: scanCmd.includeVulnerabilities,
					ProjectKey:             scanCmd.projectKey,
					ScanType:               scan.Binary,
				}
				if scanCmd.progress != nil {
					scanCmd.progress.SetHeadlineMsg("Scanning 🔍")
				}
				scanGraphParams := utils.NewScanGraphParams().
					SetServerDetails(scanCmd.serverDetails).
					SetXrayGraphScanParams(params).
					SetXrayVersion(xrayVersion).
					SetFixableOnly(scanCmd.fixableOnly).
					SetSeverityLevel(scanCmd.minSeverityFilter)
				scanResults, err := utils.RunScanGraphAndGetResults(scanGraphParams)
				if err != nil {
					log.Error(fmt.Sprintf("scanning '%s' failed with error: %s", graph.Id, err.Error()))
					indexedFileErrors[threadId] = append(indexedFileErrors[threadId], formats.SimpleJsonError{FilePath: filePath, ErrorMessage: err.Error()})
					return
				}
				resultsArr[threadId] = append(resultsArr[threadId], scanResults)
				return
			}

			_, _ = indexedFileProducer.AddTask(taskFunc)
			return
		}
	}
}

func getAddTaskToProducerFunc(producer parallel.Runner, fileHandlerFunc FileContext) indexFileHandlerFunc {
	return func(filePath string) {
		taskFunc := fileHandlerFunc(filePath)
		_, _ = producer.AddTask(taskFunc)
	}
}

func (scanCmd *ScanCommand) performScanTasks(fileConsumer parallel.Runner, indexedFileConsumer parallel.Runner) {
	go func() {
		// Blocking until consuming is finished.
		fileConsumer.Run()
		// After all files have been indexed, The second producer notifies that no more tasks will be produced.
		indexedFileConsumer.Done()
	}()
	// Blocking until consuming is finished.
	indexedFileConsumer.Run()
}

func collectFilesForIndexing(fileData spec.File, dataHandlerFunc indexFileHandlerFunc) error {

	fileData.Pattern = clientutils.ReplaceTildeWithUserHome(fileData.Pattern)
	patternType := fileData.GetPatternType()
	rootPath, err := fspatterns.GetRootPath(fileData.Pattern, fileData.Target, "", patternType, false)
	if err != nil {
		return err
	}

	isDir, err := fileutils.IsDirExists(rootPath, false)
	if err != nil {
		return err
	}

	// If the path is a single file, index it and return
	if !isDir {
		dataHandlerFunc(rootPath)
		return nil
	}
	fileData.Pattern = clientutils.ConvertLocalPatternToRegexp(fileData.Pattern, patternType)
	return collectPatternMatchingFiles(fileData, rootPath, dataHandlerFunc)
}

func collectPatternMatchingFiles(fileData spec.File, rootPath string, dataHandlerFunc indexFileHandlerFunc) error {
	fileParams, err := fileData.ToCommonParams()
	if err != nil {
		return err
	}
	excludePathPattern := fspatterns.PrepareExcludePathPattern(fileParams.Exclusions, fileParams.GetPatternType(), fileParams.IsRecursive())
	patternRegex, err := regexp.Compile(fileData.Pattern)
	if errorutils.CheckError(err) != nil {
		return err
	}
	recursive, err := fileData.IsRecursive(true)
	if err != nil {
		return err
	}

	paths, err := fspatterns.ListFiles(rootPath, recursive, false, false, excludePathPattern)
	if err != nil {
		return err
	}
	for _, path := range paths {
		matches, isDir, err := fspatterns.SearchPatterns(path, false, false, patternRegex)
		if err != nil {
			return err
		}
		// Because paths should contain all files and directories (walks recursively) we can ignore dirs, as only files relevance for indexing.
		if isDir {
			continue
		}
		if len(matches) > 0 {
			dataHandlerFunc(path)
		}
	}
	return nil
}

// Xray expects a path inside a repo, but does not accept a path to a file.
// Therefore, if the given target path is a path to a file,
// the path to the parent directory will be returned.
// Otherwise, the func will return the path itself.
func getXrayRepoPathFromTarget(target string) (repoPath string) {
	if strings.HasSuffix(target, "/") {
		return target
	}
	return target[:strings.LastIndex(target, "/")+1]
}

func appendErrorSlice(scanErrors []formats.SimpleJsonError, errorsToAdd [][]formats.SimpleJsonError) []formats.SimpleJsonError {
	for _, errorSlice := range errorsToAdd {
		scanErrors = append(scanErrors, errorSlice...)
	}
	return scanErrors
}<|MERGE_RESOLUTION|>--- conflicted
+++ resolved
@@ -315,13 +315,8 @@
 			// Add a new task to the second producer/consumer
 			// which will send the indexed binary to Xray and then will store the received result.
 			taskFunc := func(threadId int) (err error) {
-<<<<<<< HEAD
 				params := &scan.XrayGraphScanParams{
-					Graph:                  graph,
-=======
-				params := &services.XrayGraphScanParams{
 					BinaryGraph:            graph,
->>>>>>> ab1405a1
 					RepoPath:               getXrayRepoPathFromTarget(file.Target),
 					Watches:                scanCmd.watches,
 					IncludeLicenses:        scanCmd.includeLicenses,
