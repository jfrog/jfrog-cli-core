--- conflicted
+++ resolved
@@ -282,11 +282,7 @@
 	}
 	scanErrors = appendErrorSlice(scanErrors, fileProducerErrors)
 	scanErrors = appendErrorSlice(scanErrors, indexedFileProducerErrors)
-<<<<<<< HEAD
 	extendedScanResults = &xrutils.ExtendedScanResults{XrayResults: flatResults}
-	return
-=======
-	extendedScanResults := &xrutils.ExtendedScanResults{XrayResults: flatResults}
 
 	if err = xrutils.NewResultsWriter(extendedScanResults).
 		SetOutputFormat(scanCmd.outputFormat).
@@ -299,22 +295,20 @@
 		return
 	}
 
-	if err != nil {
-		return err
-	}
 	// If includeVulnerabilities is false it means that context was provided, so we need to check for build violations.
 	// If user provided --fail=false, don't fail the build.
 	if scanCmd.fail && !scanCmd.includeVulnerabilities {
 		if xrutils.CheckIfFailBuild(flatResults) {
-			return xrutils.NewFailBuildError()
+			err = xrutils.NewFailBuildError()
+			return
 		}
 	}
 	if len(scanErrors) > 0 {
-		return errorutils.CheckErrorf(scanErrors[0].ErrorMessage)
+		err = errorutils.CheckErrorf(scanErrors[0].ErrorMessage)
+		return
 	}
 	log.Info("Scan completed successfully.")
-	return nil
->>>>>>> 7a180ec2
+	return
 }
 
 func NewScanCommand() *ScanCommand {
