--- conflicted
+++ resolved
@@ -5,12 +5,8 @@
 	"encoding/json"
 	"errors"
 	"fmt"
-<<<<<<< HEAD
 	"github.com/jfrog/jfrog-cli-core/v2/utils/coreutils"
-	"github.com/jfrog/jfrog-cli-core/v2/xray/commands/utils"
-=======
 	"github.com/jfrog/jfrog-cli-core/v2/xray/scangraph"
->>>>>>> 03a7938b
 	xrayUtils "github.com/jfrog/jfrog-client-go/xray/services/utils"
 	"os/exec"
 	"path/filepath"
@@ -162,7 +158,6 @@
 }
 
 func (scanCmd *ScanCommand) Run() (err error) {
-<<<<<<< HEAD
 	// Preform Binary scan
 	extendedScanResults, cleanup, scanErrors, err := scanCmd.binaryScan()
 	defer cleanup()
@@ -184,20 +179,7 @@
 
 // Validate Xray version, download indexer if needed and prepare temp folders
 func (scanCmd *ScanCommand) prepareScanCommand() (xrayVersion string, threads int, cleanup func(), err error) {
-	xrayManager, xrayVersion, err := utils.CreateXrayServiceManagerAndGetVersion(scanCmd.serverDetails)
-=======
-	defer func() {
-		if err != nil {
-			var e *exec.ExitError
-			if errors.As(err, &e) {
-				if e.ExitCode() != coreutils.ExitCodeVulnerableBuild.Code {
-					err = errors.New("Scan command failed. " + err.Error())
-				}
-			}
-		}
-	}()
 	xrayManager, xrayVersion, err := xrutils.CreateXrayServiceManagerAndGetVersion(scanCmd.serverDetails)
->>>>>>> 03a7938b
 	if err != nil {
 		return
 	}
