package formats

import (
	"strings"
)

func ConvertToVulnerabilityTableRow(rows []VulnerabilityOrViolationRow) (tableRows []vulnerabilityTableRow) {
	for i := range rows {
<<<<<<< HEAD
		tableRows = append(tableRows, VulnerabilityTableRow{
			Severity:                  rows[i].Severity,
			SeverityNumValue:          rows[i].SeverityNumValue,
			Applicable:                rows[i].Applicable,
			ImpactedDependencyName:    rows[i].ImpactedDependencyName,
			ImpactedDependencyVersion: rows[i].ImpactedDependencyVersion,
			ImpactedDependencyType:    rows[i].ImpactedDependencyType,
			FixedVersions:             strings.Join(rows[i].FixedVersions, "\n"),
			DirectDependencies:        ConvertToComponentTableRow(rows[i].Components),
			Cves:                      ConvertToCveTableRow(rows[i].Cves),
			IssueId:                   rows[i].IssueId,
=======
		tableRows = append(tableRows, vulnerabilityTableRow{
			severity:                  rows[i].Severity,
			severityNumValue:          rows[i].SeverityNumValue,
			impactedDependencyName:    rows[i].ImpactedDependencyName,
			impactedDependencyVersion: rows[i].ImpactedDependencyVersion,
			impactedDependencyType:    rows[i].ImpactedDependencyType,
			fixedVersions:             strings.Join(rows[i].FixedVersions, "\n"),
			directDependencies:        convertToComponentTableRow(rows[i].Components),
			cves:                      convertToCveTableRow(rows[i].Cves),
			issueId:                   rows[i].IssueId,
>>>>>>> 57a7c04a
		})
	}
	return
}

func ConvertToVulnerabilityScanTableRow(rows []VulnerabilityOrViolationRow) (tableRows []vulnerabilityScanTableRow) {
	for i := range rows {
		tableRows = append(tableRows, vulnerabilityScanTableRow{
			severity:               rows[i].Severity,
			severityNumValue:       rows[i].SeverityNumValue,
			impactedPackageName:    rows[i].ImpactedDependencyName,
			impactedPackageVersion: rows[i].ImpactedDependencyVersion,
			ImpactedPackageType:    rows[i].ImpactedDependencyType,
			fixedVersions:          strings.Join(rows[i].FixedVersions, "\n"),
			directPackages:         convertToComponentScanTableRow(rows[i].Components),
			cves:                   convertToCveTableRow(rows[i].Cves),
			issueId:                rows[i].IssueId,
		})
	}
	return
}

func ConvertToLicenseViolationTableRow(rows []LicenseViolationRow) (tableRows []licenseViolationTableRow) {
	for i := range rows {
		tableRows = append(tableRows, licenseViolationTableRow{
			licenseKey:                rows[i].LicenseKey,
			severity:                  rows[i].Severity,
			severityNumValue:          rows[i].SeverityNumValue,
			impactedDependencyName:    rows[i].ImpactedDependencyName,
			impactedDependencyVersion: rows[i].ImpactedDependencyVersion,
			impactedDependencyType:    rows[i].ImpactedDependencyType,
			directDependencies:        convertToComponentTableRow(rows[i].Components),
		})
	}
	return
}

func ConvertToLicenseViolationScanTableRow(rows []LicenseViolationRow) (tableRows []licenseViolationScanTableRow) {
	for i := range rows {
		tableRows = append(tableRows, licenseViolationScanTableRow{
			licenseKey:             rows[i].LicenseKey,
			severity:               rows[i].Severity,
			severityNumValue:       rows[i].SeverityNumValue,
			impactedPackageName:    rows[i].ImpactedDependencyName,
			impactedPackageVersion: rows[i].ImpactedDependencyVersion,
			impactedDependencyType: rows[i].ImpactedDependencyType,
			directDependencies:     convertToComponentScanTableRow(rows[i].Components),
		})
	}
	return
}

func ConvertToLicenseTableRow(rows []LicenseRow) (tableRows []licenseTableRow) {
	for i := range rows {
		tableRows = append(tableRows, licenseTableRow{
			licenseKey:                rows[i].LicenseKey,
			impactedDependencyName:    rows[i].ImpactedDependencyName,
			impactedDependencyVersion: rows[i].ImpactedDependencyVersion,
			impactedDependencyType:    rows[i].ImpactedDependencyType,
			directDependencies:        convertToComponentTableRow(rows[i].Components),
		})
	}
	return
}

func ConvertToLicenseScanTableRow(rows []LicenseRow) (tableRows []licenseScanTableRow) {
	for i := range rows {
		tableRows = append(tableRows, licenseScanTableRow{
			licenseKey:             rows[i].LicenseKey,
			impactedPackageName:    rows[i].ImpactedDependencyName,
			impactedPackageVersion: rows[i].ImpactedDependencyVersion,
			impactedDependencyType: rows[i].ImpactedDependencyType,
			directDependencies:     convertToComponentScanTableRow(rows[i].Components),
		})
	}
	return
}

func ConvertToOperationalRiskViolationTableRow(rows []OperationalRiskViolationRow) (tableRows []operationalRiskViolationTableRow) {
	for i := range rows {
		tableRows = append(tableRows, operationalRiskViolationTableRow{
			Severity:                  rows[i].Severity,
			severityNumValue:          rows[i].SeverityNumValue,
			impactedDependencyName:    rows[i].ImpactedDependencyName,
			impactedDependencyVersion: rows[i].ImpactedDependencyVersion,
			impactedDependencyType:    rows[i].ImpactedDependencyType,
			directDependencies:        convertToComponentTableRow(rows[i].Components),
			isEol:                     rows[i].IsEol,
			cadence:                   rows[i].Cadence,
			Commits:                   rows[i].Commits,
			committers:                rows[i].Committers,
			newerVersions:             rows[i].NewerVersions,
			latestVersion:             rows[i].LatestVersion,
			riskReason:                rows[i].RiskReason,
			eolMessage:                rows[i].EolMessage,
		})
	}
	return
}

func ConvertToOperationalRiskViolationScanTableRow(rows []OperationalRiskViolationRow) (tableRows []operationalRiskViolationScanTableRow) {
	for i := range rows {
		tableRows = append(tableRows, operationalRiskViolationScanTableRow{
			Severity:               rows[i].Severity,
			severityNumValue:       rows[i].SeverityNumValue,
			impactedPackageName:    rows[i].ImpactedDependencyName,
			impactedPackageVersion: rows[i].ImpactedDependencyVersion,
			impactedDependencyType: rows[i].ImpactedDependencyType,
			directDependencies:     convertToComponentScanTableRow(rows[i].Components),
			isEol:                  rows[i].IsEol,
			cadence:                rows[i].Cadence,
			commits:                rows[i].Commits,
			committers:             rows[i].Committers,
			newerVersions:          rows[i].NewerVersions,
			latestVersion:          rows[i].LatestVersion,
			riskReason:             rows[i].RiskReason,
			eolMessage:             rows[i].EolMessage,
		})
	}
	return
}

func convertToComponentTableRow(rows []ComponentRow) (tableRows []directDependenciesTableRow) {
	for i := range rows {
		tableRows = append(tableRows, directDependenciesTableRow{
			name:    rows[i].Name,
			version: rows[i].Version,
		})
	}
	return
}

func convertToComponentScanTableRow(rows []ComponentRow) (tableRows []directPackagesTableRow) {
	for i := range rows {
		tableRows = append(tableRows, directPackagesTableRow{
			name:    rows[i].Name,
			version: rows[i].Version,
		})
	}
	return
}

func convertToCveTableRow(rows []CveRow) (tableRows []cveTableRow) {
	for i := range rows {
		tableRows = append(tableRows, cveTableRow{
			id:     rows[i].Id,
			cvssV2: rows[i].CvssV2,
			cvssV3: rows[i].CvssV3,
		})
	}
	return
}<|MERGE_RESOLUTION|>--- conflicted
+++ resolved
@@ -6,22 +6,10 @@
 
 func ConvertToVulnerabilityTableRow(rows []VulnerabilityOrViolationRow) (tableRows []vulnerabilityTableRow) {
 	for i := range rows {
-<<<<<<< HEAD
-		tableRows = append(tableRows, VulnerabilityTableRow{
-			Severity:                  rows[i].Severity,
-			SeverityNumValue:          rows[i].SeverityNumValue,
-			Applicable:                rows[i].Applicable,
-			ImpactedDependencyName:    rows[i].ImpactedDependencyName,
-			ImpactedDependencyVersion: rows[i].ImpactedDependencyVersion,
-			ImpactedDependencyType:    rows[i].ImpactedDependencyType,
-			FixedVersions:             strings.Join(rows[i].FixedVersions, "\n"),
-			DirectDependencies:        ConvertToComponentTableRow(rows[i].Components),
-			Cves:                      ConvertToCveTableRow(rows[i].Cves),
-			IssueId:                   rows[i].IssueId,
-=======
 		tableRows = append(tableRows, vulnerabilityTableRow{
 			severity:                  rows[i].Severity,
 			severityNumValue:          rows[i].SeverityNumValue,
+			applicable:                rows[i].Applicable,
 			impactedDependencyName:    rows[i].ImpactedDependencyName,
 			impactedDependencyVersion: rows[i].ImpactedDependencyVersion,
 			impactedDependencyType:    rows[i].ImpactedDependencyType,
@@ -29,7 +17,6 @@
 			directDependencies:        convertToComponentTableRow(rows[i].Components),
 			cves:                      convertToCveTableRow(rows[i].Cves),
 			issueId:                   rows[i].IssueId,
->>>>>>> 57a7c04a
 		})
 	}
 	return
@@ -57,6 +44,7 @@
 		tableRows = append(tableRows, licenseViolationTableRow{
 			licenseKey:                rows[i].LicenseKey,
 			severity:                  rows[i].Severity,
+			applicable:                rows[i].Applicable,
 			severityNumValue:          rows[i].SeverityNumValue,
 			impactedDependencyName:    rows[i].ImpactedDependencyName,
 			impactedDependencyVersion: rows[i].ImpactedDependencyVersion,
