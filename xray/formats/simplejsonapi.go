--- conflicted
+++ resolved
@@ -64,19 +64,7 @@
 }
 
 type SourceCodeRow struct {
-<<<<<<< HEAD
 	SeverityDetails
-	SourceCodeLocationRow
-	Type     string                    `json:"type"`
-	CodeFlow [][]SourceCodeLocationRow `json:"codeFlow,omitempty"`
-}
-
-type SourceCodeLocationRow struct {File       string `json:"file"`
-	LineColumn string `json:"lineColumn"`
-	Snippet    string `json:"snippet"`
-=======
-	Severity         string `json:"severity"`
-	SeverityNumValue int    `json:"-"` // For sorting
 	Location
 	Finding            string       `json:"finding,omitempty"`
 	ScannerDescription string       `json:"scannerDescription,omitempty"`
@@ -90,7 +78,6 @@
 	EndLine     int    `json:"endLine,omitempty"`
 	EndColumn   int    `json:"endColumn,omitempty"`
 	Snippet     string `json:"snippet,omitempty"`
->>>>>>> ded76e87
 }
 
 type ComponentRow struct {
