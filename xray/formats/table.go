--- conflicted
+++ resolved
@@ -5,21 +5,9 @@
 // Use the conversion methods in this package to convert from the API structs to the table structs.
 
 // Used for vulnerabilities and security violations
-<<<<<<< HEAD
-type VulnerabilityTableRow struct {
-	Severity                  string                       `col-name:"Severity"`
-	Applicable                string                       `col-name:"Applicable" omitempty:"true"`
-	SeverityNumValue          int                          // For sorting
-	DirectDependencies        []DirectDependenciesTableRow `embed-table:"true"`
-	ImpactedDependencyName    string                       `col-name:"Impacted\nDependency\nName"`
-	ImpactedDependencyVersion string                       `col-name:"Impacted\nDependency\nVersion"`
-	FixedVersions             string                       `col-name:"Fixed\nVersions"`
-	ImpactedDependencyType    string                       `col-name:"Type"`
-	Cves                      []CveTableRow                `embed-table:"true"`
-	IssueId                   string                       `col-name:"Issue ID" extended:"true"`
-=======
 type vulnerabilityTableRow struct {
 	severity string `col-name:"Severity"`
+	applicable                string                       `col-name:"Applicable" omitempty:"true"`
 	// For sorting
 	severityNumValue          int
 	directDependencies        []directDependenciesTableRow `embed-table:"true"`
@@ -29,7 +17,6 @@
 	impactedDependencyType    string                       `col-name:"Type"`
 	cves                      []cveTableRow                `embed-table:"true"`
 	issueId                   string                       `col-name:"Issue ID" extended:"true"`
->>>>>>> 57a7c04a
 }
 
 type vulnerabilityScanTableRow struct {
