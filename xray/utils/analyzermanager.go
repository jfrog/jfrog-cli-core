package utils

import (
	"errors"
	"fmt"
	"os"
	"os/exec"
	"path/filepath"

	"github.com/jfrog/jfrog-cli-core/v2/utils/config"
	"github.com/jfrog/jfrog-cli-core/v2/utils/coreutils"
	"github.com/jfrog/jfrog-client-go/utils/errorutils"
	"github.com/jfrog/jfrog-client-go/utils/io/fileutils"
	"github.com/jfrog/jfrog-client-go/utils/log"
	"github.com/jfrog/jfrog-client-go/xray/services"
<<<<<<< HEAD
	"github.com/owenrumney/go-sarif/v2/sarif"
	"os"
	"os/exec"
	"path/filepath"
	"strconv"
	"strings"
=======
>>>>>>> 69ba1605
)

var (
	analyzerManagerLogFolder      = ""
	analyzerManagerExecutableName = "analyzerManager"
)

const (
<<<<<<< HEAD
	analyzerManagerLogDirName = "analyzerManagerLogs"
	jfUserEnvVariable         = "JF_USER"
	jfPasswordEnvVariable     = "JF_PASS"
	jfTokenEnvVariable        = "JF_TOKEN"
	jfPlatformUrlEnvVariable  = "JF_PLATFORM_URL"
	logDirEnvVariable         = "AM_LOG_DIRECTORY"
=======
	ApplicabilityFeatureId      = "contextual_analysis"
	AnalyzerManagerZipName      = "analyzerManager.zip"
	analyzerManagerDownloadPath = "xsc-gen-exe-analyzer-manager-local/v1/[RELEASE]"
	analyzerManagerDirName      = "analyzerManager"
	analyzerManagerLogDirName   = "analyzerManagerLogs"
	jfUserEnvVariable           = "JF_USER"
	jfPasswordEnvVariable       = "JF_PASS"
	jfTokenEnvVariable          = "JF_TOKEN"
	jfPlatformUrlEnvVariable    = "JF_PLATFORM_URL"
	logDirEnvVariable           = "AM_LOG_DIRECTORY"
	applicabilityScanCommand    = "ca"
>>>>>>> 69ba1605
)

const (
	ApplicableStringValue                = "Applicable"
	NotApplicableStringValue             = "Not Applicable"
	ApplicabilityUndeterminedStringValue = "Undetermined"
)

type IacOrSecretResult struct {
	Severity   string
	File       string
	LineColumn string
	Type       string
	Text       string
}

type ExtendedScanResults struct {
	XrayResults                  []services.ScanResponse
	ApplicabilityScanResults     map[string]string
	SecretsScanResults           []IacOrSecretResult
	IacScanResults               []IacOrSecretResult
	EntitledForJas               bool
	EligibleForApplicabilityScan bool
	EligibleForSecretScan        bool
	EligibleForIacScan           bool
}

func (e *ExtendedScanResults) getXrayScanResults() []services.ScanResponse {
	return e.XrayResults
}

// AnalyzerManagerInterface represents the analyzer manager executable file that exists locally as a Jfrog dependency.
// It triggers JAS capabilities by verifying user's entitlements and running the JAS scanners.
// Analyzer manager input:
//   - scan command: ca (contextual analysis) / sec (secrets) / iac
//   - path to configuration file
//
// Analyzer manager output:
//   - sarif file containing the scan results
type AnalyzerManagerInterface interface {
	ExistLocally() (bool, error)
	Exec(string, string) error
}

type AnalyzerManager struct {
	analyzerManagerFullPath string
}

func (am *AnalyzerManager) ExistLocally() (bool, error) {
	analyzerManagerPath, err := getAnalyzerManagerExecutable()
	if err != nil {
		return false, err
	}
	am.analyzerManagerFullPath = analyzerManagerPath
	return fileutils.IsFileExists(analyzerManagerPath, false)
}

func (am *AnalyzerManager) Exec(configFile string, scanCommand string) error {
	cmd := exec.Command(am.analyzerManagerFullPath, scanCommand, configFile)
	cmd.Dir = filepath.Dir(am.analyzerManagerFullPath)
	return cmd.Run()
}

func CreateAnalyzerManagerLogDir() error {
	logDir, err := coreutils.CreateDirInJfrogHome(filepath.Join(coreutils.JfrogLogsDirName, analyzerManagerLogDirName))
	if err != nil {
		return err
	}
	analyzerManagerLogFolder = logDir
	return nil
}

func GetAnalyzerManagerDownloadPath() (string, error) {
	osAndArc, err := coreutils.GetOSAndArc()
	if err != nil {
		return "", err
	}
	return fmt.Sprintf("%s/%s/%s", analyzerManagerDownloadPath, osAndArc, AnalyzerManagerZipName), nil
}

func GetAnalyzerManagerDirAbsolutePath() (string, error) {
	jfrogDir, err := config.GetJfrogDependenciesPath()
	if err != nil {
		return "", err
	}
	return filepath.Join(jfrogDir, analyzerManagerDirName), nil
}

func getAnalyzerManagerExecutable() (string, error) {
	analyzerManagerDir, err := GetAnalyzerManagerDirAbsolutePath()
	if err != nil {
		return "", err
	}
	return filepath.Join(analyzerManagerDir, GetAnalyzerManagerExecutableName()), nil
}

func GetAnalyzerManagerExecutableName() string {
	analyzerManager := analyzerManagerExecutableName
	if coreutils.IsWindows() {
		return analyzerManager + ".exe"
	}
	return analyzerManager
}

func SetAnalyzerManagerEnvVariables(serverDetails *config.ServerDetails) error {
	if serverDetails == nil {
		return errors.New("cant get xray server details")
	}
	if err := os.Setenv(jfUserEnvVariable, serverDetails.User); errorutils.CheckError(err) != nil {
		return err
	}
	if err := os.Setenv(jfPasswordEnvVariable, serverDetails.Password); errorutils.CheckError(err) != nil {
		return err
	}
	if err := os.Setenv(jfPlatformUrlEnvVariable, serverDetails.Url); errorutils.CheckError(err) != nil {
		return err
	}
	if err := os.Setenv(jfTokenEnvVariable, serverDetails.AccessToken); errorutils.CheckError(err) != nil {
		return err
	}
	if err := os.Setenv(logDirEnvVariable, analyzerManagerLogFolder); errorutils.CheckError(err) != nil {
		return err
	}
	return nil
}

func IsNotEntitledError(err error) bool {
	if exitError, ok := err.(*exec.ExitError); ok {
		exitCode := exitError.ExitCode()
		// User not entitled error
		if exitCode == 31 {
			log.Debug("got not entitled error from analyzer manager")
			return true
		}
	}
	return false
}

func IsUnsupportedCommandError(err error) bool {
	if exitError, ok := err.(*exec.ExitError); ok {
		exitCode := exitError.ExitCode()
		// Analyzer manager doesn't support the requested scan command
		if exitCode == 13 {
			log.Debug("got unsupported scan command error from analyzer manager")
			return true
		}
	}
	return false
}

func RemoveDuplicateValues(stringSlice []string) []string {
	keys := make(map[string]bool)
	finalSlice := []string{}
	for _, entry := range stringSlice {
		if _, value := keys[entry]; !value {
			keys[entry] = true
			finalSlice = append(finalSlice, entry)
		}
	}
	return finalSlice
}

func GetResultFileName(result *sarif.Result) string {
	if len(result.Locations) > 0 {
		filePath := result.Locations[0].PhysicalLocation.ArtifactLocation.URI
		if filePath != nil {
			return *filePath
		}
	}
	return ""
}

func GetResultLocationInFile(result *sarif.Result) string {
	if len(result.Locations) > 0 {
		startLine := result.Locations[0].PhysicalLocation.Region.StartLine
		startColumn := result.Locations[0].PhysicalLocation.Region.StartColumn
		if startLine != nil && startColumn != nil {
			return strconv.Itoa(*startLine) + ":" + strconv.Itoa(*startColumn)
		}
	}
	return ""
}

func ExtractRelativePath(resultPath string, projectRoot string) string {
	filePrefix := "file://"
	relativePath := strings.ReplaceAll(strings.ReplaceAll(resultPath, projectRoot, ""), filePrefix, "")
	return relativePath
}

func GetResultSeverity(result *sarif.Result) string {
	if result.Level != nil {
		return *result.Level
	}
	return "Medium" // Default value for jas severity

}<|MERGE_RESOLUTION|>--- conflicted
+++ resolved
@@ -3,25 +3,18 @@
 import (
 	"errors"
 	"fmt"
-	"os"
-	"os/exec"
-	"path/filepath"
-
 	"github.com/jfrog/jfrog-cli-core/v2/utils/config"
 	"github.com/jfrog/jfrog-cli-core/v2/utils/coreutils"
 	"github.com/jfrog/jfrog-client-go/utils/errorutils"
 	"github.com/jfrog/jfrog-client-go/utils/io/fileutils"
 	"github.com/jfrog/jfrog-client-go/utils/log"
 	"github.com/jfrog/jfrog-client-go/xray/services"
-<<<<<<< HEAD
 	"github.com/owenrumney/go-sarif/v2/sarif"
 	"os"
 	"os/exec"
 	"path/filepath"
 	"strconv"
 	"strings"
-=======
->>>>>>> 69ba1605
 )
 
 var (
@@ -30,14 +23,6 @@
 )
 
 const (
-<<<<<<< HEAD
-	analyzerManagerLogDirName = "analyzerManagerLogs"
-	jfUserEnvVariable         = "JF_USER"
-	jfPasswordEnvVariable     = "JF_PASS"
-	jfTokenEnvVariable        = "JF_TOKEN"
-	jfPlatformUrlEnvVariable  = "JF_PLATFORM_URL"
-	logDirEnvVariable         = "AM_LOG_DIRECTORY"
-=======
 	ApplicabilityFeatureId      = "contextual_analysis"
 	AnalyzerManagerZipName      = "analyzerManager.zip"
 	analyzerManagerDownloadPath = "xsc-gen-exe-analyzer-manager-local/v1/[RELEASE]"
@@ -49,7 +34,6 @@
 	jfPlatformUrlEnvVariable    = "JF_PLATFORM_URL"
 	logDirEnvVariable           = "AM_LOG_DIRECTORY"
 	applicabilityScanCommand    = "ca"
->>>>>>> 69ba1605
 )
 
 const (
