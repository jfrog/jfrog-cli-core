--- conflicted
+++ resolved
@@ -28,18 +28,6 @@
 	SeverityDefaultValue = "Medium"
 )
 
-type SarifLevel string
-
-const (
-	Error   SarifLevel = "error"
-	Warning SarifLevel = "warning"
-	Info    SarifLevel = "info"
-	Note    SarifLevel = "note"
-	None    SarifLevel = "none"
-
-	SeverityDefaultValue = "Medium"
-)
-
 var (
 	// All other values (include default) mapped as 'Medium' severity
 	levelToSeverity = map[SarifLevel]string{
@@ -50,25 +38,6 @@
 )
 
 const (
-<<<<<<< HEAD
-	EntitlementsMinVersion        = "3.66.5"
-	ApplicabilityFeatureId        = "contextual_analysis"
-	AnalyzerManagerZipName        = "analyzerManager.zip"
-	analyzerManagerVersion        = "1.2.4.1953469"
-	analyzerManagerDownloadPath   = "xsc-gen-exe-analyzer-manager-local/v1"
-	analyzerManagerDirName        = "analyzerManager"
-	analyzerManagerExecutableName = "analyzerManager"
-	analyzerManagerLogDirName     = "analyzerManagerLogs"
-	jfUserEnvVariable             = "JF_USER"
-	jfPasswordEnvVariable         = "JF_PASS"
-	jfTokenEnvVariable            = "JF_TOKEN"
-	jfPlatformUrlEnvVariable      = "JF_PLATFORM_URL"
-	logDirEnvVariable             = "AM_LOG_DIRECTORY"
-	notEntitledExitCode           = 31
-	unsupportedCommandExitCode    = 13
-	unsupportedOsExitCode         = 55
-	ErrFailedScannerRun           = "failed to run %s scan. Exit code received: %s"
-=======
 	EntitlementsMinVersion           = "3.66.5"
 	ApplicabilityFeatureId           = "contextual_analysis"
 	AnalyzerManagerZipName           = "analyzerManager.zip"
@@ -87,7 +56,6 @@
 	unsupportedCommandExitCode       = 13
 	unsupportedOsExitCode            = 55
 	ErrFailedScannerRun              = "failed to run %s scan. Exit code received: %s"
->>>>>>> c0f0cc7a
 )
 
 const (
@@ -256,45 +224,6 @@
 	return finalSlice
 }
 
-<<<<<<< HEAD
-func GetResultFileName(result *sarif.Result) string {
-	if len(result.Locations) > 0 {
-		filePath := result.Locations[0].PhysicalLocation.ArtifactLocation.URI
-		if filePath != nil {
-			return *filePath
-		}
-	}
-	return ""
-}
-
-func GetResultLocationInFile(result *sarif.Result) string {
-	if len(result.Locations) > 0 {
-		startLine := result.Locations[0].PhysicalLocation.Region.StartLine
-		startColumn := result.Locations[0].PhysicalLocation.Region.StartColumn
-		if startLine != nil && startColumn != nil {
-			return strconv.Itoa(*startLine) + ":" + strconv.Itoa(*startColumn)
-		}
-	}
-	return ""
-}
-
-func ExtractRelativePath(resultPath string, projectRoot string) string {
-	filePrefix := "file://"
-	relativePath := strings.ReplaceAll(strings.ReplaceAll(resultPath, projectRoot, ""), filePrefix, "")
-	return relativePath
-}
-
-func GetResultSeverity(result *sarif.Result) string {
-	if result.Level != nil {
-		if severity, ok := levelToSeverity[SarifLevel(strings.ToLower(*result.Level))]; ok {
-			return severity
-		}
-	}
-	return SeverityDefaultValue
-}
-
-=======
->>>>>>> c0f0cc7a
 // Receives a list of relative path working dirs, returns a list of full paths working dirs
 func GetFullPathsWorkingDirs(workingDirs []string) ([]string, error) {
 	if len(workingDirs) == 0 {
