package utils

import (
	"errors"
	"fmt"
	"os"
	"os/exec"
	"path"
	"path/filepath"
	"strconv"
	"strings"

	"github.com/jfrog/jfrog-cli-core/v2/utils/config"
	"github.com/jfrog/jfrog-cli-core/v2/utils/coreutils"
	"github.com/jfrog/jfrog-client-go/utils/errorutils"
	"github.com/jfrog/jfrog-client-go/utils/io/fileutils"
	"github.com/jfrog/jfrog-client-go/utils/log"
	"github.com/jfrog/jfrog-client-go/xray/scan"
	"github.com/owenrumney/go-sarif/v2/sarif"
)

var (
	levelToSeverity = map[string]string{"error": "High", "warning": "Medium", "info": "Low"}
)

const (
	EntitlementsMinVersion        = "3.66.5"
	ApplicabilityFeatureId        = "contextual_analysis"
	AnalyzerManagerZipName        = "analyzerManager.zip"
	analyzerManagerVersion        = "1.2.4.1921744"
	analyzerManagerDownloadPath   = "xsc-gen-exe-analyzer-manager-local/v1"
	analyzerManagerDirName        = "analyzerManager"
	analyzerManagerExecutableName = "analyzerManager"
	analyzerManagerLogDirName     = "analyzerManagerLogs"
	jfUserEnvVariable             = "JF_USER"
	jfPasswordEnvVariable         = "JF_PASS"
	jfTokenEnvVariable            = "JF_TOKEN"
	jfPlatformUrlEnvVariable      = "JF_PLATFORM_URL"
	logDirEnvVariable             = "AM_LOG_DIRECTORY"
	SeverityDefaultValue          = "Medium"
	notEntitledExitCode           = 31
	unsupportedCommandExitCode    = 13
	unsupportedOsExitCode         = 55
	ErrFailedScannerRun           = "failed to run %s scan. Exit code received: %s"
)

const (
	ApplicableStringValue                = "Applicable"
	NotApplicableStringValue             = "Not Applicable"
	ApplicabilityUndeterminedStringValue = "Undetermined"
)

type ScanType string

const (
	Applicability ScanType = "Applicability"
	Secrets       ScanType = "Secrets"
	IaC           ScanType = "IaC"
)

func (st ScanType) FormattedError(err error) error {
	if err != nil {
		return fmt.Errorf(ErrFailedScannerRun, st, err.Error())
	}
	return nil
}

var exitCodeErrorsMap = map[int]string{
	notEntitledExitCode:        "got not entitled error from analyzer manager",
	unsupportedCommandExitCode: "got unsupported scan command error from analyzer manager",
	unsupportedOsExitCode:      "got unsupported operating system error from analyzer manager",
}

type IacOrSecretResult struct {
	Severity   string
	File       string
	LineColumn string
	Type       string
	Text       string
}

type ExtendedScanResults struct {
<<<<<<< HEAD
	XrayResults                  []scan.ScanResponse
	ScannedTechnologies          []coreutils.Technology
	ApplicabilityScanResults     map[string]string
	SecretsScanResults           []IacOrSecretResult
	IacScanResults               []IacOrSecretResult
	EntitledForJas               bool
	EligibleForApplicabilityScan bool
	EligibleForSecretScan        bool
	EligibleForIacScan           bool
=======
	XrayResults              []services.ScanResponse
	ScannedTechnologies      []coreutils.Technology
	ApplicabilityScanResults map[string]string
	SecretsScanResults       []IacOrSecretResult
	IacScanResults           []IacOrSecretResult
	EntitledForJas           bool
>>>>>>> 6597271c
}

func (e *ExtendedScanResults) getXrayScanResults() []scan.ScanResponse {
	return e.XrayResults
}

type AnalyzerManager struct {
	AnalyzerManagerFullPath string
}

func (am *AnalyzerManager) Exec(configFile, scanCommand string, serverDetails *config.ServerDetails) (err error) {
	if err = SetAnalyzerManagerEnvVariables(serverDetails); err != nil {
		return err
	}
	cmd := exec.Command(am.AnalyzerManagerFullPath, scanCommand, configFile)
	defer func() {
		if !cmd.ProcessState.Exited() {
			if killProcessError := cmd.Process.Kill(); errorutils.CheckError(killProcessError) != nil {
				err = errors.Join(err, killProcessError)
			}
		}
	}()
	cmd.Dir = filepath.Dir(am.AnalyzerManagerFullPath)
	err = cmd.Run()
	return errorutils.CheckError(err)
}

func GetAnalyzerManagerDownloadPath() (string, error) {
	osAndArc, err := coreutils.GetOSAndArc()
	if err != nil {
		return "", err
	}
	return path.Join(analyzerManagerDownloadPath, analyzerManagerVersion, osAndArc, AnalyzerManagerZipName), nil
}

func GetAnalyzerManagerDirAbsolutePath() (string, error) {
	jfrogDir, err := config.GetJfrogDependenciesPath()
	if err != nil {
		return "", err
	}
	return filepath.Join(jfrogDir, analyzerManagerDirName), nil
}

func GetAnalyzerManagerExecutable() (analyzerManagerPath string, err error) {
	analyzerManagerDir, err := GetAnalyzerManagerDirAbsolutePath()
	if err != nil {
		return "", err
	}
	analyzerManagerPath = filepath.Join(analyzerManagerDir, GetAnalyzerManagerExecutableName())
	var exists bool
	if exists, err = fileutils.IsFileExists(analyzerManagerPath, false); err != nil {
		return
	}
	if !exists {
		err = errors.New("unable to locate the analyzer manager package. Advanced security scans cannot be performed without this package")
	}
	return analyzerManagerPath, err
}

func GetAnalyzerManagerExecutableName() string {
	analyzerManager := analyzerManagerExecutableName
	if coreutils.IsWindows() {
		return analyzerManager + ".exe"
	}
	return analyzerManager
}

func SetAnalyzerManagerEnvVariables(serverDetails *config.ServerDetails) error {
	if serverDetails == nil {
		return errors.New("cant get xray server details")
	}
	if err := os.Setenv(jfUserEnvVariable, serverDetails.User); errorutils.CheckError(err) != nil {
		return err
	}
	if err := os.Setenv(jfPasswordEnvVariable, serverDetails.Password); errorutils.CheckError(err) != nil {
		return err
	}
	if err := os.Setenv(jfPlatformUrlEnvVariable, serverDetails.Url); errorutils.CheckError(err) != nil {
		return err
	}
	if err := os.Setenv(jfTokenEnvVariable, serverDetails.AccessToken); errorutils.CheckError(err) != nil {
		return err
	}
	analyzerManagerLogFolder, err := coreutils.CreateDirInJfrogHome(filepath.Join(coreutils.JfrogLogsDirName, analyzerManagerLogDirName))
	if err != nil {
		return err
	}
	if err = os.Setenv(logDirEnvVariable, analyzerManagerLogFolder); errorutils.CheckError(err) != nil {
		return err
	}
	return nil
}

func ParseAnalyzerManagerError(scanner ScanType, err error) error {
	var exitError *exec.ExitError
	if errors.As(err, &exitError) {
		exitCode := exitError.ExitCode()
		if exitCodeDescription, exitCodeExists := exitCodeErrorsMap[exitCode]; exitCodeExists {
			log.Warn(exitCodeDescription)
			return nil
		}
	}
	return scanner.FormattedError(err)
}

func RemoveDuplicateValues(stringSlice []string) []string {
	keys := make(map[string]bool)
	finalSlice := []string{}
	for _, entry := range stringSlice {
		if _, value := keys[entry]; !value {
			keys[entry] = true
			finalSlice = append(finalSlice, entry)
		}
	}
	return finalSlice
}

func GetResultFileName(result *sarif.Result) string {
	if len(result.Locations) > 0 {
		filePath := result.Locations[0].PhysicalLocation.ArtifactLocation.URI
		if filePath != nil {
			return *filePath
		}
	}
	return ""
}

func GetResultLocationInFile(result *sarif.Result) string {
	if len(result.Locations) > 0 {
		startLine := result.Locations[0].PhysicalLocation.Region.StartLine
		startColumn := result.Locations[0].PhysicalLocation.Region.StartColumn
		if startLine != nil && startColumn != nil {
			return strconv.Itoa(*startLine) + ":" + strconv.Itoa(*startColumn)
		}
	}
	return ""
}

func ExtractRelativePath(resultPath string, projectRoot string) string {
	filePrefix := "file://"
	relativePath := strings.ReplaceAll(strings.ReplaceAll(resultPath, projectRoot, ""), filePrefix, "")
	return relativePath
}

func GetResultSeverity(result *sarif.Result) string {
	if result.Level != nil {
		if severity, ok := levelToSeverity[*result.Level]; ok {
			return severity
		}
	}
	return SeverityDefaultValue
}

// Receives a list of relative path working dirs, returns a list of full paths working dirs
func GetFullPathsWorkingDirs(workingDirs []string) ([]string, error) {
	if len(workingDirs) == 0 {
		currentDir, err := coreutils.GetWorkingDirectory()
		if err != nil {
			return nil, err
		}
		return []string{currentDir}, nil
	}

	var fullPathsWorkingDirs []string
	for _, wd := range workingDirs {
		fullPathWd, err := filepath.Abs(wd)
		if err != nil {
			return nil, err
		}
		fullPathsWorkingDirs = append(fullPathsWorkingDirs, fullPathWd)
	}
	return fullPathsWorkingDirs, nil
}<|MERGE_RESOLUTION|>--- conflicted
+++ resolved
@@ -80,24 +80,12 @@
 }
 
 type ExtendedScanResults struct {
-<<<<<<< HEAD
-	XrayResults                  []scan.ScanResponse
-	ScannedTechnologies          []coreutils.Technology
-	ApplicabilityScanResults     map[string]string
-	SecretsScanResults           []IacOrSecretResult
-	IacScanResults               []IacOrSecretResult
-	EntitledForJas               bool
-	EligibleForApplicabilityScan bool
-	EligibleForSecretScan        bool
-	EligibleForIacScan           bool
-=======
-	XrayResults              []services.ScanResponse
+	XrayResults              []scan.ScanResponse
 	ScannedTechnologies      []coreutils.Technology
 	ApplicabilityScanResults map[string]string
 	SecretsScanResults       []IacOrSecretResult
 	IacScanResults           []IacOrSecretResult
 	EntitledForJas           bool
->>>>>>> 6597271c
 }
 
 func (e *ExtendedScanResults) getXrayScanResults() []scan.ScanResponse {
