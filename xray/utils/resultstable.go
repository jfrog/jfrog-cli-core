package utils

import (
	"fmt"
	"sort"
	"strings"

	"github.com/gookit/color"
	"github.com/jfrog/jfrog-cli-core/v2/utils/coreutils"
	"github.com/jfrog/jfrog-client-go/utils/errorutils"
	"github.com/jfrog/jfrog-client-go/xray/services"
)

const noContextMessage = "Note: no context was provided, so no policy could be determined to scan against.\n" +
	"You can get a list of custom violations by providing one of the command options: --watches, --repo-path or --project.\n" +
	"Read more about configuring Xray policies here: https://www.jfrog.com/confluence/display/JFROG/Creating+Xray+Policies+and+Rules\n"

// PrintViolationsTable prints the violations in 3 tables: security violations, license compliance violations and ignore rule URLs.
// Set multipleRoots to true in case the given violations array contains (or may contain) results of several different projects or files (like in binary scan).
// In case multipleRoots is true, the field Component will show the root of each impact path, otherwise it will show the root's child.
// In case one (or more) of the violations contains the field FailBuild set to true, CliError with exit code 3 will be returned.
// Set printExtended to true to print fields with 'extended' tag.
func PrintViolationsTable(violations []services.Violation, multipleRoots, printExtended bool) error {
	securityViolationsRows, licenseViolationsRows, err := PrepareViolationsTable(violations, multipleRoots, coreutils.IsTerminal())
	if err != nil {
		return err
	}

	// Print tables
	err = coreutils.PrintTable(securityViolationsRows, "Security Violations", "No security violations were found", printExtended)
	if err != nil {
		return err
	}
	return coreutils.PrintTable(licenseViolationsRows, "License Compliance Violations", "No license compliance violations were found", printExtended)
}

// Same as PrintViolationsTable, but table is returned as a json map array.
func CreateJsonViolationsTable(violations []services.Violation, multipleRoots bool) ([]map[string]interface{}, []map[string]interface{}, error) {
	securityViolationsRows, licenseViolationsRows, err := PrepareViolationsTable(violations, multipleRoots, false)
	if err != nil {
		return nil, nil, err
	}

	secViolationsJsonTable, err := coreutils.CreateJsonTable(securityViolationsRows)
	if err != nil {
		return nil, nil, err
	}
	licViolationsJsonTable, err := coreutils.CreateJsonTable(licenseViolationsRows)
	return secViolationsJsonTable, licViolationsJsonTable, err
}

func PrepareViolationsTable(violations []services.Violation, multipleRoots, coloredOutput bool) ([]vulnerabilityRow, []licenseViolationRow, error) {
	var securityViolationsRows []vulnerabilityRow
	var licenseViolationsRows []licenseViolationRow

	for _, violation := range violations {
		impactedPackagesNames, impactedPackagesVersions, impactedPackagesTypes, fixedVersions, components, err := splitComponents(violation.Components, multipleRoots)
		if err != nil {
			return nil, nil, err
		}
		currSeverity := getSeverity(violation.Severity)
		if violation.ViolationType == "security" {
			cves := convertCves(violation.Cves)
			for compIndex := 0; compIndex < len(impactedPackagesNames); compIndex++ {
				securityViolationsRows = append(securityViolationsRows,
					vulnerabilityRow{
						severity:               currSeverity.printableTitle(coloredOutput),
						severityNumValue:       currSeverity.numValue,
						impactedPackageName:    impactedPackagesNames[compIndex],
						impactedPackageVersion: impactedPackagesVersions[compIndex],
						impactedPackageType:    impactedPackagesTypes[compIndex],
						fixedVersions:          fixedVersions[compIndex],
						components:             components[compIndex],
						cves:                   cves,
						issueId:                violation.IssueId,
					},
				)
			}
		} else {
			// License compliance violation
			for compIndex := 0; compIndex < len(impactedPackagesNames); compIndex++ {
				licenseViolationsRows = append(licenseViolationsRows,
					licenseViolationRow{
						licenseKey:             violation.LicenseKey,
						severity:               currSeverity.printableTitle(coloredOutput),
						severityNumValue:       currSeverity.numValue,
						impactedPackageName:    impactedPackagesNames[compIndex],
						impactedPackageVersion: impactedPackagesVersions[compIndex],
						impactedPackageType:    impactedPackagesTypes[compIndex],
						components:             components[compIndex],
					},
				)
			}
		}
	}

	// Sort the rows by severity and whether the row contains fixed versions
	sort.Slice(securityViolationsRows, func(i, j int) bool {
		if securityViolationsRows[i].severityNumValue != securityViolationsRows[j].severityNumValue {
			return securityViolationsRows[i].severityNumValue > securityViolationsRows[j].severityNumValue
		}
		return securityViolationsRows[i].fixedVersions != "" && securityViolationsRows[j].fixedVersions == ""
	})
	sort.Slice(licenseViolationsRows, func(i, j int) bool {
		return licenseViolationsRows[i].severityNumValue > licenseViolationsRows[j].severityNumValue
	})

	return securityViolationsRows, licenseViolationsRows, nil
}

// PrintVulnerabilitiesTable prints the vulnerabilities in a table.
// Set multipleRoots to true in case the given vulnerabilities array contains (or may contain) results of several different projects or files (like in binary scan).
// In case multipleRoots is true, the field Component will show the root of each impact path, otherwise it will show the root's child.
// Set printExtended to true to print fields with 'extended' tag.
func PrintVulnerabilitiesTable(vulnerabilities []services.Vulnerability, multipleRoots, printExtended bool) error {
	fmt.Println(noContextMessage + "Below are all vulnerabilities detected.")

	vulnerabilitiesRows, err := PrepareVulnerabilitiesTable(vulnerabilities, multipleRoots, coreutils.IsTerminal())
	if err != nil {
		return err
	}

	return coreutils.PrintTable(vulnerabilitiesRows, "Vulnerabilities", "No vulnerabilities were found", printExtended)
}

// Same as PrintVulnerabilitiesTable, but table is returned as a json map array.
func CreateJsonVulnerabilitiesTable(vulnerabilities []services.Vulnerability, multipleRoots bool) ([]map[string]interface{}, error) {
	vulnerabilitiesRows, err := PrepareVulnerabilitiesTable(vulnerabilities, multipleRoots, false)
	if err != nil {
		return nil, err
	}

	return coreutils.CreateJsonTable(vulnerabilitiesRows)
}

func PrepareVulnerabilitiesTable(vulnerabilities []services.Vulnerability, multipleRoots, coloredOutput bool) ([]vulnerabilityRow, error) {
	var vulnerabilitiesRows []vulnerabilityRow

	for _, vulnerability := range vulnerabilities {
		impactedPackagesNames, impactedPackagesVersions, impactedPackagesTypes, fixedVersions, components, err := splitComponents(vulnerability.Components, multipleRoots)
		if err != nil {
			return nil, err
		}
		cves := convertCves(vulnerability.Cves)
		currSeverity := getSeverity(vulnerability.Severity)
		for compIndex := 0; compIndex < len(impactedPackagesNames); compIndex++ {
			vulnerabilitiesRows = append(vulnerabilitiesRows,
				vulnerabilityRow{
					severity:               currSeverity.printableTitle(coloredOutput),
					severityNumValue:       currSeverity.numValue,
					impactedPackageName:    impactedPackagesNames[compIndex],
					impactedPackageVersion: impactedPackagesVersions[compIndex],
					impactedPackageType:    impactedPackagesTypes[compIndex],
					fixedVersions:          fixedVersions[compIndex],
					components:             components[compIndex],
					cves:                   cves,
					issueId:                vulnerability.IssueId,
				},
			)
		}
	}

	sort.Slice(vulnerabilitiesRows, func(i, j int) bool {
		if vulnerabilitiesRows[i].severityNumValue != vulnerabilitiesRows[j].severityNumValue {
			return vulnerabilitiesRows[i].severityNumValue > vulnerabilitiesRows[j].severityNumValue
		}
		return vulnerabilitiesRows[i].fixedVersions != "" && vulnerabilitiesRows[j].fixedVersions == ""
	})
<<<<<<< HEAD

	err := coreutils.PrintTable(vulnerabilitiesRows, "Vulnerabilities", "✨ No vulnerabilities were found ✨", printExtended)
	return err
=======
	return vulnerabilitiesRows, nil
>>>>>>> 07e6d2c7
}

// PrintLicensesTable prints the licenses in a table.
// Set multipleRoots to true in case the given licenses array contains (or may contain) results of several projects or files (like in binary scan).
// In case multipleRoots is true, the field Component will show the root of each impact path, otherwise it will show the root's child.
// Set printExtended to true to print fields with 'extended' tag.
func PrintLicensesTable(licenses []services.License, multipleRoots, printExtended bool) error {
	licensesRows, err := PrepareJsonLicensesTable(licenses, multipleRoots)
	if err != nil {
		return err
	}

	return coreutils.PrintTable(licensesRows, "Licenses", "No licenses were found", printExtended)
}

// Same as PrintLicensesTable, but table is returned as a json map array.
func CreateJsonLicensesTable(licenses []services.License, multipleRoots bool) ([]map[string]interface{}, error) {
	licensesRows, err := PrepareJsonLicensesTable(licenses, multipleRoots)
	if err != nil {
		return nil, err
	}

	return coreutils.CreateJsonTable(licensesRows)
}

func PrepareJsonLicensesTable(licenses []services.License, multipleRoots bool) ([]licenseRow, error) {
	var licensesRows []licenseRow

	for _, license := range licenses {
		impactedPackagesNames, impactedPackagesVersions, impactedPackagesTypes, _, components, err := splitComponents(license.Components, multipleRoots)
		if err != nil {
			return nil, err
		}
		for compIndex := 0; compIndex < len(impactedPackagesNames); compIndex++ {
			licensesRows = append(licensesRows,
				licenseRow{
					licenseKey:             license.Key,
					impactedPackageName:    impactedPackagesNames[compIndex],
					impactedPackageVersion: impactedPackagesVersions[compIndex],
					impactedPackageType:    impactedPackagesTypes[compIndex],
					components:             components[compIndex],
				},
			)
		}
	}

	return licensesRows, nil
}

// Used for vulnerabilities and security violations
type vulnerabilityRow struct {
	severity               string         `col-name:"Severity"`
	severityNumValue       int            // For sorting
	impactedPackageName    string         `col-name:"Impacted\nPackage"`
	impactedPackageVersion string         `col-name:"Impacted\nPackage\nVersion"`
	impactedPackageType    string         `col-name:"Type"`
	fixedVersions          string         `col-name:"Fixed\nVersions"`
	components             []componentRow `embed-table:"true"`
	cves                   []cveRow       `embed-table:"true"`
	issueId                string         `col-name:"Issue ID" extended:"true"`
}

type licenseRow struct {
	licenseKey             string         `col-name:"License"`
	impactedPackageName    string         `col-name:"Impacted\nPackage"`
	impactedPackageVersion string         `col-name:"Impacted\nPackage\nVersion"`
	impactedPackageType    string         `col-name:"Type"`
	components             []componentRow `embed-table:"true"`
}

type licenseViolationRow struct {
	licenseKey             string         `col-name:"License"`
	severity               string         `col-name:"Severity"`
	severityNumValue       int            // For sorting
	impactedPackageName    string         `col-name:"Impacted\nPackage"`
	impactedPackageVersion string         `col-name:"Impacted\nPackage\nVersion"`
	impactedPackageType    string         `col-name:"Type"`
	components             []componentRow `embed-table:"true"`
}

type componentRow struct {
	name    string `col-name:"Component"`
	version string `col-name:"Component\nVersion"`
}

type cveRow struct {
	id     string `col-name:"CVE"`
	cvssV2 string `col-name:"CVSS\nv2" extended:"true"`
	cvssV3 string `col-name:"CVSS\nv3" extended:"true"`
}

// This struct holds the sorted results of the simple-json output.
type ResultsSimpleJson struct {
	Vulnerabilities    []map[string]interface{}
	SecurityViolations []map[string]interface{}
	LicensesViolations []map[string]interface{}
	Licenses           []map[string]interface{}
}

func convertCves(cves []services.Cve) []cveRow {
	var cveRows []cveRow
	for _, cveObj := range cves {
		cveRows = append(cveRows, cveRow{id: cveObj.Id, cvssV2: cveObj.CvssV2Score, cvssV3: cveObj.CvssV3Score})
	}
	return cveRows
}

func splitComponents(impactedPackages map[string]services.Component, multipleRoots bool) ([]string, []string, []string, []string, [][]componentRow, error) {
	if len(impactedPackages) == 0 {
		return nil, nil, nil, nil, nil, errorutils.CheckErrorf("failed while parsing the response from Xray: violation doesn't have any components")
	}
	var impactedPackagesNames, impactedPackagesVersions, impactedPackagesTypes, fixedVersions []string
	var directComponents [][]componentRow
	for currCompId, currComp := range impactedPackages {
		currCompName, currCompVersion, currCompType := splitComponentId(currCompId)
		impactedPackagesNames = append(impactedPackagesNames, currCompName)
		impactedPackagesVersions = append(impactedPackagesVersions, currCompVersion)
		impactedPackagesTypes = append(impactedPackagesTypes, currCompType)
		fixedVersions = append(fixedVersions, strings.Join(currComp.FixedVersions, "\n"))
		currComponents := getDirectComponents(currComp.ImpactPaths, multipleRoots)
		directComponents = append(directComponents, currComponents)
	}
	return impactedPackagesNames, impactedPackagesVersions, impactedPackagesTypes, fixedVersions, directComponents, nil
}

var packageTypes = map[string]string{
	"gav":      "Maven",
	"docker":   "Docker",
	"rpm":      "RPM",
	"deb":      "Debian",
	"nuget":    "NuGet",
	"generic":  "Generic",
	"npm":      "npm",
	"pip":      "Python",
	"pypi":     "Python",
	"composer": "Composer",
	"go":       "Go",
	"alpine":   "Alpine",
}

// splitComponentId splits an Xray component ID to the component name, version and package type.
// In case componentId doesn't contain a version, the returned version will be an empty string.
// In case componentId's format is invalid, it will be returned as the component name
// and empty strings will be returned instead of the version and the package type.
// Examples:
// 1. componentId: "gav://antparent:ant:1.6.5"
//    Returned values:
//      Component name: "antparent:ant"
//      Component version: "1.6.5"
//      Package type: "Maven"
// 2. componentId: "generic://sha256:244fd47e07d1004f0aed9c156aa09083c82bf8944eceb67c946ff7430510a77b/foo.jar"
//    Returned values:
//      Component name: "foo.jar"
//      Component version: ""
//      Package type: "Generic"
// 3. componentId: "invalid-comp-id"
//    Returned values:
//      Component name: "invalid-comp-id"
//      Component version: ""
//      Package type: ""
func splitComponentId(componentId string) (string, string, string) {
	compIdParts := strings.Split(componentId, "://")
	// Invalid component ID
	if len(compIdParts) != 2 {
		return componentId, "", ""
	}

	packageType := compIdParts[0]
	packageId := compIdParts[1]

	// Generic identifier structure: generic://sha256:<Checksum>/name
	if packageType == "generic" {
		lastSlashIndex := strings.LastIndex(packageId, "/")
		return packageId[lastSlashIndex+1:], "", packageTypes[packageType]
	}

	var compName, compVersion string
	switch packageType {
	case "rpm":
		// RPM identifier structure: rpm://os-version:package:epoch-version:version
		// os-version is optional.
		splitComponentId := strings.Split(packageId, ":")
		if len(splitComponentId) >= 3 {
			compName = splitComponentId[len(splitComponentId)-3]
			compVersion = fmt.Sprintf("%s:%s", splitComponentId[len(splitComponentId)-2], splitComponentId[len(splitComponentId)-1])
		}
	default:
		// All other identifiers look like this: package-type://package-name:version.
		// Sometimes there's a namespace or a group before the package name, separated by a '/' or a ':'.
		lastColonIndex := strings.LastIndex(packageId, ":")

		if lastColonIndex != -1 {
			compName = packageId[:lastColonIndex]
			compVersion = packageId[lastColonIndex+1:]
		}
	}

	// If there's an error while parsing the component ID
	if compName == "" {
		compName = packageId
	}

	return compName, compVersion, packageTypes[packageType]
}

// Gets a string of the direct dependencies or packages of the scanned component, that depends on the vulnerable package
func getDirectComponents(impactPaths [][]services.ImpactPathNode, multipleRoots bool) []componentRow {
	var components []componentRow
	componentsMap := make(map[string]componentRow)

	// The first node in the impact path is the scanned component itself. The second one is the direct dependency.
	impactPathLevel := 1
	if multipleRoots {
		impactPathLevel = 0
	}

	for _, impactPath := range impactPaths {
		impactPathIndex := impactPathLevel
		if len(impactPath) <= impactPathLevel {
			impactPathIndex = len(impactPath) - 1
		}
		componentId := impactPath[impactPathIndex].ComponentId
		if _, exist := componentsMap[componentId]; !exist {
			compName, compVersion, _ := splitComponentId(componentId)
			componentsMap[componentId] = componentRow{name: compName, version: compVersion}
		}
	}

	for _, row := range componentsMap {
		components = append(components, row)
	}
	return components
}

type severity struct {
	title    string
	numValue int
	style    color.Style
}

func (s *severity) printableTitle(colored bool) string {
	if !colored || len(s.style) == 0 {
		return s.title
	}
	return s.style.Render(s.title)
}

var severities = map[string]*severity{
	"Critical": {title: "💀Critical", numValue: 4, style: color.New(color.BgLightRed, color.LightWhite)},
	"High":     {title: "🔥High", numValue: 3, style: color.New(color.Red)},
	"Medium":   {title: "🎃Medium", numValue: 2, style: color.New(color.Yellow)},
	"Low":      {title: "👻Low", numValue: 1},
}

func getSeverity(severityTitle string) *severity {
	if severities[severityTitle] == nil {
		return &severity{title: severityTitle}
	}
	return severities[severityTitle]
}<|MERGE_RESOLUTION|>--- conflicted
+++ resolved
@@ -120,7 +120,7 @@
 		return err
 	}
 
-	return coreutils.PrintTable(vulnerabilitiesRows, "Vulnerabilities", "No vulnerabilities were found", printExtended)
+	return coreutils.PrintTable(vulnerabilitiesRows, "Vulnerabilities", "✨ No vulnerabilities were found ✨", printExtended)
 }
 
 // Same as PrintVulnerabilitiesTable, but table is returned as a json map array.
@@ -166,13 +166,7 @@
 		}
 		return vulnerabilitiesRows[i].fixedVersions != "" && vulnerabilitiesRows[j].fixedVersions == ""
 	})
-<<<<<<< HEAD
-
-	err := coreutils.PrintTable(vulnerabilitiesRows, "Vulnerabilities", "✨ No vulnerabilities were found ✨", printExtended)
-	return err
-=======
 	return vulnerabilitiesRows, nil
->>>>>>> 07e6d2c7
 }
 
 // PrintLicensesTable prints the licenses in a table.
