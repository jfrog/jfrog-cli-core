package utils

import (
	"fmt"
	"github.com/jfrog/gofrog/datastructures"
<<<<<<< HEAD
	"github.com/jfrog/jfrog-cli-core/v2/xray/commands/audit/generic/jas"
=======
	"golang.org/x/exp/maps"
	"golang.org/x/text/cases"
	"golang.org/x/text/language"
>>>>>>> 4e34d5f5
	"os"
	"sort"
	"strconv"
	"strings"

	"github.com/gookit/color"
	"github.com/jfrog/jfrog-cli-core/v2/utils/coreutils"
	"github.com/jfrog/jfrog-cli-core/v2/xray/formats"
	"github.com/jfrog/jfrog-client-go/utils/errorutils"
	"github.com/jfrog/jfrog-client-go/utils/log"
	"github.com/jfrog/jfrog-client-go/xray/services"
)

const (
	rootIndex                  = 0
	directDependencyIndex      = 1
	directDependencyPathLength = 2
)

// PrintViolationsTable prints the violations in 4 tables: security violations, license compliance violations, operational risk violations and ignore rule URLs.
// Set multipleRoots to true in case the given violations array contains (or may contain) results of several projects or files (like in binary scan).
// In case multipleRoots is true, the field Component will show the root of each impact path, otherwise it will show the root's child.
// In case one (or more) of the violations contains the field FailBuild set to true, CliError with exit code 3 will be returned.
// Set printExtended to true to print fields with 'extended' tag.
// If the scan argument is set to true, print the scan tables.
func PrintViolationsTable(violations []services.Violation, extendedResults *jas.ExtendedScanResults, multipleRoots, printExtended, scan bool) error {
	securityViolationsRows, licenseViolationsRows, operationalRiskViolationsRows, err := prepareViolations(violations, extendedResults, multipleRoots, true, true)
	if err != nil {
		return err
	}
	// Print tables, if scan is true; print the scan tables.
	if scan {
		err = coreutils.PrintTable(formats.ConvertToVulnerabilityScanTableRow(securityViolationsRows), "Security Violations", "No security violations were found", printExtended)
		if err != nil {
			return err
		}
		err = coreutils.PrintTable(formats.ConvertToLicenseViolationScanTableRow(licenseViolationsRows), "License Compliance Violations", "No license compliance violations were found", printExtended)
		if err != nil {
			return err
		}
		if len(operationalRiskViolationsRows) > 0 {
			return coreutils.PrintTable(formats.ConvertToOperationalRiskViolationScanTableRow(operationalRiskViolationsRows), "Operational Risk Violations", "No operational risk violations were found", printExtended)
		}
	} else {
		err = coreutils.PrintTable(formats.ConvertToVulnerabilityTableRow(securityViolationsRows), "Security Violations", "No security violations were found", printExtended)
		if err != nil {
			return err
		}
		err = coreutils.PrintTable(formats.ConvertToLicenseViolationTableRow(licenseViolationsRows), "License Compliance Violations", "No license compliance violations were found", printExtended)
		if err != nil {
			return err
		}
		if len(operationalRiskViolationsRows) > 0 {
			return coreutils.PrintTable(formats.ConvertToOperationalRiskViolationTableRow(operationalRiskViolationsRows), "Operational Risk Violations", "No operational risk violations were found", printExtended)
		}
	}
	return nil
}

// Prepare violations for all non-table formats (without style or emoji)
func PrepareViolations(violations []services.Violation, extendedResults *jas.ExtendedScanResults, multipleRoots, simplifiedOutput bool) ([]formats.VulnerabilityOrViolationRow, []formats.LicenseViolationRow, []formats.OperationalRiskViolationRow, error) {
	return prepareViolations(violations, extendedResults, multipleRoots, false, simplifiedOutput)
}

func prepareViolations(violations []services.Violation, extendedResults *jas.ExtendedScanResults, multipleRoots, isTable, simplifiedOutput bool) ([]formats.VulnerabilityOrViolationRow, []formats.LicenseViolationRow, []formats.OperationalRiskViolationRow, error) {
	if simplifiedOutput {
		violations = simplifyViolations(violations, multipleRoots)
	}
	var securityViolationsRows []formats.VulnerabilityOrViolationRow
	var licenseViolationsRows []formats.LicenseViolationRow
	var operationalRiskViolationsRows []formats.OperationalRiskViolationRow
	for _, violation := range violations {
		impactedPackagesNames, impactedPackagesVersions, impactedPackagesTypes, fixedVersions, components, impactPaths, err := splitComponents(violation.Components)
		if err != nil {
			return nil, nil, nil, err
		}
<<<<<<< HEAD
=======
		currSeverity := GetSeverity(violation.Severity)
>>>>>>> 4e34d5f5
		switch violation.ViolationType {
		case "security":
			cves := ConvertCves(violation.Cves)
			applicableValue := getApplicableCveValue(extendedResults, cves[0])
			currSeverity := getSeverity(violation.Severity, applicableValue)
			jfrogResearchInfo := convertJfrogResearchInformation(violation.ExtendedInformation)
			for compIndex := 0; compIndex < len(impactedPackagesNames); compIndex++ {
				securityViolationsRows = append(securityViolationsRows,
					formats.VulnerabilityOrViolationRow{
						Summary:                   violation.Summary,
						Severity:                  currSeverity.printableTitle(isTable),
						SeverityNumValue:          currSeverity.numValue,
						ImpactedDependencyName:    impactedPackagesNames[compIndex],
						ImpactedDependencyVersion: impactedPackagesVersions[compIndex],
						ImpactedDependencyType:    impactedPackagesTypes[compIndex],
						FixedVersions:             fixedVersions[compIndex],
						Components:                components[compIndex],
						Cves:                      cves,
						IssueId:                   violation.IssueId,
						References:                violation.References,
						JfrogResearchInformation:  jfrogResearchInfo,
						ImpactPaths:               impactPaths[compIndex],
						Technology:                coreutils.Technology(violation.Technology),
						Applicable:                printApplicableCveValue(applicableValue, isTable),
					},
				)
			}
		case "license":
			currSeverity := getSeverity(violation.Severity, jas.UndeterminedStringValue)
			for compIndex := 0; compIndex < len(impactedPackagesNames); compIndex++ {
				licenseViolationsRows = append(licenseViolationsRows,
					formats.LicenseViolationRow{
						LicenseKey:                violation.LicenseKey,
						Severity:                  currSeverity.printableTitle(isTable),
						SeverityNumValue:          currSeverity.numValue,
						ImpactedDependencyName:    impactedPackagesNames[compIndex],
						ImpactedDependencyVersion: impactedPackagesVersions[compIndex],
						ImpactedDependencyType:    impactedPackagesTypes[compIndex],
						Components:                components[compIndex],
					},
				)
			}
		case "operational_risk":
			currSeverity := getSeverity(violation.Severity, jas.UndeterminedStringValue)
			violationOpRiskData := getOperationalRiskViolationReadableData(violation)
			for compIndex := 0; compIndex < len(impactedPackagesNames); compIndex++ {
				operationalRiskViolationsRow := &formats.OperationalRiskViolationRow{
					Severity:                  currSeverity.printableTitle(isTable),
					SeverityNumValue:          currSeverity.numValue,
					ImpactedDependencyName:    impactedPackagesNames[compIndex],
					ImpactedDependencyVersion: impactedPackagesVersions[compIndex],
					ImpactedDependencyType:    impactedPackagesTypes[compIndex],
					Components:                components[compIndex],
					IsEol:                     violationOpRiskData.isEol,
					Cadence:                   violationOpRiskData.cadence,
					Commits:                   violationOpRiskData.commits,
					Committers:                violationOpRiskData.committers,
					NewerVersions:             violationOpRiskData.newerVersions,
					LatestVersion:             violationOpRiskData.latestVersion,
					RiskReason:                violationOpRiskData.riskReason,
					EolMessage:                violationOpRiskData.eolMessage,
				}
				operationalRiskViolationsRows = append(operationalRiskViolationsRows, *operationalRiskViolationsRow)
			}
		default:
			// Unsupported type, ignore
		}
	}

	// Sort the rows by severity and whether the row contains fixed versions
	sort.Slice(securityViolationsRows, func(i, j int) bool {
		if securityViolationsRows[i].SeverityNumValue != securityViolationsRows[j].SeverityNumValue {
			return securityViolationsRows[i].SeverityNumValue > securityViolationsRows[j].SeverityNumValue
		} else if securityViolationsRows[i].Applicable != securityViolationsRows[j].Applicable {
			return getApplicableCveNumValue(securityViolationsRows[j].Applicable) >
				getApplicableCveNumValue(securityViolationsRows[i].Applicable)
		}
		return len(securityViolationsRows[i].FixedVersions) > 0 && len(securityViolationsRows[j].FixedVersions) > 0
	})
	sort.Slice(licenseViolationsRows, func(i, j int) bool {
		return licenseViolationsRows[i].SeverityNumValue > licenseViolationsRows[j].SeverityNumValue
	})
	sort.Slice(operationalRiskViolationsRows, func(i, j int) bool {
		return operationalRiskViolationsRows[i].SeverityNumValue > operationalRiskViolationsRows[j].SeverityNumValue
	})

	return securityViolationsRows, licenseViolationsRows, operationalRiskViolationsRows, nil
}

// PrintVulnerabilitiesTable prints the vulnerabilities in a table.
// Set multipleRoots to true in case the given vulnerabilities array contains (or may contain) results of several projects or files (like in binary scan).
// In case multipleRoots is true, the field Component will show the root of each impact path, otherwise it will show the root's child.
// Set printExtended to true to print fields with 'extended' tag.
// If the scan argument is set to true, print the scan tables.
func PrintVulnerabilitiesTable(vulnerabilities []services.Vulnerability, extendedResults *jas.ExtendedScanResults, multipleRoots, printExtended, scan bool) error {
	vulnerabilitiesRows, err := prepareVulnerabilities(vulnerabilities, extendedResults, multipleRoots, true, true)
	if err != nil {
		return err
	}

	if scan {
		return coreutils.PrintTable(formats.ConvertToVulnerabilityScanTableRow(vulnerabilitiesRows), "Vulnerabilities", "✨ No vulnerabilities were found ✨", printExtended)
	}

	return coreutils.PrintTable(formats.ConvertToVulnerabilityTableRow(vulnerabilitiesRows), "Vulnerabilities", "✨ No vulnerabilities were found ✨", printExtended)
}

// Prepare vulnerabilities for all non-table formats (without style or emoji)
func PrepareVulnerabilities(vulnerabilities []services.Vulnerability, extendedResults *jas.ExtendedScanResults, multipleRoots, simplifiedOutput bool) ([]formats.VulnerabilityOrViolationRow, error) {
	return prepareVulnerabilities(vulnerabilities, extendedResults, multipleRoots, false, simplifiedOutput)
}

func prepareVulnerabilities(vulnerabilities []services.Vulnerability, extendedResults *jas.ExtendedScanResults, multipleRoots, isTable, simplifiedOutput bool) ([]formats.VulnerabilityOrViolationRow, error) {
	if simplifiedOutput {
		vulnerabilities = simplifyVulnerabilities(vulnerabilities, multipleRoots)
	}
	var vulnerabilitiesRows []formats.VulnerabilityOrViolationRow
	for _, vulnerability := range vulnerabilities {
		impactedPackagesNames, impactedPackagesVersions, impactedPackagesTypes, fixedVersions, components, impactPaths, err := splitComponents(vulnerability.Components)
		if err != nil {
			return nil, err
		}
<<<<<<< HEAD
		cves := ConvertCves(vulnerability.Cves)
		applicableValue := getApplicableCveValue(extendedResults, cves[0])
		currSeverity := getSeverity(vulnerability.Severity, applicableValue)
=======
		cves := convertCves(vulnerability.Cves)
		currSeverity := GetSeverity(vulnerability.Severity)
>>>>>>> 4e34d5f5
		jfrogResearchInfo := convertJfrogResearchInformation(vulnerability.ExtendedInformation)
		for compIndex := 0; compIndex < len(impactedPackagesNames); compIndex++ {
			vulnerabilitiesRows = append(vulnerabilitiesRows,
				formats.VulnerabilityOrViolationRow{
					Summary:                   vulnerability.Summary,
					Severity:                  currSeverity.printableTitle(isTable),
					SeverityNumValue:          currSeverity.numValue,
					ImpactedDependencyName:    impactedPackagesNames[compIndex],
					ImpactedDependencyVersion: impactedPackagesVersions[compIndex],
					ImpactedDependencyType:    impactedPackagesTypes[compIndex],
					FixedVersions:             fixedVersions[compIndex],
					Components:                components[compIndex],
					Cves:                      cves,
					IssueId:                   vulnerability.IssueId,
					References:                vulnerability.References,
					JfrogResearchInformation:  jfrogResearchInfo,
					ImpactPaths:               impactPaths[compIndex],
					Technology:                coreutils.Technology(vulnerability.Technology),
					Applicable:                printApplicableCveValue(applicableValue, isTable),
				},
			)
		}
	}

	sort.Slice(vulnerabilitiesRows, func(i, j int) bool {
		if vulnerabilitiesRows[i].SeverityNumValue != vulnerabilitiesRows[j].SeverityNumValue {
			return vulnerabilitiesRows[i].SeverityNumValue > vulnerabilitiesRows[j].SeverityNumValue
		} else if vulnerabilitiesRows[i].Applicable != vulnerabilitiesRows[j].Applicable {
			return getApplicableCveNumValue(vulnerabilitiesRows[j].Applicable) >
				getApplicableCveNumValue(vulnerabilitiesRows[i].Applicable)
		}
		return len(vulnerabilitiesRows[i].FixedVersions) > 0 && len(vulnerabilitiesRows[j].FixedVersions) > 0
	})
	return vulnerabilitiesRows, nil
}

// PrintLicensesTable prints the licenses in a table.
// Set multipleRoots to true in case the given licenses array contains (or may contain) results of several projects or files (like in binary scan).
// In case multipleRoots is true, the field Component will show the root of each impact path, otherwise it will show the root's child.
// Set printExtended to true to print fields with 'extended' tag.
// If the scan argument is set to true, print the scan tables.
func PrintLicensesTable(licenses []services.License, printExtended, scan bool) error {
	licensesRows, err := PrepareLicenses(licenses)
	if err != nil {
		return err
	}
	if scan {
		return coreutils.PrintTable(formats.ConvertToLicenseScanTableRow(licensesRows), "Licenses", "No licenses were found", printExtended)
	}
	return coreutils.PrintTable(formats.ConvertToLicenseTableRow(licensesRows), "Licenses", "No licenses were found", printExtended)
}

func PrepareLicenses(licenses []services.License) ([]formats.LicenseRow, error) {
	var licensesRows []formats.LicenseRow
	for _, license := range licenses {
		impactedPackagesNames, impactedPackagesVersions, impactedPackagesTypes, _, components, impactPaths, err := splitComponents(license.Components)
		if err != nil {
			return nil, err
		}
		for compIndex := 0; compIndex < len(impactedPackagesNames); compIndex++ {
			licensesRows = append(licensesRows,
				formats.LicenseRow{
					LicenseKey:                license.Key,
					ImpactedDependencyName:    impactedPackagesNames[compIndex],
					ImpactedDependencyVersion: impactedPackagesVersions[compIndex],
					ImpactedDependencyType:    impactedPackagesTypes[compIndex],
					Components:                components[compIndex],
					ImpactPaths:               impactPaths[compIndex],
				},
			)
		}
	}

	return licensesRows, nil
}

func ConvertCves(cves []services.Cve) []formats.CveRow {
	var cveRows []formats.CveRow
	for _, cveObj := range cves {
		cveRows = append(cveRows, formats.CveRow{Id: cveObj.Id, CvssV2: cveObj.CvssV2Score, CvssV3: cveObj.CvssV3Score})
	}
	return cveRows
}

func convertJfrogResearchInformation(extendedInfo *services.ExtendedInformation) *formats.JfrogResearchInformation {
	if extendedInfo == nil {
		return nil
	}
	var severityReasons []formats.JfrogResearchSeverityReason
	for _, severityReason := range extendedInfo.JfrogResearchSeverityReasons {
		severityReasons = append(severityReasons, formats.JfrogResearchSeverityReason{
			Name:        severityReason.Name,
			Description: severityReason.Description,
			IsPositive:  severityReason.IsPositive,
		})
	}
	return &formats.JfrogResearchInformation{
		Summary:         extendedInfo.ShortDescription,
		Details:         extendedInfo.FullDescription,
		Severity:        extendedInfo.JfrogResearchSeverity,
		SeverityReasons: severityReasons,
		Remediation:     extendedInfo.Remediation,
	}
}

func splitComponents(impactedPackages map[string]services.Component) (impactedPackagesNames, impactedPackagesVersions, impactedPackagesTypes []string, fixedVersions [][]string, directComponents [][]formats.ComponentRow, impactPaths [][][]formats.ComponentRow, err error) {
	if len(impactedPackages) == 0 {
		err = errorutils.CheckErrorf("failed while parsing the response from Xray: violation doesn't have any components")
		return
	}
	for currCompId, currComp := range impactedPackages {
		currCompName, currCompVersion, currCompType := SplitComponentId(currCompId)
		impactedPackagesNames = append(impactedPackagesNames, currCompName)
		impactedPackagesVersions = append(impactedPackagesVersions, currCompVersion)
		impactedPackagesTypes = append(impactedPackagesTypes, currCompType)
		fixedVersions = append(fixedVersions, currComp.FixedVersions)
		currDirectComponents, currImpactPaths := getDirectComponentsAndImpactPaths(currComp.ImpactPaths)
		directComponents = append(directComponents, currDirectComponents)
		impactPaths = append(impactPaths, currImpactPaths)
	}
	return
}

var packageTypes = map[string]string{
	"gav":      "Maven",
	"docker":   "Docker",
	"rpm":      "RPM",
	"deb":      "Debian",
	"nuget":    "NuGet",
	"generic":  "Generic",
	"npm":      "npm",
	"pip":      "Python",
	"pypi":     "Python",
	"composer": "Composer",
	"go":       "Go",
	"alpine":   "Alpine",
}

// SplitComponentId splits a Xray component ID to the component name, version and package type.
// In case componentId doesn't contain a version, the returned version will be an empty string.
// In case componentId's format is invalid, it will be returned as the component name
// and empty strings will be returned instead of the version and the package type.
// Examples:
//  1. componentId: "gav://antparent:ant:1.6.5"
//     Returned values:
//     Component name: "antparent:ant"
//     Component version: "1.6.5"
//     Package type: "Maven"
//  2. componentId: "generic://sha256:244fd47e07d1004f0aed9c156aa09083c82bf8944eceb67c946ff7430510a77b/foo.jar"
//     Returned values:
//     Component name: "foo.jar"
//     Component version: ""
//     Package type: "Generic"
//  3. componentId: "invalid-comp-id"
//     Returned values:
//     Component name: "invalid-comp-id"
//     Component version: ""
//     Package type: ""
func SplitComponentId(componentId string) (string, string, string) {
	compIdParts := strings.Split(componentId, "://")
	// Invalid component ID
	if len(compIdParts) != 2 {
		return componentId, "", ""
	}

	packageType := compIdParts[0]
	packageId := compIdParts[1]

	// Generic identifier structure: generic://sha256:<Checksum>/name
	if packageType == "generic" {
		lastSlashIndex := strings.LastIndex(packageId, "/")
		return packageId[lastSlashIndex+1:], "", packageTypes[packageType]
	}

	var compName, compVersion string
	switch packageType {
	case "rpm":
		// RPM identifier structure: rpm://os-version:package:epoch-version:version
		// os-version is optional.
		splitCompId := strings.Split(packageId, ":")
		if len(splitCompId) >= 3 {
			compName = splitCompId[len(splitCompId)-3]
			compVersion = fmt.Sprintf("%s:%s", splitCompId[len(splitCompId)-2], splitCompId[len(splitCompId)-1])
		}
	default:
		// All other identifiers look like this: package-type://package-name:version.
		// Sometimes there's a namespace or a group before the package name, separated by a '/' or a ':'.
		lastColonIndex := strings.LastIndex(packageId, ":")

		if lastColonIndex != -1 {
			compName = packageId[:lastColonIndex]
			compVersion = packageId[lastColonIndex+1:]
		}
	}

	// If there's an error while parsing the component ID
	if compName == "" {
		compName = packageId
	}

	return compName, compVersion, packageTypes[packageType]
}

// Gets a slice of the direct dependencies or packages of the scanned component, that depends on the vulnerable package, and converts the impact paths.
func getDirectComponentsAndImpactPaths(impactPaths [][]services.ImpactPathNode) (components []formats.ComponentRow, impactPathsRows [][]formats.ComponentRow) {
	componentsMap := make(map[string]formats.ComponentRow)

	// The first node in the impact path is the scanned component itself. The second one is the direct dependency.
	impactPathLevel := 1
	for _, impactPath := range impactPaths {
		impactPathIndex := impactPathLevel
		if len(impactPath) <= impactPathLevel {
			impactPathIndex = len(impactPath) - 1
		}
		componentId := impactPath[impactPathIndex].ComponentId
		if _, exist := componentsMap[componentId]; !exist {
			compName, compVersion, _ := SplitComponentId(componentId)
			componentsMap[componentId] = formats.ComponentRow{Name: compName, Version: compVersion}
		}

		// Convert the impact path
		var compImpactPathRows []formats.ComponentRow
		for _, pathNode := range impactPath {
			nodeCompName, nodeCompVersion, _ := SplitComponentId(pathNode.ComponentId)
			compImpactPathRows = append(compImpactPathRows, formats.ComponentRow{
				Name:    nodeCompName,
				Version: nodeCompVersion,
			})
		}
		impactPathsRows = append(impactPathsRows, compImpactPathRows)
	}

	for _, row := range componentsMap {
		components = append(components, row)
	}
	return
}

type Severity struct {
	title    string
	numValue int
	style    color.Style
	emoji    string
}

var severities = map[string]*Severity{
	"Critical": {emoji: "💀", title: "Critical", numValue: 4, style: color.New(color.BgLightRed, color.LightWhite)},
	"High":     {emoji: "🔥", title: "High", numValue: 3, style: color.New(color.Red)},
	"Medium":   {emoji: "🎃", title: "Medium", numValue: 2, style: color.New(color.Yellow)},
	"Low":      {emoji: "👻", title: "Low", numValue: 1},
}

func (s *Severity) printableTitle(isTable bool) string {
	if isTable && (log.IsStdOutTerminal() && log.IsColorsSupported() || os.Getenv("GITLAB_CI") != "") {
		return s.style.Render(s.emoji + s.title)
	}
	return s.title
}

<<<<<<< HEAD
var severities = map[string]map[string]*severity{
	"Critical": {
		jas.ApplicableStringValue:    {emoji: "💀", title: "Critical", numValue: 4, style: color.New(color.BgLightRed, color.LightWhite)},
		jas.NotApplicableStringValue: {emoji: "🐑", title: "Critical", numValue: 4},
	},
	"High": {
		jas.ApplicableStringValue:    {emoji: "🔥", title: "High", numValue: 3, style: color.New(color.Red)},
		jas.NotApplicableStringValue: {emoji: "🐑", title: "High", numValue: 3},
	},
	"Medium": {
		jas.ApplicableStringValue:    {emoji: "🎃", title: "Medium", numValue: 2, style: color.New(color.Yellow)},
		jas.NotApplicableStringValue: {emoji: "🐑", title: "Medium", numValue: 2},
	},
	"Low": {
		jas.ApplicableStringValue:    {emoji: "👻", title: "Low", numValue: 1},
		jas.NotApplicableStringValue: {emoji: "🐑", title: "Low", numValue: 1},
	},
}

func getSeverity(severityTitle string, applicable string) *severity {
=======
func (s *Severity) NumValue() int {
	return s.numValue
}

func GetSeveritiesFormat(severity string) (string, error) {
	formattedSeverity := cases.Title(language.Und).String(severity)
	if formattedSeverity != "" && severities[formattedSeverity] == nil {
		return "", errorutils.CheckErrorf("only the following severities are supported: " + coreutils.ListToText(maps.Keys(severities)))
	}

	return formattedSeverity, nil
}

func GetSeverity(severityTitle string) *Severity {
>>>>>>> 4e34d5f5
	if severities[severityTitle] == nil {
		return &Severity{title: severityTitle}
	}
	if applicable == jas.NotApplicableStringValue {
		return severities[severityTitle][jas.NotApplicableStringValue]
	}
	return severities[severityTitle][jas.ApplicableStringValue]
}

type operationalRiskViolationReadableData struct {
	isEol         string
	cadence       string
	commits       string
	committers    string
	eolMessage    string
	riskReason    string
	latestVersion string
	newerVersions string
}

func getOperationalRiskViolationReadableData(violation services.Violation) *operationalRiskViolationReadableData {
	isEol, cadence, commits, committers, newerVersions, latestVersion := "N/A", "N/A", "N/A", "N/A", "N/A", "N/A"
	if violation.IsEol != nil {
		isEol = strconv.FormatBool(*violation.IsEol)
	}
	if violation.Cadence != nil {
		cadence = strconv.FormatFloat(*violation.Cadence, 'f', -1, 64)
	}
	if violation.Committers != nil {
		committers = strconv.FormatInt(int64(*violation.Committers), 10)
	}
	if violation.Commits != nil {
		commits = strconv.FormatInt(*violation.Commits, 10)
	}
	if violation.NewerVersions != nil {
		newerVersions = strconv.FormatInt(int64(*violation.NewerVersions), 10)
	}
	if violation.LatestVersion != "" {
		latestVersion = violation.LatestVersion
	}
	return &operationalRiskViolationReadableData{
		isEol:         isEol,
		cadence:       cadence,
		commits:       commits,
		committers:    committers,
		eolMessage:    violation.EolMessage,
		riskReason:    violation.RiskReason,
		latestVersion: latestVersion,
		newerVersions: newerVersions,
	}
}

// simplifyVulnerabilities returns a new slice of services.Vulnerability that contains only the unique vulnerabilities from the input slice
// The uniqueness of the vulnerabilities is determined by the getUniqueKey function
func simplifyVulnerabilities(scanVulnerabilities []services.Vulnerability, multipleRoots bool) []services.Vulnerability {
	var uniqueVulnerabilities = make(map[string]*services.Vulnerability)
	for _, vulnerability := range scanVulnerabilities {
		for vulnerableComponentId := range vulnerability.Components {
			vulnerableDependency, vulnerableVersion, _ := SplitComponentId(vulnerableComponentId)
			packageKey := getUniqueKey(vulnerableDependency, vulnerableVersion, vulnerability.Cves, len(vulnerability.Components[vulnerableComponentId].FixedVersions) > 0)
			if uniqueVulnerability, exist := uniqueVulnerabilities[packageKey]; exist {
				fixedVersions := appendUniqueFixVersions(uniqueVulnerability.Components[vulnerableComponentId].FixedVersions, vulnerability.Components[vulnerableComponentId].FixedVersions...)
				impactPaths := appendUniqueImpactPaths(uniqueVulnerability.Components[vulnerableComponentId].ImpactPaths, vulnerability.Components[vulnerableComponentId].ImpactPaths, multipleRoots)
				uniqueVulnerabilities[packageKey].Components[vulnerableComponentId] = services.Component{
					FixedVersions: fixedVersions,
					ImpactPaths:   impactPaths,
				}
				continue
			}
			uniqueVulnerabilities[packageKey] = &services.Vulnerability{
				Cves:       vulnerability.Cves,
				Severity:   vulnerability.Severity,
				Components: map[string]services.Component{vulnerableComponentId: vulnerability.Components[vulnerableComponentId]},
				IssueId:    vulnerability.IssueId,
				Technology: vulnerability.Technology,
			}
		}
	}
	// convert map to slice
	result := make([]services.Vulnerability, 0, len(uniqueVulnerabilities))
	for _, v := range uniqueVulnerabilities {
		result = append(result, *v)
	}
	return result
}

// simplifyViolations returns a new slice of services.Violations that contains only the unique violations from the input slice
// The uniqueness of the violations is determined by the getUniqueKey function
func simplifyViolations(scanViolations []services.Violation, multipleRoots bool) []services.Violation {
	var uniqueViolations = make(map[string]*services.Violation)
	for _, violation := range scanViolations {
		for vulnerableComponentId := range violation.Components {
			vulnerableDependency, vulnerableVersion, _ := SplitComponentId(vulnerableComponentId)
			packageKey := getUniqueKey(vulnerableDependency, vulnerableVersion, violation.Cves, len(violation.Components[vulnerableComponentId].FixedVersions) > 0)
			if uniqueVulnerability, exist := uniqueViolations[packageKey]; exist {
				fixedVersions := appendUniqueFixVersions(uniqueVulnerability.Components[vulnerableComponentId].FixedVersions, violation.Components[vulnerableComponentId].FixedVersions...)
				impactPaths := appendUniqueImpactPaths(uniqueVulnerability.Components[vulnerableComponentId].ImpactPaths, violation.Components[vulnerableComponentId].ImpactPaths, multipleRoots)
				uniqueViolations[packageKey].Components[vulnerableComponentId] = services.Component{
					FixedVersions: fixedVersions,
					ImpactPaths:   impactPaths,
				}
				continue
			}
			uniqueViolations[packageKey] = &services.Violation{
				Severity:      violation.Severity,
				ViolationType: violation.ViolationType,
				Components:    map[string]services.Component{vulnerableComponentId: violation.Components[vulnerableComponentId]},
				WatchName:     violation.WatchName,
				IssueId:       violation.IssueId,
				Cves:          violation.Cves,
				LicenseKey:    violation.LicenseKey,
				LicenseName:   violation.LicenseName,
				Technology:    violation.Technology,
			}
		}
	}
	// convert map to slice
	result := make([]services.Violation, 0, len(uniqueViolations))
	for _, v := range uniqueViolations {
		result = append(result, *v)
	}
	return result
}

// appendImpactPathsWithoutDuplicates appends the elements of a source [][]ImpactPathNode struct to a target [][]ImpactPathNode, without adding any duplicate elements.
// This implementation uses the ComponentId field of the ImpactPathNode struct to check for duplicates, as it is guaranteed to be unique.
func appendUniqueImpactPaths(target [][]services.ImpactPathNode, source [][]services.ImpactPathNode, multipleRoots bool) [][]services.ImpactPathNode {
	if multipleRoots {
		return appendUniqueImpactPathsForMultipleRoots(target, source)
	}
	impactPathMap := make(map[string][]services.ImpactPathNode)
	for _, path := range target {
		// The first node component id is the key and the value is the whole path
		key := getImpactPathKey(path)
		impactPathMap[key] = path
	}

	for _, path := range source {
		key := getImpactPathKey(path)
		if _, exists := impactPathMap[key]; !exists {
			impactPathMap[key] = path
			target = append(target, path)
		}
	}
	return target
}

// getImpactPathKey return a key that is used as a key to identify and deduplicate impact paths.
// If an impact path length is equal to directDependencyPathLength, then the direct dependency is the key, and it's in the directDependencyIndex place.
func getImpactPathKey(path []services.ImpactPathNode) string {
	key := path[rootIndex].ComponentId
	if len(path) == directDependencyPathLength {
		key = path[directDependencyIndex].ComponentId
	}
	return key
}

// appendUniqueImpactPathsForMultipleRoots appends the source impact path to the target impact path while avoiding duplicates.
// Specifically, it is designed for handling multiple root projects, such as Maven or Gradle, by comparing each pair of paths and identifying the path that is closest to the direct dependency.
func appendUniqueImpactPathsForMultipleRoots(target [][]services.ImpactPathNode, source [][]services.ImpactPathNode) [][]services.ImpactPathNode {
	for targetPathIndex, targetPath := range target {
		for sourcePathIndex, sourcePath := range source {
			var subset []services.ImpactPathNode
			if len(sourcePath) <= len(targetPath) {
				subset = isImpactPathIsSubset(targetPath, sourcePath)
				if len(subset) != 0 {
					target[targetPathIndex] = subset
				}
			} else {
				subset = isImpactPathIsSubset(sourcePath, targetPath)
				if len(subset) != 0 {
					source[sourcePathIndex] = subset
				}
			}
		}
	}

	return appendUniqueImpactPaths(target, source, false)
}

// isImpactPathIsSubset checks if targetPath is a subset of sourcePath, and returns the subset if exists
func isImpactPathIsSubset(target []services.ImpactPathNode, source []services.ImpactPathNode) []services.ImpactPathNode {
	var subsetImpactPath []services.ImpactPathNode
	impactPathNodesMap := make(map[string]bool)
	for _, node := range target {
		impactPathNodesMap[node.ComponentId] = true
	}

	for _, node := range source {
		if impactPathNodesMap[node.ComponentId] {
			subsetImpactPath = append(subsetImpactPath, node)
		}
	}

	if len(subsetImpactPath) == len(target) || len(subsetImpactPath) == len(source) {
		return subsetImpactPath
	}
	return []services.ImpactPathNode{}
}

// appendUniqueFixVersions returns a new slice of strings that contains elements from both input slices without duplicates
func appendUniqueFixVersions(targetFixVersions []string, sourceFixVersions ...string) []string {
	fixVersionsSet := datastructures.MakeSet[string]()
	var result []string
	for _, fixVersion := range sourceFixVersions {
		fixVersionsSet.Add(fixVersion)
		result = append(result, fixVersion)
	}

	for _, fixVersion := range targetFixVersions {
		if exist := fixVersionsSet.Exists(fixVersion); !exist {
			result = append(result, fixVersion)
		}
	}
	return result
}

// getUniqueKey returns a unique string key of format "vulnerableDependency:vulnerableVersion:cveId:fixVersionExist"
func getUniqueKey(vulnerableDependency, vulnerableVersion string, cves []services.Cve, fixVersionExist bool) string {
	var cveId string
	if len(cves) != 0 {
		cveId = cves[0].Id
	}
	return fmt.Sprintf("%s:%s:%s:%t", vulnerableDependency, vulnerableVersion, cveId, fixVersionExist)
}

func getApplicableCveValue(extendedResults *jas.ExtendedScanResults, xrayCve formats.CveRow) string {
	if !extendedResults.EntitledForJas {
		return ""
	}
	applicableCveValue, ok := extendedResults.ApplicabilityScannerResults[xrayCve.Id]
	if !ok {
		return jas.UndeterminedStringValue
	}
	return applicableCveValue
}

func getApplicableCveNumValue(stringValue string) int {
	if stringValue == jas.ApplicableStringValue {
		return 3
	} else if stringValue == jas.UndeterminedStringValue {
		return 2
	}
	return 1
}

func printApplicableCveValue(applicableValue string, isTable bool) string {
	if applicableValue == jas.ApplicableStringValue && isTable && (log.IsStdOutTerminal() && log.IsColorsSupported() ||
		os.Getenv("GITLAB_CI") != "") {
		return color.New(color.Red).Render(jas.ApplicableStringValue)
	}
	return applicableValue
}<|MERGE_RESOLUTION|>--- conflicted
+++ resolved
@@ -3,21 +3,19 @@
 import (
 	"fmt"
 	"github.com/jfrog/gofrog/datastructures"
-<<<<<<< HEAD
-	"github.com/jfrog/jfrog-cli-core/v2/xray/commands/audit/generic/jas"
-=======
 	"golang.org/x/exp/maps"
 	"golang.org/x/text/cases"
 	"golang.org/x/text/language"
->>>>>>> 4e34d5f5
+	"github.com/jfrog/jfrog-cli-core/v2/xray/commands/audit/generic/jas"
 	"os"
 	"sort"
 	"strconv"
 	"strings"
 
+	"github.com/jfrog/jfrog-cli-core/v2/xray/formats"
+
 	"github.com/gookit/color"
 	"github.com/jfrog/jfrog-cli-core/v2/utils/coreutils"
-	"github.com/jfrog/jfrog-cli-core/v2/xray/formats"
 	"github.com/jfrog/jfrog-client-go/utils/errorutils"
 	"github.com/jfrog/jfrog-client-go/utils/log"
 	"github.com/jfrog/jfrog-client-go/xray/services"
@@ -86,15 +84,11 @@
 		if err != nil {
 			return nil, nil, nil, err
 		}
-<<<<<<< HEAD
-=======
-		currSeverity := GetSeverity(violation.Severity)
->>>>>>> 4e34d5f5
 		switch violation.ViolationType {
 		case "security":
 			cves := ConvertCves(violation.Cves)
 			applicableValue := getApplicableCveValue(extendedResults, cves[0])
-			currSeverity := getSeverity(violation.Severity, applicableValue)
+			currSeverity := GetSeverity(violation.Severity, applicableValue)
 			jfrogResearchInfo := convertJfrogResearchInformation(violation.ExtendedInformation)
 			for compIndex := 0; compIndex < len(impactedPackagesNames); compIndex++ {
 				securityViolationsRows = append(securityViolationsRows,
@@ -118,7 +112,7 @@
 				)
 			}
 		case "license":
-			currSeverity := getSeverity(violation.Severity, jas.UndeterminedStringValue)
+			currSeverity := GetSeverity(violation.Severity, jas.UndeterminedStringValue)
 			for compIndex := 0; compIndex < len(impactedPackagesNames); compIndex++ {
 				licenseViolationsRows = append(licenseViolationsRows,
 					formats.LicenseViolationRow{
@@ -133,7 +127,7 @@
 				)
 			}
 		case "operational_risk":
-			currSeverity := getSeverity(violation.Severity, jas.UndeterminedStringValue)
+			currSeverity := GetSeverity(violation.Severity, jas.UndeterminedStringValue)
 			violationOpRiskData := getOperationalRiskViolationReadableData(violation)
 			for compIndex := 0; compIndex < len(impactedPackagesNames); compIndex++ {
 				operationalRiskViolationsRow := &formats.OperationalRiskViolationRow{
@@ -212,14 +206,9 @@
 		if err != nil {
 			return nil, err
 		}
-<<<<<<< HEAD
 		cves := ConvertCves(vulnerability.Cves)
 		applicableValue := getApplicableCveValue(extendedResults, cves[0])
-		currSeverity := getSeverity(vulnerability.Severity, applicableValue)
-=======
-		cves := convertCves(vulnerability.Cves)
-		currSeverity := GetSeverity(vulnerability.Severity)
->>>>>>> 4e34d5f5
+		currSeverity := GetSeverity(vulnerability.Severity, applicableValue)
 		jfrogResearchInfo := convertJfrogResearchInformation(vulnerability.ExtendedInformation)
 		for compIndex := 0; compIndex < len(impactedPackagesNames); compIndex++ {
 			vulnerabilitiesRows = append(vulnerabilitiesRows,
@@ -465,13 +454,6 @@
 	emoji    string
 }
 
-var severities = map[string]*Severity{
-	"Critical": {emoji: "💀", title: "Critical", numValue: 4, style: color.New(color.BgLightRed, color.LightWhite)},
-	"High":     {emoji: "🔥", title: "High", numValue: 3, style: color.New(color.Red)},
-	"Medium":   {emoji: "🎃", title: "Medium", numValue: 2, style: color.New(color.Yellow)},
-	"Low":      {emoji: "👻", title: "Low", numValue: 1},
-}
-
 func (s *Severity) printableTitle(isTable bool) string {
 	if isTable && (log.IsStdOutTerminal() && log.IsColorsSupported() || os.Getenv("GITLAB_CI") != "") {
 		return s.style.Render(s.emoji + s.title)
@@ -479,8 +461,7 @@
 	return s.title
 }
 
-<<<<<<< HEAD
-var severities = map[string]map[string]*severity{
+var Severities = map[string]map[string]*Severity{
 	"Critical": {
 		jas.ApplicableStringValue:    {emoji: "💀", title: "Critical", numValue: 4, style: color.New(color.BgLightRed, color.LightWhite)},
 		jas.NotApplicableStringValue: {emoji: "🐑", title: "Critical", numValue: 4},
@@ -499,30 +480,27 @@
 	},
 }
 
-func getSeverity(severityTitle string, applicable string) *severity {
-=======
 func (s *Severity) NumValue() int {
 	return s.numValue
 }
 
 func GetSeveritiesFormat(severity string) (string, error) {
 	formattedSeverity := cases.Title(language.Und).String(severity)
-	if formattedSeverity != "" && severities[formattedSeverity] == nil {
-		return "", errorutils.CheckErrorf("only the following severities are supported: " + coreutils.ListToText(maps.Keys(severities)))
+	if formattedSeverity != "" && Severities[jas.ApplicableStringValue][formattedSeverity] == nil {
+		return "", errorutils.CheckErrorf("only the following severities are supported: " + coreutils.ListToText(maps.Keys(Severities)))
 	}
 
 	return formattedSeverity, nil
 }
 
-func GetSeverity(severityTitle string) *Severity {
->>>>>>> 4e34d5f5
-	if severities[severityTitle] == nil {
+func GetSeverity(severityTitle string, applicable string) *Severity {
+	if Severities[severityTitle] == nil {
 		return &Severity{title: severityTitle}
 	}
 	if applicable == jas.NotApplicableStringValue {
-		return severities[severityTitle][jas.NotApplicableStringValue]
-	}
-	return severities[severityTitle][jas.ApplicableStringValue]
+		return Severities[severityTitle][jas.NotApplicableStringValue]
+	}
+	return Severities[severityTitle][jas.ApplicableStringValue]
 }
 
 type operationalRiskViolationReadableData struct {
