package utils

import (
	"fmt"
	"os"
	"sort"
	"strconv"
	"strings"

	"github.com/jfrog/gofrog/datastructures"
	"github.com/owenrumney/go-sarif/v2/sarif"
	"golang.org/x/exp/maps"
	"golang.org/x/text/cases"
	"golang.org/x/text/language"

	"github.com/jfrog/jfrog-cli-core/v2/xray/formats"

	"github.com/gookit/color"
	"github.com/jfrog/jfrog-cli-core/v2/utils/coreutils"
	"github.com/jfrog/jfrog-client-go/utils/errorutils"
	"github.com/jfrog/jfrog-client-go/utils/log"
	"github.com/jfrog/jfrog-client-go/xray/services"
)

const (
	rootIndex                  = 0
	directDependencyIndex      = 1
	directDependencyPathLength = 2
)

// PrintViolationsTable prints the violations in 4 tables: security violations, license compliance violations, operational risk violations and ignore rule URLs.
// Set multipleRoots to true in case the given violations array contains (or may contain) results of several projects or files (like in binary scan).
// In case multipleRoots is true, the field Component will show the root of each impact path, otherwise it will show the root's child.
// In case one (or more) of the violations contains the field FailBuild set to true, CliError with exit code 3 will be returned.
// Set printExtended to true to print fields with 'extended' tag.
// If the scan argument is set to true, print the scan tables.
func PrintViolationsTable(violations []services.Violation, extendedResults *ExtendedScanResults, multipleRoots, printExtended, isBinaryScan bool) error {
	securityViolationsRows, licenseViolationsRows, operationalRiskViolationsRows, err := prepareViolations(violations, extendedResults, multipleRoots, true, true)
	if err != nil {
		return err
	}
	// Print tables, if scan is true; print the scan tables.
	if isBinaryScan {
		err = coreutils.PrintTable(formats.ConvertToVulnerabilityScanTableRow(securityViolationsRows), "Security Violations", "No security violations were found", printExtended)
		if err != nil {
			return err
		}
		err = coreutils.PrintTable(formats.ConvertToLicenseViolationScanTableRow(licenseViolationsRows), "License Compliance Violations", "No license compliance violations were found", printExtended)
		if err != nil {
			return err
		}
		if len(operationalRiskViolationsRows) > 0 {
			return coreutils.PrintTable(formats.ConvertToOperationalRiskViolationScanTableRow(operationalRiskViolationsRows), "Operational Risk Violations", "No operational risk violations were found", printExtended)
		}
	} else {
		err = coreutils.PrintTable(formats.ConvertToVulnerabilityTableRow(securityViolationsRows), "Security Violations", "No security violations were found", printExtended)
		if err != nil {
			return err
		}
		err = coreutils.PrintTable(formats.ConvertToLicenseViolationTableRow(licenseViolationsRows), "License Compliance Violations", "No license compliance violations were found", printExtended)
		if err != nil {
			return err
		}
		if len(operationalRiskViolationsRows) > 0 {
			return coreutils.PrintTable(formats.ConvertToOperationalRiskViolationTableRow(operationalRiskViolationsRows), "Operational Risk Violations", "No operational risk violations were found", printExtended)
		}
	}
	return nil
}

// Prepare violations for all non-table formats (without style or emoji)
func PrepareViolations(violations []services.Violation, extendedResults *ExtendedScanResults, multipleRoots, simplifiedOutput bool) ([]formats.VulnerabilityOrViolationRow, []formats.LicenseRow, []formats.OperationalRiskViolationRow, error) {
	return prepareViolations(violations, extendedResults, multipleRoots, false, simplifiedOutput)
}

func prepareViolations(violations []services.Violation, extendedResults *ExtendedScanResults, multipleRoots, isTable, simplifiedOutput bool) ([]formats.VulnerabilityOrViolationRow, []formats.LicenseRow, []formats.OperationalRiskViolationRow, error) {
	if simplifiedOutput {
		violations = simplifyViolations(violations, multipleRoots)
	}
	var securityViolationsRows []formats.VulnerabilityOrViolationRow
	var licenseViolationsRows []formats.LicenseRow
	var operationalRiskViolationsRows []formats.OperationalRiskViolationRow
	for _, violation := range violations {
		impactedPackagesNames, impactedPackagesVersions, impactedPackagesTypes, fixedVersions, components, impactPaths, err := splitComponents(violation.Components)
		if err != nil {
			return nil, nil, nil, err
		}
		switch violation.ViolationType {
		case "security":
			cves := convertCves(violation.Cves)
			applicableValue := getApplicableCveValue(extendedResults, cves)
			for _, cve := range cves {
				cve.Applicability = getCveApplicability(cve, extendedResults.ApplicabilityScanResults)
			}
			currSeverity := GetSeverity(violation.Severity, applicableValue)
			jfrogResearchInfo := convertJfrogResearchInformation(violation.ExtendedInformation)
			for compIndex := 0; compIndex < len(impactedPackagesNames); compIndex++ {
				securityViolationsRows = append(securityViolationsRows,
					formats.VulnerabilityOrViolationRow{
						Summary: violation.Summary,
						ImpactedDependencyDetails: formats.ImpactedDependencyDetails{
							SeverityDetails:           formats.SeverityDetails{Severity: currSeverity.printableTitle(isTable), SeverityNumValue: currSeverity.NumValue()},
							ImpactedDependencyName:    impactedPackagesNames[compIndex],
							ImpactedDependencyVersion: impactedPackagesVersions[compIndex],
							ImpactedDependencyType:    impactedPackagesTypes[compIndex],
							Components:                components[compIndex],
						},
						FixedVersions:            fixedVersions[compIndex],
						Cves:                     cves,
						IssueId:                  violation.IssueId,
						References:               violation.References,
						JfrogResearchInformation: jfrogResearchInfo,
						ImpactPaths:              impactPaths[compIndex],
						Technology:               coreutils.Technology(violation.Technology),
						Applicable:               printApplicableCveValue(applicableValue, isTable),
					},
				)
			}
		case "license":
			currSeverity := GetSeverity(violation.Severity, ApplicabilityUndetermined)
			for compIndex := 0; compIndex < len(impactedPackagesNames); compIndex++ {
				licenseViolationsRows = append(licenseViolationsRows,
					formats.LicenseRow{
						LicenseKey: violation.LicenseKey,
						ImpactedDependencyDetails: formats.ImpactedDependencyDetails{
							SeverityDetails:           formats.SeverityDetails{Severity: currSeverity.printableTitle(isTable), SeverityNumValue: currSeverity.NumValue()},
							ImpactedDependencyName:    impactedPackagesNames[compIndex],
							ImpactedDependencyVersion: impactedPackagesVersions[compIndex],
							ImpactedDependencyType:    impactedPackagesTypes[compIndex],
							Components:                components[compIndex],
						},
					},
				)
			}
		case "operational_risk":
			currSeverity := GetSeverity(violation.Severity, ApplicabilityUndetermined)
			violationOpRiskData := getOperationalRiskViolationReadableData(violation)
			for compIndex := 0; compIndex < len(impactedPackagesNames); compIndex++ {
				operationalRiskViolationsRow := &formats.OperationalRiskViolationRow{
					ImpactedDependencyDetails: formats.ImpactedDependencyDetails{
						SeverityDetails:           formats.SeverityDetails{Severity: currSeverity.printableTitle(isTable), SeverityNumValue: currSeverity.NumValue()},
						ImpactedDependencyName:    impactedPackagesNames[compIndex],
						ImpactedDependencyVersion: impactedPackagesVersions[compIndex],
						ImpactedDependencyType:    impactedPackagesTypes[compIndex],
						Components:                components[compIndex],
					},
					IsEol:         violationOpRiskData.isEol,
					Cadence:       violationOpRiskData.cadence,
					Commits:       violationOpRiskData.commits,
					Committers:    violationOpRiskData.committers,
					NewerVersions: violationOpRiskData.newerVersions,
					LatestVersion: violationOpRiskData.latestVersion,
					RiskReason:    violationOpRiskData.riskReason,
					EolMessage:    violationOpRiskData.eolMessage,
				}
				operationalRiskViolationsRows = append(operationalRiskViolationsRows, *operationalRiskViolationsRow)
			}
		default:
			// Unsupported type, ignore
		}
	}

	// Sort the rows by severity and whether the row contains fixed versions
	sortVulnerabilityOrViolationRows(securityViolationsRows)
	sort.Slice(licenseViolationsRows, func(i, j int) bool {
		return licenseViolationsRows[i].SeverityNumValue > licenseViolationsRows[j].SeverityNumValue
	})
	sort.Slice(operationalRiskViolationsRows, func(i, j int) bool {
		return operationalRiskViolationsRows[i].SeverityNumValue > operationalRiskViolationsRows[j].SeverityNumValue
	})

	return securityViolationsRows, licenseViolationsRows, operationalRiskViolationsRows, nil
}

// PrintVulnerabilitiesTable prints the vulnerabilities in a table.
// Set multipleRoots to true in case the given vulnerabilities array contains (or may contain) results of several projects or files (like in binary scan).
// In case multipleRoots is true, the field Component will show the root of each impact path, otherwise it will show the root's child.
// Set printExtended to true to print fields with 'extended' tag.
// If the scan argument is set to true, print the scan tables.
func PrintVulnerabilitiesTable(vulnerabilities []services.Vulnerability, extendedResults *ExtendedScanResults, multipleRoots, printExtended, isBinaryScan bool) error {
	vulnerabilitiesRows, err := prepareVulnerabilities(vulnerabilities, extendedResults, multipleRoots, true, true)
	if err != nil {
		return err
	}

	if isBinaryScan {
		return coreutils.PrintTable(formats.ConvertToVulnerabilityScanTableRow(vulnerabilitiesRows), "Vulnerable Components", "✨ No vulnerable components were found ✨", printExtended)
	}
	var emptyTableMessage string
	if len(extendedResults.ScannedTechnologies) > 0 {
		emptyTableMessage = "✨ No vulnerable dependencies were found ✨"
	} else {
		emptyTableMessage = coreutils.PrintYellow("🔧 Couldn't determine a package manager or build tool used by this project 🔧")
	}
	return coreutils.PrintTable(formats.ConvertToVulnerabilityTableRow(vulnerabilitiesRows), "Vulnerable Dependencies", emptyTableMessage, printExtended)
}

// Prepare vulnerabilities for all non-table formats (without style or emoji)
func PrepareVulnerabilities(vulnerabilities []services.Vulnerability, extendedResults *ExtendedScanResults, multipleRoots, simplifiedOutput bool) ([]formats.VulnerabilityOrViolationRow, error) {
	return prepareVulnerabilities(vulnerabilities, extendedResults, multipleRoots, false, simplifiedOutput)
}

func prepareVulnerabilities(vulnerabilities []services.Vulnerability, extendedResults *ExtendedScanResults, multipleRoots, isTable, simplifiedOutput bool) ([]formats.VulnerabilityOrViolationRow, error) {
	if simplifiedOutput {
		vulnerabilities = simplifyVulnerabilities(vulnerabilities, multipleRoots)
	}
	var vulnerabilitiesRows []formats.VulnerabilityOrViolationRow
	for _, vulnerability := range vulnerabilities {
		impactedPackagesNames, impactedPackagesVersions, impactedPackagesTypes, fixedVersions, components, impactPaths, err := splitComponents(vulnerability.Components)
		if err != nil {
			return nil, err
		}
		cves := convertCves(vulnerability.Cves)
		applicableValue := getApplicableCveValue(extendedResults, cves)
		for _, cve := range cves {
			cve.Applicability = getCveApplicability(cve, extendedResults.ApplicabilityScanResults)
		}
		currSeverity := GetSeverity(vulnerability.Severity, applicableValue)
		jfrogResearchInfo := convertJfrogResearchInformation(vulnerability.ExtendedInformation)
		for compIndex := 0; compIndex < len(impactedPackagesNames); compIndex++ {
			vulnerabilitiesRows = append(vulnerabilitiesRows,
				formats.VulnerabilityOrViolationRow{
					Summary: vulnerability.Summary,
					ImpactedDependencyDetails: formats.ImpactedDependencyDetails{
						SeverityDetails:           formats.SeverityDetails{Severity: currSeverity.printableTitle(isTable), SeverityNumValue: currSeverity.NumValue()},
						ImpactedDependencyName:    impactedPackagesNames[compIndex],
						ImpactedDependencyVersion: impactedPackagesVersions[compIndex],
						ImpactedDependencyType:    impactedPackagesTypes[compIndex],
						Components:                components[compIndex],
					},
					FixedVersions:            fixedVersions[compIndex],
					Cves:                     cves,
					IssueId:                  vulnerability.IssueId,
					References:               vulnerability.References,
					JfrogResearchInformation: jfrogResearchInfo,
					ImpactPaths:              impactPaths[compIndex],
					Technology:               coreutils.Technology(vulnerability.Technology),
					Applicable:               printApplicableCveValue(applicableValue, isTable),
				},
			)
		}
	}

	sortVulnerabilityOrViolationRows(vulnerabilitiesRows)
	return vulnerabilitiesRows, nil
}

func sortVulnerabilityOrViolationRows(rows []formats.VulnerabilityOrViolationRow) {
	sort.Slice(rows, func(i, j int) bool {
		if rows[i].SeverityNumValue != rows[j].SeverityNumValue {
			return rows[i].SeverityNumValue > rows[j].SeverityNumValue
		}
		return len(rows[i].FixedVersions) > 0 && len(rows[j].FixedVersions) > 0
	})
}

// PrintLicensesTable prints the licenses in a table.
// Set multipleRoots to true in case the given licenses array contains (or may contain) results of several projects or files (like in binary scan).
// In case multipleRoots is true, the field Component will show the root of each impact path, otherwise it will show the root's child.
// Set printExtended to true to print fields with 'extended' tag.
// If the scan argument is set to true, print the scan tables.
func PrintLicensesTable(licenses []services.License, printExtended, isBinaryScan bool) error {
	licensesRows, err := PrepareLicenses(licenses)
	if err != nil {
		return err
	}
	if isBinaryScan {
		return coreutils.PrintTable(formats.ConvertToLicenseScanTableRow(licensesRows), "Licenses", "No licenses were found", printExtended)
	}
	return coreutils.PrintTable(formats.ConvertToLicenseTableRow(licensesRows), "Licenses", "No licenses were found", printExtended)
}

func PrepareLicenses(licenses []services.License) ([]formats.LicenseRow, error) {
	var licensesRows []formats.LicenseRow
	for _, license := range licenses {
		impactedPackagesNames, impactedPackagesVersions, impactedPackagesTypes, _, components, impactPaths, err := splitComponents(license.Components)
		if err != nil {
			return nil, err
		}
		for compIndex := 0; compIndex < len(impactedPackagesNames); compIndex++ {
			licensesRows = append(licensesRows,
				formats.LicenseRow{
					LicenseKey:  license.Key,
					ImpactPaths: impactPaths[compIndex],
					ImpactedDependencyDetails: formats.ImpactedDependencyDetails{
						ImpactedDependencyName:    impactedPackagesNames[compIndex],
						ImpactedDependencyVersion: impactedPackagesVersions[compIndex],
						ImpactedDependencyType:    impactedPackagesTypes[compIndex],
						Components:                components[compIndex],
					},
				},
			)
		}
	}

	return licensesRows, nil
}

// Prepare secrets for all non-table formats (without style or emoji)
func PrepareSecrets(secrets []*sarif.Run) []formats.SourceCodeRow {
	return prepareSecrets(secrets, false)
}

func prepareSecrets(secrets []*sarif.Run, isTable bool) []formats.SourceCodeRow {
	var secretsRows []formats.SourceCodeRow
<<<<<<< HEAD
	for _, secret := range secrets {
		currSeverity := GetSeverity(secret.Severity, Applicable)
		secretsRows = append(secretsRows,
			formats.SourceCodeRow{
				SeverityDetails: formats.SeverityDetails{Severity: currSeverity.printableTitle(isTable), SeverityNumValue: currSeverity.NumValue()},
				SourceCodeLocationRow: formats.SourceCodeLocationRow{
					File:       secret.File,
					LineColumn: secret.LineColumn,
					Text:       secret.Text,
				},
				Type: secret.Type,
			},
		)
=======
	for _, secretRun := range secrets {
		for _, secret := range secretRun.Results {
			currSeverity := GetSeverity(GetResultSeverity(secret), Applicable)
			for _, location := range secret.Locations {
				secretsRows = append(secretsRows,
					formats.SourceCodeRow{
						Severity:         currSeverity.printableTitle(isTable),
						SeverityNumValue: currSeverity.numValue,
						SourceCodeLocationRow: formats.SourceCodeLocationRow{
							File:       GetLocationFileName(location),
							LineColumn: GetStartLocationInFile(location),
							Snippet:    GetLocationSnippet(location),
						},
						Type: *secret.RuleID,
					},
				)
			}
		}
>>>>>>> 257da28d
	}

	sort.Slice(secretsRows, func(i, j int) bool {
		return secretsRows[i].SeverityNumValue > secretsRows[j].SeverityNumValue
	})

	return secretsRows
}

func PrintSecretsTable(secrets []*sarif.Run, entitledForSecretsScan bool) error {
	if entitledForSecretsScan {
		secretsRows := prepareSecrets(secrets, true)
		log.Output()
		return coreutils.PrintTable(formats.ConvertToSecretsTableRow(secretsRows), "Secret Detection",
			"✨ No secrets were found ✨", false)
	}
	return nil
}

// Prepare iacs for all non-table formats (without style or emoji)
func PrepareIacs(iacs []*sarif.Run) []formats.SourceCodeRow {
	return prepareIacs(iacs, false)
}

func prepareIacs(iacs []*sarif.Run, isTable bool) []formats.SourceCodeRow {
	var iacRows []formats.SourceCodeRow
<<<<<<< HEAD
	for _, iac := range iacs {
		currSeverity := GetSeverity(iac.Severity, Applicable)
		iacRows = append(iacRows,
			formats.SourceCodeRow{
				SeverityDetails: formats.SeverityDetails{Severity: currSeverity.printableTitle(isTable), SeverityNumValue: currSeverity.NumValue()},
				SourceCodeLocationRow: formats.SourceCodeLocationRow{
					File:       iac.File,
					LineColumn: iac.LineColumn,
					Text:       iac.Text,
				},
				Type: iac.Type,
			},
		)
=======
	for _, iacRun := range iacs {
		for _, iac := range iacRun.Results {
			currSeverity := GetSeverity(GetResultSeverity(iac), Applicable)
			for _, location := range iac.Locations {
				iacRows = append(iacRows,
					formats.SourceCodeRow{
						Severity:         currSeverity.printableTitle(isTable),
						SeverityNumValue: currSeverity.numValue,
						SourceCodeLocationRow: formats.SourceCodeLocationRow{
							File:       GetLocationFileName(location),
							LineColumn: GetStartLocationInFile(location),
							Snippet:    GetResultMsgText(iac),
						},
						Type: *iac.RuleID,
					},
				)
			}
		}
>>>>>>> 257da28d
	}

	sort.Slice(iacRows, func(i, j int) bool {
		return iacRows[i].SeverityNumValue > iacRows[j].SeverityNumValue
	})

	return iacRows
}

func PrintIacTable(iacs []*sarif.Run, entitledForIacScan bool) error {
	if entitledForIacScan {
		iacRows := prepareIacs(iacs, true)
		log.Output()
		return coreutils.PrintTable(formats.ConvertToIacTableRow(iacRows), "Infrastructure as Code Vulnerabilities",
			"✨ No Infrastructure as Code vulnerabilities were found ✨", false)
	}
	return nil
}

func PrepareSast(sasts []*sarif.Run) []formats.SourceCodeRow {
	return prepareSast(sasts, false)
}

func prepareSast(sasts []*sarif.Run, isTable bool) []formats.SourceCodeRow {
	var sastRows []formats.SourceCodeRow
<<<<<<< HEAD
	for _, sast := range sasts {
		currSeverity := GetSeverity(sast.Severity, Applicable)
		sastRows = append(sastRows,
			formats.SourceCodeRow{
				SeverityDetails: formats.SeverityDetails{Severity: currSeverity.printableTitle(isTable), SeverityNumValue: currSeverity.NumValue()},
				SourceCodeLocationRow: formats.SourceCodeLocationRow{
					File:       sast.File,
					LineColumn: sast.LineColumn,
					Text:       sast.Text,
				},
				Type:     sast.Type,
				CodeFlow: toSourceCodeCodeFlowRow(sast, isTable),
			},
		)
=======
	for _, sastRun := range sasts {
		for _, sast := range sastRun.Results {
			currSeverity := GetSeverity(GetResultSeverity(sast), Applicable)

			flows := toSourceCodeCodeFlowRow(sast.CodeFlows, isTable)
			for _, location := range sast.Locations {
				sastRows = append(sastRows,
					formats.SourceCodeRow{
						Severity:         currSeverity.printableTitle(isTable),
						SeverityNumValue: currSeverity.numValue,
						SourceCodeLocationRow: formats.SourceCodeLocationRow{
							File:       GetLocationFileName(location),
							LineColumn: GetStartLocationInFile(location),
							Snippet:    GetResultMsgText(sast),
						},
						Type:     *sast.RuleID,
						CodeFlow: flows,
					},
				)
			}
		}
>>>>>>> 257da28d
	}

	sort.Slice(sastRows, func(i, j int) bool {
		return sastRows[i].SeverityNumValue > sastRows[j].SeverityNumValue
	})

	return sastRows
}

func toSourceCodeCodeFlowRow(flows []*sarif.CodeFlow, isTable bool) (flowRows [][]formats.SourceCodeLocationRow) {
	if isTable {
		// Not displaying in table
		return
	}
	for _, codeFlow := range flows {
		for _, stackTrace := range codeFlow.ThreadFlows {
			rowFlow := []formats.SourceCodeLocationRow{}
			for _, stackTraceEntry := range stackTrace.Locations {
				rowFlow = append(rowFlow, formats.SourceCodeLocationRow{
					File:       GetLocationFileName(stackTraceEntry.Location),
					LineColumn: GetStartLocationInFile(stackTraceEntry.Location),
					Snippet:    GetLocationSnippet(stackTraceEntry.Location),
				})
			}
			flowRows = append(flowRows, rowFlow)
		}
	}
	return
}

func PrintSastTable(sast []*sarif.Run, entitledForSastScan bool) error {
	if entitledForSastScan {
		sastRows := prepareSast(sast, true)
		log.Output()
		return coreutils.PrintTable(formats.ConvertToSastTableRow(sastRows), "Static Application Security Testing (SAST)",
			"✨ No Static Application Security Testing vulnerabilities were found ✨", false)
	}
	return nil
}

func convertJfrogResearchInformation(extendedInfo *services.ExtendedInformation) *formats.JfrogResearchInformation {
	if extendedInfo == nil {
		return nil
	}
	var severityReasons []formats.JfrogResearchSeverityReason
	for _, severityReason := range extendedInfo.JfrogResearchSeverityReasons {
		severityReasons = append(severityReasons, formats.JfrogResearchSeverityReason{
			Name:        severityReason.Name,
			Description: severityReason.Description,
			IsPositive:  severityReason.IsPositive,
		})
	}
	return &formats.JfrogResearchInformation{
		Summary:         extendedInfo.ShortDescription,
		Details:         extendedInfo.FullDescription,
		SeverityDetails: formats.SeverityDetails{Severity: extendedInfo.JfrogResearchSeverity},
		SeverityReasons: severityReasons,
		Remediation:     extendedInfo.Remediation,
	}
}

func splitComponents(impactedPackages map[string]services.Component) (impactedPackagesNames, impactedPackagesVersions, impactedPackagesTypes []string, fixedVersions [][]string, directComponents [][]formats.ComponentRow, impactPaths [][][]formats.ComponentRow, err error) {
	if len(impactedPackages) == 0 {
		err = errorutils.CheckErrorf("failed while parsing the response from Xray: violation doesn't have any components")
		return
	}
	for currCompId, currComp := range impactedPackages {
		currCompName, currCompVersion, currCompType := SplitComponentId(currCompId)
		impactedPackagesNames = append(impactedPackagesNames, currCompName)
		impactedPackagesVersions = append(impactedPackagesVersions, currCompVersion)
		impactedPackagesTypes = append(impactedPackagesTypes, currCompType)
		fixedVersions = append(fixedVersions, currComp.FixedVersions)
		currDirectComponents, currImpactPaths := getDirectComponentsAndImpactPaths(currComp.ImpactPaths)
		directComponents = append(directComponents, currDirectComponents)
		impactPaths = append(impactPaths, currImpactPaths)
	}
	return
}

var packageTypes = map[string]string{
	"gav":      "Maven",
	"docker":   "Docker",
	"rpm":      "RPM",
	"deb":      "Debian",
	"nuget":    "NuGet",
	"generic":  "Generic",
	"npm":      "npm",
	"pip":      "Python",
	"pypi":     "Python",
	"composer": "Composer",
	"go":       "Go",
	"alpine":   "Alpine",
}

// SplitComponentId splits a Xray component ID to the component name, version and package type.
// In case componentId doesn't contain a version, the returned version will be an empty string.
// In case componentId's format is invalid, it will be returned as the component name
// and empty strings will be returned instead of the version and the package type.
// Examples:
//  1. componentId: "gav://antparent:ant:1.6.5"
//     Returned values:
//     Component name: "antparent:ant"
//     Component version: "1.6.5"
//     Package type: "Maven"
//  2. componentId: "generic://sha256:244fd47e07d1004f0aed9c156aa09083c82bf8944eceb67c946ff7430510a77b/foo.jar"
//     Returned values:
//     Component name: "foo.jar"
//     Component version: ""
//     Package type: "Generic"
//  3. componentId: "invalid-comp-id"
//     Returned values:
//     Component name: "invalid-comp-id"
//     Component version: ""
//     Package type: ""
func SplitComponentId(componentId string) (string, string, string) {
	compIdParts := strings.Split(componentId, "://")
	// Invalid component ID
	if len(compIdParts) != 2 {
		return componentId, "", ""
	}

	packageType := compIdParts[0]
	packageId := compIdParts[1]

	// Generic identifier structure: generic://sha256:<Checksum>/name
	if packageType == "generic" {
		lastSlashIndex := strings.LastIndex(packageId, "/")
		return packageId[lastSlashIndex+1:], "", packageTypes[packageType]
	}

	var compName, compVersion string
	switch packageType {
	case "rpm":
		// RPM identifier structure: rpm://os-version:package:epoch-version:version
		// os-version is optional.
		splitCompId := strings.Split(packageId, ":")
		if len(splitCompId) >= 3 {
			compName = splitCompId[len(splitCompId)-3]
			compVersion = fmt.Sprintf("%s:%s", splitCompId[len(splitCompId)-2], splitCompId[len(splitCompId)-1])
		}
	default:
		// All other identifiers look like this: package-type://package-name:version.
		// Sometimes there's a namespace or a group before the package name, separated by a '/' or a ':'.
		lastColonIndex := strings.LastIndex(packageId, ":")

		if lastColonIndex != -1 {
			compName = packageId[:lastColonIndex]
			compVersion = packageId[lastColonIndex+1:]
		}
	}

	// If there's an error while parsing the component ID
	if compName == "" {
		compName = packageId
	}

	return compName, compVersion, packageTypes[packageType]
}

// Gets a slice of the direct dependencies or packages of the scanned component, that depends on the vulnerable package, and converts the impact paths.
func getDirectComponentsAndImpactPaths(impactPaths [][]services.ImpactPathNode) (components []formats.ComponentRow, impactPathsRows [][]formats.ComponentRow) {
	componentsMap := make(map[string]formats.ComponentRow)

	// The first node in the impact path is the scanned component itself. The second one is the direct dependency.
	impactPathLevel := 1
	for _, impactPath := range impactPaths {
		impactPathIndex := impactPathLevel
		if len(impactPath) <= impactPathLevel {
			impactPathIndex = len(impactPath) - 1
		}
		componentId := impactPath[impactPathIndex].ComponentId
		if _, exist := componentsMap[componentId]; !exist {
			compName, compVersion, _ := SplitComponentId(componentId)
			componentsMap[componentId] = formats.ComponentRow{Name: compName, Version: compVersion}
		}

		// Convert the impact path
		var compImpactPathRows []formats.ComponentRow
		for _, pathNode := range impactPath {
			nodeCompName, nodeCompVersion, _ := SplitComponentId(pathNode.ComponentId)
			compImpactPathRows = append(compImpactPathRows, formats.ComponentRow{
				Name:    nodeCompName,
				Version: nodeCompVersion,
			})
		}
		impactPathsRows = append(impactPathsRows, compImpactPathRows)
	}

	for _, row := range componentsMap {
		components = append(components, row)
	}
	return
}

type TableSeverity struct {
	formats.SeverityDetails
	style color.Style
	emoji string
}

func (s *TableSeverity) printableTitle(isTable bool) string {
	if isTable && (log.IsStdOutTerminal() && log.IsColorsSupported() || os.Getenv("GITLAB_CI") != "") {
		return s.style.Render(s.emoji + s.Severity)
	}
	return s.Severity
}

var Severities = map[string]map[ApplicabilityStatus]*TableSeverity{
	"Critical": {
		Applicable:                {SeverityDetails: formats.SeverityDetails{Severity: "Critical", SeverityNumValue: 15}, emoji: "💀", style: color.New(color.BgLightRed, color.LightWhite)},
		ApplicabilityUndetermined: {SeverityDetails: formats.SeverityDetails{Severity: "Critical", SeverityNumValue: 14}, emoji: "💀", style: color.New(color.BgLightRed, color.LightWhite)},
		NotApplicable:             {SeverityDetails: formats.SeverityDetails{Severity: "Critical", SeverityNumValue: 5}, emoji: "💀", style: color.New(color.Gray)},
	},
	"High": {
		Applicable:                {SeverityDetails: formats.SeverityDetails{Severity: "High", SeverityNumValue: 13}, emoji: "🔥", style: color.New(color.Red)},
		ApplicabilityUndetermined: {SeverityDetails: formats.SeverityDetails{Severity: "High", SeverityNumValue: 12}, emoji: "🔥", style: color.New(color.Red)},
		NotApplicable:             {SeverityDetails: formats.SeverityDetails{Severity: "High", SeverityNumValue: 4}, emoji: "🔥", style: color.New(color.Gray)},
	},
	"Medium": {
		Applicable:                {SeverityDetails: formats.SeverityDetails{Severity: "Medium", SeverityNumValue: 11}, emoji: "🎃", style: color.New(color.Yellow)},
		ApplicabilityUndetermined: {SeverityDetails: formats.SeverityDetails{Severity: "Medium", SeverityNumValue: 10}, emoji: "🎃", style: color.New(color.Yellow)},
		NotApplicable:             {SeverityDetails: formats.SeverityDetails{Severity: "Medium", SeverityNumValue: 3}, emoji: "🎃", style: color.New(color.Gray)},
	},
	"Low": {
		Applicable:                {SeverityDetails: formats.SeverityDetails{Severity: "Low", SeverityNumValue: 9}, emoji: "👻"},
		ApplicabilityUndetermined: {SeverityDetails: formats.SeverityDetails{Severity: "Low", SeverityNumValue: 8}, emoji: "👻"},
		NotApplicable:             {SeverityDetails: formats.SeverityDetails{Severity: "Low", SeverityNumValue: 2}, emoji: "👻", style: color.New(color.Gray)},
	},
	"Unknown": {
		Applicable:                {SeverityDetails: formats.SeverityDetails{Severity: "Unknown", SeverityNumValue: 7}, emoji: "😐"},
		ApplicabilityUndetermined: {SeverityDetails: formats.SeverityDetails{Severity: "Unknown", SeverityNumValue: 6}, emoji: "😐"},
		NotApplicable:             {SeverityDetails: formats.SeverityDetails{Severity: "Unknown", SeverityNumValue: 1}, emoji: "😐", style: color.New(color.Gray)},
	},
}

func (s *TableSeverity) NumValue() int {
	return s.SeverityNumValue
}

func (s *TableSeverity) Emoji() string {
	return s.emoji
}

func GetSeveritiesFormat(severity string) (string, error) {
	formattedSeverity := cases.Title(language.Und).String(severity)
	if formattedSeverity != "" && Severities[formattedSeverity][Applicable] == nil {
		return "", errorutils.CheckErrorf("only the following severities are supported: " + coreutils.ListToText(maps.Keys(Severities)))
	}

	return formattedSeverity, nil
}

func GetSeverity(severityTitle string, applicable ApplicabilityStatus) *TableSeverity {
	if Severities[severityTitle] == nil {
		return &TableSeverity{SeverityDetails: formats.SeverityDetails{Severity: severityTitle}}
	}

	switch applicable {
	case NotApplicable:
		return Severities[severityTitle][NotApplicable]
	case Applicable:
		return Severities[severityTitle][Applicable]
	default:
		return Severities[severityTitle][ApplicabilityUndetermined]
	}
}

type operationalRiskViolationReadableData struct {
	isEol         string
	cadence       string
	commits       string
	committers    string
	eolMessage    string
	riskReason    string
	latestVersion string
	newerVersions string
}

func getOperationalRiskViolationReadableData(violation services.Violation) *operationalRiskViolationReadableData {
	isEol, cadence, commits, committers, newerVersions, latestVersion := "N/A", "N/A", "N/A", "N/A", "N/A", "N/A"
	if violation.IsEol != nil {
		isEol = strconv.FormatBool(*violation.IsEol)
	}
	if violation.Cadence != nil {
		cadence = strconv.FormatFloat(*violation.Cadence, 'f', -1, 64)
	}
	if violation.Committers != nil {
		committers = strconv.FormatInt(int64(*violation.Committers), 10)
	}
	if violation.Commits != nil {
		commits = strconv.FormatInt(*violation.Commits, 10)
	}
	if violation.NewerVersions != nil {
		newerVersions = strconv.FormatInt(int64(*violation.NewerVersions), 10)
	}
	if violation.LatestVersion != "" {
		latestVersion = violation.LatestVersion
	}
	return &operationalRiskViolationReadableData{
		isEol:         isEol,
		cadence:       cadence,
		commits:       commits,
		committers:    committers,
		eolMessage:    violation.EolMessage,
		riskReason:    violation.RiskReason,
		latestVersion: latestVersion,
		newerVersions: newerVersions,
	}
}

// simplifyVulnerabilities returns a new slice of services.Vulnerability that contains only the unique vulnerabilities from the input slice
// The uniqueness of the vulnerabilities is determined by the GetUniqueKey function
func simplifyVulnerabilities(scanVulnerabilities []services.Vulnerability, multipleRoots bool) []services.Vulnerability {
	var uniqueVulnerabilities = make(map[string]*services.Vulnerability)
	for _, vulnerability := range scanVulnerabilities {
		for vulnerableComponentId := range vulnerability.Components {
			vulnerableDependency, vulnerableVersion, _ := SplitComponentId(vulnerableComponentId)
			packageKey := GetUniqueKey(vulnerableDependency, vulnerableVersion, vulnerability.IssueId, len(vulnerability.Components[vulnerableComponentId].FixedVersions) > 0)
			if uniqueVulnerability, exist := uniqueVulnerabilities[packageKey]; exist {
				fixedVersions := appendUniqueFixVersions(uniqueVulnerability.Components[vulnerableComponentId].FixedVersions, vulnerability.Components[vulnerableComponentId].FixedVersions...)
				impactPaths := appendUniqueImpactPaths(uniqueVulnerability.Components[vulnerableComponentId].ImpactPaths, vulnerability.Components[vulnerableComponentId].ImpactPaths, multipleRoots)
				uniqueVulnerabilities[packageKey].Components[vulnerableComponentId] = services.Component{
					FixedVersions: fixedVersions,
					ImpactPaths:   impactPaths,
				}
				continue
			}
			uniqueVulnerabilities[packageKey] = &services.Vulnerability{
				Cves:                vulnerability.Cves,
				Severity:            vulnerability.Severity,
				Components:          map[string]services.Component{vulnerableComponentId: vulnerability.Components[vulnerableComponentId]},
				IssueId:             vulnerability.IssueId,
				Technology:          vulnerability.Technology,
				ExtendedInformation: vulnerability.ExtendedInformation,
				Summary:             vulnerability.Summary,
			}
		}
	}
	// convert map to slice
	result := make([]services.Vulnerability, 0, len(uniqueVulnerabilities))
	for _, v := range uniqueVulnerabilities {
		result = append(result, *v)
	}
	return result
}

// simplifyViolations returns a new slice of services.Violations that contains only the unique violations from the input slice
// The uniqueness of the violations is determined by the GetUniqueKey function
func simplifyViolations(scanViolations []services.Violation, multipleRoots bool) []services.Violation {
	var uniqueViolations = make(map[string]*services.Violation)
	for _, violation := range scanViolations {
		for vulnerableComponentId := range violation.Components {
			vulnerableDependency, vulnerableVersion, _ := SplitComponentId(vulnerableComponentId)
			packageKey := GetUniqueKey(vulnerableDependency, vulnerableVersion, violation.IssueId, len(violation.Components[vulnerableComponentId].FixedVersions) > 0)
			if uniqueVulnerability, exist := uniqueViolations[packageKey]; exist {
				fixedVersions := appendUniqueFixVersions(uniqueVulnerability.Components[vulnerableComponentId].FixedVersions, violation.Components[vulnerableComponentId].FixedVersions...)
				impactPaths := appendUniqueImpactPaths(uniqueVulnerability.Components[vulnerableComponentId].ImpactPaths, violation.Components[vulnerableComponentId].ImpactPaths, multipleRoots)
				uniqueViolations[packageKey].Components[vulnerableComponentId] = services.Component{
					FixedVersions: fixedVersions,
					ImpactPaths:   impactPaths,
				}
				continue
			}
			uniqueViolations[packageKey] = &services.Violation{
				Severity:      violation.Severity,
				ViolationType: violation.ViolationType,
				Components:    map[string]services.Component{vulnerableComponentId: violation.Components[vulnerableComponentId]},
				WatchName:     violation.WatchName,
				IssueId:       violation.IssueId,
				Cves:          violation.Cves,
				LicenseKey:    violation.LicenseKey,
				LicenseName:   violation.LicenseName,
				Technology:    violation.Technology,
			}
		}
	}
	// convert map to slice
	result := make([]services.Violation, 0, len(uniqueViolations))
	for _, v := range uniqueViolations {
		result = append(result, *v)
	}
	return result
}

// appendImpactPathsWithoutDuplicates appends the elements of a source [][]ImpactPathNode struct to a target [][]ImpactPathNode, without adding any duplicate elements.
// This implementation uses the ComponentId field of the ImpactPathNode struct to check for duplicates, as it is guaranteed to be unique.
func appendUniqueImpactPaths(target [][]services.ImpactPathNode, source [][]services.ImpactPathNode, multipleRoots bool) [][]services.ImpactPathNode {
	if multipleRoots {
		return appendUniqueImpactPathsForMultipleRoots(target, source)
	}
	impactPathMap := make(map[string][]services.ImpactPathNode)
	for _, path := range target {
		// The first node component id is the key and the value is the whole path
		key := getImpactPathKey(path)
		impactPathMap[key] = path
	}

	for _, path := range source {
		key := getImpactPathKey(path)
		if _, exists := impactPathMap[key]; !exists {
			impactPathMap[key] = path
			target = append(target, path)
		}
	}
	return target
}

// getImpactPathKey return a key that is used as a key to identify and deduplicate impact paths.
// If an impact path length is equal to directDependencyPathLength, then the direct dependency is the key, and it's in the directDependencyIndex place.
func getImpactPathKey(path []services.ImpactPathNode) string {
	key := path[rootIndex].ComponentId
	if len(path) == directDependencyPathLength {
		key = path[directDependencyIndex].ComponentId
	}
	return key
}

// appendUniqueImpactPathsForMultipleRoots appends the source impact path to the target impact path while avoiding duplicates.
// Specifically, it is designed for handling multiple root projects, such as Maven or Gradle, by comparing each pair of paths and identifying the path that is closest to the direct dependency.
func appendUniqueImpactPathsForMultipleRoots(target [][]services.ImpactPathNode, source [][]services.ImpactPathNode) [][]services.ImpactPathNode {
	for targetPathIndex, targetPath := range target {
		for sourcePathIndex, sourcePath := range source {
			var subset []services.ImpactPathNode
			if len(sourcePath) <= len(targetPath) {
				subset = isImpactPathIsSubset(targetPath, sourcePath)
				if len(subset) != 0 {
					target[targetPathIndex] = subset
				}
			} else {
				subset = isImpactPathIsSubset(sourcePath, targetPath)
				if len(subset) != 0 {
					source[sourcePathIndex] = subset
				}
			}
		}
	}

	return appendUniqueImpactPaths(target, source, false)
}

// isImpactPathIsSubset checks if targetPath is a subset of sourcePath, and returns the subset if exists
func isImpactPathIsSubset(target []services.ImpactPathNode, source []services.ImpactPathNode) []services.ImpactPathNode {
	var subsetImpactPath []services.ImpactPathNode
	impactPathNodesMap := make(map[string]bool)
	for _, node := range target {
		impactPathNodesMap[node.ComponentId] = true
	}

	for _, node := range source {
		if impactPathNodesMap[node.ComponentId] {
			subsetImpactPath = append(subsetImpactPath, node)
		}
	}

	if len(subsetImpactPath) == len(target) || len(subsetImpactPath) == len(source) {
		return subsetImpactPath
	}
	return []services.ImpactPathNode{}
}

// appendUniqueFixVersions returns a new slice of strings that contains elements from both input slices without duplicates
func appendUniqueFixVersions(targetFixVersions []string, sourceFixVersions ...string) []string {
	fixVersionsSet := datastructures.MakeSet[string]()
	var result []string
	for _, fixVersion := range sourceFixVersions {
		fixVersionsSet.Add(fixVersion)
		result = append(result, fixVersion)
	}

	for _, fixVersion := range targetFixVersions {
		if exist := fixVersionsSet.Exists(fixVersion); !exist {
			result = append(result, fixVersion)
		}
	}
	return result
}

// GetUniqueKey returns a unique string key of format "vulnerableDependency:vulnerableVersion:xrayID:fixVersionExist"
func GetUniqueKey(vulnerableDependency, vulnerableVersion, xrayID string, fixVersionExist bool) string {
	return strings.Join([]string{vulnerableDependency, vulnerableVersion, xrayID, strconv.FormatBool(fixVersionExist)}, ":")
}

func convertCves(cves []services.Cve) []formats.CveRow {
	var cveRows []formats.CveRow
	for _, cveObj := range cves {
		cveRows = append(cveRows, formats.CveRow{Id: cveObj.Id, CvssV2: cveObj.CvssV2Score, CvssV3: cveObj.CvssV3Score})
	}
	return cveRows
}

// If at least one cve is applicable - final value is applicable
// Else if at least one cve is undetermined - final value is undetermined
// Else (case when all cves aren't applicable) -> final value is not applicable
func getApplicableCveValue(extendedResults *ExtendedScanResults, xrayCves []formats.CveRow) ApplicabilityStatus {
	if !extendedResults.EntitledForJas || len(extendedResults.ApplicabilityScanResults) == 0 {
		return NotScanned
	}
	if len(xrayCves) == 0 {
		return ApplicabilityUndetermined
	}
	cveExistsInResult := false
	finalApplicableValue := NotApplicable
	for _, applicabilityRun := range extendedResults.ApplicabilityScanResults {
		for _, cve := range xrayCves {
			relatedResults := GetResultsByRuleId(applicabilityRun, GetRuleIdFromCveId(cve.Id))
			if len(relatedResults) == 0 {
				finalApplicableValue = ApplicabilityUndetermined
			}
			for _, relatedResult := range relatedResults {
				cveExistsInResult = true
				if isApplicableResult(relatedResult) {
					return Applicable
				}
			}
		}
	}
	if cveExistsInResult {
		return finalApplicableValue
	}
	return ApplicabilityUndetermined
}

func getCveApplicability(cve formats.CveRow, applicabilityScanResults []*sarif.Run) (applicability *formats.Applicability) {
	if len(applicabilityScanResults) == 0 {
		return nil
	}
	for _, applicabilityRun := range applicabilityScanResults {
		description := ""
		if relatedRule, _ := applicabilityRun.GetRuleById(GetRuleIdFromCveId(cve.Id)); relatedRule != nil {
			description = GetRuleFullDescription(relatedRule)
		}
		relatedResult, _ := applicabilityRun.GetResultByRuleId(GetRuleIdFromCveId(cve.Id))
		if relatedResult == nil {
			continue
		}
		// Set applicable details
		applicability = &formats.Applicability{
			Status:             isApplicableResult(relatedResult),
			ScannerDescription: description,
		}
		// Add new evidences from locations
		for _, location := range relatedResult.Locations {
			applicability.Evidence = append(applicability.Evidence, formats.Evidence{
				SourceCodeLocationRow: formats.SourceCodeLocationRow{
					File:       GetLocationFileName(location),
					LineColumn: GetStartLocationInFile(location),
					Snippet:    GetLocationSnippet(location),
				},
				Reason: GetResultMsgText(relatedResult),
			})
		}
	}
	return
}

func printApplicableCveValue(applicableValue ApplicabilityStatus, isTable bool) string {
	if applicableValue == NotScanned {
		return NotScanned.String()
	}

	if isTable && (log.IsStdOutTerminal() && log.IsColorsSupported() || os.Getenv("GITLAB_CI") != "") {
		if applicableValue == Applicable {
			return color.New(color.Red).Render(applicableValue)
		} else if applicableValue == NotApplicable {
			return color.New(color.Green).Render(applicableValue)
		}
	}
	return Applicable.String()
}<|MERGE_RESOLUTION|>--- conflicted
+++ resolved
@@ -303,29 +303,13 @@
 
 func prepareSecrets(secrets []*sarif.Run, isTable bool) []formats.SourceCodeRow {
 	var secretsRows []formats.SourceCodeRow
-<<<<<<< HEAD
-	for _, secret := range secrets {
-		currSeverity := GetSeverity(secret.Severity, Applicable)
-		secretsRows = append(secretsRows,
-			formats.SourceCodeRow{
-				SeverityDetails: formats.SeverityDetails{Severity: currSeverity.printableTitle(isTable), SeverityNumValue: currSeverity.NumValue()},
-				SourceCodeLocationRow: formats.SourceCodeLocationRow{
-					File:       secret.File,
-					LineColumn: secret.LineColumn,
-					Text:       secret.Text,
-				},
-				Type: secret.Type,
-			},
-		)
-=======
 	for _, secretRun := range secrets {
 		for _, secret := range secretRun.Results {
 			currSeverity := GetSeverity(GetResultSeverity(secret), Applicable)
 			for _, location := range secret.Locations {
 				secretsRows = append(secretsRows,
 					formats.SourceCodeRow{
-						Severity:         currSeverity.printableTitle(isTable),
-						SeverityNumValue: currSeverity.numValue,
+						SeverityDetails: formats.SeverityDetails{Severity: currSeverity.printableTitle(isTable), SeverityNumValue: currSeverity.NumValue()},
 						SourceCodeLocationRow: formats.SourceCodeLocationRow{
 							File:       GetLocationFileName(location),
 							LineColumn: GetStartLocationInFile(location),
@@ -336,7 +320,6 @@
 				)
 			}
 		}
->>>>>>> 257da28d
 	}
 
 	sort.Slice(secretsRows, func(i, j int) bool {
@@ -363,29 +346,13 @@
 
 func prepareIacs(iacs []*sarif.Run, isTable bool) []formats.SourceCodeRow {
 	var iacRows []formats.SourceCodeRow
-<<<<<<< HEAD
-	for _, iac := range iacs {
-		currSeverity := GetSeverity(iac.Severity, Applicable)
-		iacRows = append(iacRows,
-			formats.SourceCodeRow{
-				SeverityDetails: formats.SeverityDetails{Severity: currSeverity.printableTitle(isTable), SeverityNumValue: currSeverity.NumValue()},
-				SourceCodeLocationRow: formats.SourceCodeLocationRow{
-					File:       iac.File,
-					LineColumn: iac.LineColumn,
-					Text:       iac.Text,
-				},
-				Type: iac.Type,
-			},
-		)
-=======
 	for _, iacRun := range iacs {
 		for _, iac := range iacRun.Results {
 			currSeverity := GetSeverity(GetResultSeverity(iac), Applicable)
 			for _, location := range iac.Locations {
 				iacRows = append(iacRows,
 					formats.SourceCodeRow{
-						Severity:         currSeverity.printableTitle(isTable),
-						SeverityNumValue: currSeverity.numValue,
+						SeverityDetails: formats.SeverityDetails{Severity: currSeverity.printableTitle(isTable), SeverityNumValue: currSeverity.NumValue()},
 						SourceCodeLocationRow: formats.SourceCodeLocationRow{
 							File:       GetLocationFileName(location),
 							LineColumn: GetStartLocationInFile(location),
@@ -396,7 +363,6 @@
 				)
 			}
 		}
->>>>>>> 257da28d
 	}
 
 	sort.Slice(iacRows, func(i, j int) bool {
@@ -422,22 +388,6 @@
 
 func prepareSast(sasts []*sarif.Run, isTable bool) []formats.SourceCodeRow {
 	var sastRows []formats.SourceCodeRow
-<<<<<<< HEAD
-	for _, sast := range sasts {
-		currSeverity := GetSeverity(sast.Severity, Applicable)
-		sastRows = append(sastRows,
-			formats.SourceCodeRow{
-				SeverityDetails: formats.SeverityDetails{Severity: currSeverity.printableTitle(isTable), SeverityNumValue: currSeverity.NumValue()},
-				SourceCodeLocationRow: formats.SourceCodeLocationRow{
-					File:       sast.File,
-					LineColumn: sast.LineColumn,
-					Text:       sast.Text,
-				},
-				Type:     sast.Type,
-				CodeFlow: toSourceCodeCodeFlowRow(sast, isTable),
-			},
-		)
-=======
 	for _, sastRun := range sasts {
 		for _, sast := range sastRun.Results {
 			currSeverity := GetSeverity(GetResultSeverity(sast), Applicable)
@@ -446,8 +396,7 @@
 			for _, location := range sast.Locations {
 				sastRows = append(sastRows,
 					formats.SourceCodeRow{
-						Severity:         currSeverity.printableTitle(isTable),
-						SeverityNumValue: currSeverity.numValue,
+						SeverityDetails: formats.SeverityDetails{Severity: currSeverity.printableTitle(isTable), SeverityNumValue: currSeverity.NumValue()},
 						SourceCodeLocationRow: formats.SourceCodeLocationRow{
 							File:       GetLocationFileName(location),
 							LineColumn: GetStartLocationInFile(location),
@@ -459,7 +408,6 @@
 				)
 			}
 		}
->>>>>>> 257da28d
 	}
 
 	sort.Slice(sastRows, func(i, j int) bool {
