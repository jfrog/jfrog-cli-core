package utils

import (
	"fmt"
	"os"
	"path/filepath"
	"sort"
	"strconv"
	"strings"

	"github.com/jfrog/gofrog/datastructures"
	"github.com/owenrumney/go-sarif/v2/sarif"
	"golang.org/x/exp/maps"
	"golang.org/x/text/cases"
	"golang.org/x/text/language"

	"github.com/jfrog/jfrog-cli-core/v2/xray/formats"

	"github.com/gookit/color"
	"github.com/jfrog/jfrog-cli-core/v2/utils/coreutils"
	"github.com/jfrog/jfrog-client-go/utils/errorutils"
	"github.com/jfrog/jfrog-client-go/utils/log"
	"github.com/jfrog/jfrog-client-go/xray/services"
)

const (
	rootIndex                  = 0
	directDependencyIndex      = 1
	directDependencyPathLength = 2
	nodeModules                = "node_modules"
	NpmPackageTypeIdentifier   = "npm://"
)

// PrintViolationsTable prints the violations in 4 tables: security violations, license compliance violations, operational risk violations and ignore rule URLs.
// Set multipleRoots to true in case the given violations array contains (or may contain) results of several projects or files (like in binary scan).
// In case multipleRoots is true, the field Component will show the root of each impact path, otherwise it will show the root's child.
// In case one (or more) of the violations contains the field FailBuild set to true, CliError with exit code 3 will be returned.
// Set printExtended to true to print fields with 'extended' tag.
// If the scan argument is set to true, print the scan tables.
func PrintViolationsTable(violations []services.Violation, extendedResults *ExtendedScanResults, multipleRoots, printExtended, isBinaryScan bool) error {
	securityViolationsRows, licenseViolationsRows, operationalRiskViolationsRows, err := prepareViolations(violations, extendedResults, multipleRoots, true, true)
	if err != nil {
		return err
	}
	// Print tables, if scan is true; print the scan tables.
	if isBinaryScan {
		err = coreutils.PrintTable(formats.ConvertToVulnerabilityScanTableRow(securityViolationsRows), "Security Violations", "No security violations were found", printExtended)
		if err != nil {
			return err
		}
		err = coreutils.PrintTable(formats.ConvertToLicenseViolationScanTableRow(licenseViolationsRows), "License Compliance Violations", "No license compliance violations were found", printExtended)
		if err != nil {
			return err
		}
		if len(operationalRiskViolationsRows) > 0 {
			return coreutils.PrintTable(formats.ConvertToOperationalRiskViolationScanTableRow(operationalRiskViolationsRows), "Operational Risk Violations", "No operational risk violations were found", printExtended)
		}
	} else {
		err = coreutils.PrintTable(formats.ConvertToVulnerabilityTableRow(securityViolationsRows), "Security Violations", "No security violations were found", printExtended)
		if err != nil {
			return err
		}
		err = coreutils.PrintTable(formats.ConvertToLicenseViolationTableRow(licenseViolationsRows), "License Compliance Violations", "No license compliance violations were found", printExtended)
		if err != nil {
			return err
		}
		if len(operationalRiskViolationsRows) > 0 {
			return coreutils.PrintTable(formats.ConvertToOperationalRiskViolationTableRow(operationalRiskViolationsRows), "Operational Risk Violations", "No operational risk violations were found", printExtended)
		}
	}
	return nil
}

// Prepare violations for all non-table formats (without style or emoji)
func PrepareViolations(violations []services.Violation, extendedResults *ExtendedScanResults, multipleRoots, simplifiedOutput bool) ([]formats.VulnerabilityOrViolationRow, []formats.LicenseRow, []formats.OperationalRiskViolationRow, error) {
	return prepareViolations(violations, extendedResults, multipleRoots, false, simplifiedOutput)
}

func prepareViolations(violations []services.Violation, extendedResults *ExtendedScanResults, multipleRoots, isTable, simplifiedOutput bool) ([]formats.VulnerabilityOrViolationRow, []formats.LicenseRow, []formats.OperationalRiskViolationRow, error) {
	if simplifiedOutput {
		violations = simplifyViolations(violations, multipleRoots)
	}
	var securityViolationsRows []formats.VulnerabilityOrViolationRow
	var licenseViolationsRows []formats.LicenseRow
	var operationalRiskViolationsRows []formats.OperationalRiskViolationRow
	for _, violation := range violations {
		impactedPackagesNames, impactedPackagesVersions, impactedPackagesTypes, fixedVersions, components, impactPaths, err := splitComponents(violation.Components)
		if err != nil {
			return nil, nil, nil, err
		}
		switch violation.ViolationType {
		case "security":
			cves := convertCves(violation.Cves)
			if extendedResults.EntitledForJas {
				for i := range cves {
					cves[i].Applicability = getCveApplicabilityField(cves[i], extendedResults.ApplicabilityScanResults, violation.Components)
				}
			}
			applicabilityStatus := getApplicableCveStatus(extendedResults.EntitledForJas, extendedResults.ApplicabilityScanResults, cves)
			currSeverity := GetSeverity(violation.Severity, applicabilityStatus)
			jfrogResearchInfo := convertJfrogResearchInformation(violation.ExtendedInformation)
			for compIndex := 0; compIndex < len(impactedPackagesNames); compIndex++ {
				securityViolationsRows = append(securityViolationsRows,
					formats.VulnerabilityOrViolationRow{
<<<<<<< HEAD
						Summary: violation.Summary,
						ImpactedDependencyDetails: formats.ImpactedDependencyDetails{
							SeverityDetails:           formats.SeverityDetails{Severity: currSeverity.printableTitle(isTable), SeverityNumValue: currSeverity.NumValue()},
							ImpactedDependencyName:    impactedPackagesNames[compIndex],
							ImpactedDependencyVersion: impactedPackagesVersions[compIndex],
							ImpactedDependencyType:    impactedPackagesTypes[compIndex],
							Components:                components[compIndex],
						},
						FixedVersions:            fixedVersions[compIndex],
						Cves:                     cves,
						IssueId:                  violation.IssueId,
						References:               violation.References,
						JfrogResearchInformation: jfrogResearchInfo,
						ImpactPaths:              impactPaths[compIndex],
						Technology:               coreutils.Technology(violation.Technology),
						Applicable:               printApplicableCveValue(applicableValue, isTable),
=======
						Summary:                   violation.Summary,
						Severity:                  currSeverity.printableTitle(isTable),
						SeverityNumValue:          currSeverity.numValue,
						ImpactedDependencyName:    impactedPackagesNames[compIndex],
						ImpactedDependencyVersion: impactedPackagesVersions[compIndex],
						ImpactedDependencyType:    impactedPackagesTypes[compIndex],
						FixedVersions:             fixedVersions[compIndex],
						Components:                components[compIndex],
						Cves:                      cves,
						IssueId:                   violation.IssueId,
						References:                violation.References,
						JfrogResearchInformation:  jfrogResearchInfo,
						ImpactPaths:               impactPaths[compIndex],
						Technology:                coreutils.Technology(violation.Technology),
						Applicable:                printApplicableCveValue(applicabilityStatus, isTable),
>>>>>>> adc2d4c3
					},
				)
			}
		case "license":
			currSeverity := GetSeverity(violation.Severity, ApplicabilityUndetermined)
			for compIndex := 0; compIndex < len(impactedPackagesNames); compIndex++ {
				licenseViolationsRows = append(licenseViolationsRows,
					formats.LicenseRow{
						LicenseKey: violation.LicenseKey,
						ImpactedDependencyDetails: formats.ImpactedDependencyDetails{
							SeverityDetails:           formats.SeverityDetails{Severity: currSeverity.printableTitle(isTable), SeverityNumValue: currSeverity.NumValue()},
							ImpactedDependencyName:    impactedPackagesNames[compIndex],
							ImpactedDependencyVersion: impactedPackagesVersions[compIndex],
							ImpactedDependencyType:    impactedPackagesTypes[compIndex],
							Components:                components[compIndex],
						},
					},
				)
			}
		case "operational_risk":
			currSeverity := GetSeverity(violation.Severity, ApplicabilityUndetermined)
			violationOpRiskData := getOperationalRiskViolationReadableData(violation)
			for compIndex := 0; compIndex < len(impactedPackagesNames); compIndex++ {
				operationalRiskViolationsRow := &formats.OperationalRiskViolationRow{
					ImpactedDependencyDetails: formats.ImpactedDependencyDetails{
						SeverityDetails:           formats.SeverityDetails{Severity: currSeverity.printableTitle(isTable), SeverityNumValue: currSeverity.NumValue()},
						ImpactedDependencyName:    impactedPackagesNames[compIndex],
						ImpactedDependencyVersion: impactedPackagesVersions[compIndex],
						ImpactedDependencyType:    impactedPackagesTypes[compIndex],
						Components:                components[compIndex],
					},
					IsEol:         violationOpRiskData.isEol,
					Cadence:       violationOpRiskData.cadence,
					Commits:       violationOpRiskData.commits,
					Committers:    violationOpRiskData.committers,
					NewerVersions: violationOpRiskData.newerVersions,
					LatestVersion: violationOpRiskData.latestVersion,
					RiskReason:    violationOpRiskData.riskReason,
					EolMessage:    violationOpRiskData.eolMessage,
				}
				operationalRiskViolationsRows = append(operationalRiskViolationsRows, *operationalRiskViolationsRow)
			}
		default:
			// Unsupported type, ignore
		}
	}

	// Sort the rows by severity and whether the row contains fixed versions
	sortVulnerabilityOrViolationRows(securityViolationsRows)
	sort.Slice(licenseViolationsRows, func(i, j int) bool {
		return licenseViolationsRows[i].SeverityNumValue > licenseViolationsRows[j].SeverityNumValue
	})
	sort.Slice(operationalRiskViolationsRows, func(i, j int) bool {
		return operationalRiskViolationsRows[i].SeverityNumValue > operationalRiskViolationsRows[j].SeverityNumValue
	})

	return securityViolationsRows, licenseViolationsRows, operationalRiskViolationsRows, nil
}

// PrintVulnerabilitiesTable prints the vulnerabilities in a table.
// Set multipleRoots to true in case the given vulnerabilities array contains (or may contain) results of several projects or files (like in binary scan).
// In case multipleRoots is true, the field Component will show the root of each impact path, otherwise it will show the root's child.
// Set printExtended to true to print fields with 'extended' tag.
// If the scan argument is set to true, print the scan tables.
func PrintVulnerabilitiesTable(vulnerabilities []services.Vulnerability, extendedResults *ExtendedScanResults, multipleRoots, printExtended, isBinaryScan bool) error {
	vulnerabilitiesRows, err := prepareVulnerabilities(vulnerabilities, extendedResults, multipleRoots, true, true)
	if err != nil {
		return err
	}

	if isBinaryScan {
		return coreutils.PrintTable(formats.ConvertToVulnerabilityScanTableRow(vulnerabilitiesRows), "Vulnerable Components", "✨ No vulnerable components were found ✨", printExtended)
	}
	var emptyTableMessage string
	if len(extendedResults.ScannedTechnologies) > 0 {
		emptyTableMessage = "✨ No vulnerable dependencies were found ✨"
	} else {
		emptyTableMessage = coreutils.PrintYellow("🔧 Couldn't determine a package manager or build tool used by this project 🔧")
	}
	return coreutils.PrintTable(formats.ConvertToVulnerabilityTableRow(vulnerabilitiesRows), "Vulnerable Dependencies", emptyTableMessage, printExtended)
}

// Prepare vulnerabilities for all non-table formats (without style or emoji)
func PrepareVulnerabilities(vulnerabilities []services.Vulnerability, extendedResults *ExtendedScanResults, multipleRoots, simplifiedOutput bool) ([]formats.VulnerabilityOrViolationRow, error) {
	return prepareVulnerabilities(vulnerabilities, extendedResults, multipleRoots, false, simplifiedOutput)
}

func prepareVulnerabilities(vulnerabilities []services.Vulnerability, extendedResults *ExtendedScanResults, multipleRoots, isTable, simplifiedOutput bool) ([]formats.VulnerabilityOrViolationRow, error) {
	if simplifiedOutput {
		vulnerabilities = simplifyVulnerabilities(vulnerabilities, multipleRoots)
	}
	var vulnerabilitiesRows []formats.VulnerabilityOrViolationRow
	for _, vulnerability := range vulnerabilities {
		impactedPackagesNames, impactedPackagesVersions, impactedPackagesTypes, fixedVersions, components, impactPaths, err := splitComponents(vulnerability.Components)
		if err != nil {
			return nil, err
		}
		cves := convertCves(vulnerability.Cves)
		if extendedResults.EntitledForJas {
			for i := range cves {
				cves[i].Applicability = getCveApplicabilityField(cves[i], extendedResults.ApplicabilityScanResults, vulnerability.Components)
			}
		}
		applicabilityStatus := getApplicableCveStatus(extendedResults.EntitledForJas, extendedResults.ApplicabilityScanResults, cves)
		currSeverity := GetSeverity(vulnerability.Severity, applicabilityStatus)
		jfrogResearchInfo := convertJfrogResearchInformation(vulnerability.ExtendedInformation)
		for compIndex := 0; compIndex < len(impactedPackagesNames); compIndex++ {
			vulnerabilitiesRows = append(vulnerabilitiesRows,
				formats.VulnerabilityOrViolationRow{
<<<<<<< HEAD
					Summary: vulnerability.Summary,
					ImpactedDependencyDetails: formats.ImpactedDependencyDetails{
						SeverityDetails:           formats.SeverityDetails{Severity: currSeverity.printableTitle(isTable), SeverityNumValue: currSeverity.NumValue()},
						ImpactedDependencyName:    impactedPackagesNames[compIndex],
						ImpactedDependencyVersion: impactedPackagesVersions[compIndex],
						ImpactedDependencyType:    impactedPackagesTypes[compIndex],
						Components:                components[compIndex],
					},
					FixedVersions:            fixedVersions[compIndex],
					Cves:                     cves,
					IssueId:                  vulnerability.IssueId,
					References:               vulnerability.References,
					JfrogResearchInformation: jfrogResearchInfo,
					ImpactPaths:              impactPaths[compIndex],
					Technology:               coreutils.Technology(vulnerability.Technology),
					Applicable:               printApplicableCveValue(applicableValue, isTable),
=======
					Summary:                   vulnerability.Summary,
					Severity:                  currSeverity.printableTitle(isTable),
					SeverityNumValue:          currSeverity.numValue,
					ImpactedDependencyName:    impactedPackagesNames[compIndex],
					ImpactedDependencyVersion: impactedPackagesVersions[compIndex],
					ImpactedDependencyType:    impactedPackagesTypes[compIndex],
					FixedVersions:             fixedVersions[compIndex],
					Components:                components[compIndex],
					Cves:                      cves,
					IssueId:                   vulnerability.IssueId,
					References:                vulnerability.References,
					JfrogResearchInformation:  jfrogResearchInfo,
					ImpactPaths:               impactPaths[compIndex],
					Technology:                coreutils.Technology(vulnerability.Technology),
					Applicable:                printApplicableCveValue(applicabilityStatus, isTable),
>>>>>>> adc2d4c3
				},
			)
		}
	}

	sortVulnerabilityOrViolationRows(vulnerabilitiesRows)
	return vulnerabilitiesRows, nil
}

func sortVulnerabilityOrViolationRows(rows []formats.VulnerabilityOrViolationRow) {
	sort.Slice(rows, func(i, j int) bool {
		if rows[i].SeverityNumValue != rows[j].SeverityNumValue {
			return rows[i].SeverityNumValue > rows[j].SeverityNumValue
		}
		return len(rows[i].FixedVersions) > 0 && len(rows[j].FixedVersions) > 0
	})
}

// PrintLicensesTable prints the licenses in a table.
// Set multipleRoots to true in case the given licenses array contains (or may contain) results of several projects or files (like in binary scan).
// In case multipleRoots is true, the field Component will show the root of each impact path, otherwise it will show the root's child.
// Set printExtended to true to print fields with 'extended' tag.
// If the scan argument is set to true, print the scan tables.
func PrintLicensesTable(licenses []services.License, printExtended, isBinaryScan bool) error {
	licensesRows, err := PrepareLicenses(licenses)
	if err != nil {
		return err
	}
	if isBinaryScan {
		return coreutils.PrintTable(formats.ConvertToLicenseScanTableRow(licensesRows), "Licenses", "No licenses were found", printExtended)
	}
	return coreutils.PrintTable(formats.ConvertToLicenseTableRow(licensesRows), "Licenses", "No licenses were found", printExtended)
}

func PrepareLicenses(licenses []services.License) ([]formats.LicenseRow, error) {
	var licensesRows []formats.LicenseRow
	for _, license := range licenses {
		impactedPackagesNames, impactedPackagesVersions, impactedPackagesTypes, _, components, impactPaths, err := splitComponents(license.Components)
		if err != nil {
			return nil, err
		}
		for compIndex := 0; compIndex < len(impactedPackagesNames); compIndex++ {
			licensesRows = append(licensesRows,
				formats.LicenseRow{
					LicenseKey:  license.Key,
					ImpactPaths: impactPaths[compIndex],
					ImpactedDependencyDetails: formats.ImpactedDependencyDetails{
						ImpactedDependencyName:    impactedPackagesNames[compIndex],
						ImpactedDependencyVersion: impactedPackagesVersions[compIndex],
						ImpactedDependencyType:    impactedPackagesTypes[compIndex],
						Components:                components[compIndex],
					},
				},
			)
		}
	}

	return licensesRows, nil
}

// Prepare secrets for all non-table formats (without style or emoji)
func PrepareSecrets(secrets []*sarif.Run) []formats.SourceCodeRow {
	return prepareSecrets(secrets, false)
}

func prepareSecrets(secrets []*sarif.Run, isTable bool) []formats.SourceCodeRow {
	var secretsRows []formats.SourceCodeRow
	for _, secretRun := range secrets {
		for _, secretResult := range secretRun.Results {
			currSeverity := GetSeverity(GetResultSeverity(secretResult), Applicable)
			for _, location := range secretResult.Locations {
				secretsRows = append(secretsRows,
					formats.SourceCodeRow{
						SeverityDetails: formats.SeverityDetails{Severity: currSeverity.printableTitle(isTable), SeverityNumValue: currSeverity.NumValue()},
						Finding:         GetResultMsgText(secretResult),
						Location: formats.Location{
							File:        GetRelativeLocationFileName(location, secretRun.Invocations),
							StartLine:   GetLocationStartLine(location),
							StartColumn: GetLocationStartColumn(location),
							EndLine:     GetLocationEndLine(location),
							EndColumn:   GetLocationEndColumn(location),
							Snippet:     GetLocationSnippet(location),
						},
					},
				)
			}
		}
	}

	sort.Slice(secretsRows, func(i, j int) bool {
		return secretsRows[i].SeverityNumValue > secretsRows[j].SeverityNumValue
	})

	return secretsRows
}

func PrintSecretsTable(secrets []*sarif.Run, entitledForSecretsScan bool) error {
	if entitledForSecretsScan {
		secretsRows := prepareSecrets(secrets, true)
		log.Output()
		return coreutils.PrintTable(formats.ConvertToSecretsTableRow(secretsRows), "Secret Detection",
			"✨ No secrets were found ✨", false)
	}
	return nil
}

// Prepare iacs for all non-table formats (without style or emoji)
func PrepareIacs(iacs []*sarif.Run) []formats.SourceCodeRow {
	return prepareIacs(iacs, false)
}

func prepareIacs(iacs []*sarif.Run, isTable bool) []formats.SourceCodeRow {
	var iacRows []formats.SourceCodeRow
	for _, iacRun := range iacs {
		for _, iacResult := range iacRun.Results {
			scannerDescription := ""
			if rule, err := iacRun.GetRuleById(*iacResult.RuleID); err == nil {
				scannerDescription = GetRuleFullDescription(rule)
			}
			currSeverity := GetSeverity(GetResultSeverity(iacResult), Applicable)
			for _, location := range iacResult.Locations {
				iacRows = append(iacRows,
					formats.SourceCodeRow{
						SeverityDetails:    formats.SeverityDetails{Severity: currSeverity.printableTitle(isTable), SeverityNumValue: currSeverity.NumValue()},
						Finding:            GetResultMsgText(iacResult),
						ScannerDescription: scannerDescription,
						Location: formats.Location{
							File:        GetRelativeLocationFileName(location, iacRun.Invocations),
							StartLine:   GetLocationStartLine(location),
							StartColumn: GetLocationStartColumn(location),
							EndLine:     GetLocationEndLine(location),
							EndColumn:   GetLocationEndColumn(location),
							Snippet:     GetLocationSnippet(location),
						},
					},
				)
			}
		}
	}

	sort.Slice(iacRows, func(i, j int) bool {
		return iacRows[i].SeverityNumValue > iacRows[j].SeverityNumValue
	})

	return iacRows
}

func PrintIacTable(iacs []*sarif.Run, entitledForIacScan bool) error {
	if entitledForIacScan {
		iacRows := prepareIacs(iacs, true)
		log.Output()
		return coreutils.PrintTable(formats.ConvertToIacOrSastTableRow(iacRows), "Infrastructure as Code Vulnerabilities",
			"✨ No Infrastructure as Code vulnerabilities were found ✨", false)
	}
	return nil
}

func PrepareSast(sasts []*sarif.Run) []formats.SourceCodeRow {
	return prepareSast(sasts, false)
}

func prepareSast(sasts []*sarif.Run, isTable bool) []formats.SourceCodeRow {
	var sastRows []formats.SourceCodeRow
	for _, sastRun := range sasts {
		for _, sastResult := range sastRun.Results {
			scannerDescription := ""
			if rule, err := sastRun.GetRuleById(*sastResult.RuleID); err == nil {
				scannerDescription = GetRuleFullDescription(rule)
			}
			currSeverity := GetSeverity(GetResultSeverity(sastResult), Applicable)

			for _, location := range sastResult.Locations {
				codeFlows := GetLocationRelatedCodeFlowsFromResult(location, sastResult)
				sastRows = append(sastRows,
					formats.SourceCodeRow{
						SeverityDetails:    formats.SeverityDetails{Severity: currSeverity.printableTitle(isTable), SeverityNumValue: currSeverity.NumValue()},
						ScannerDescription: scannerDescription,
						Location: formats.Location{
							File:        GetRelativeLocationFileName(location, sastRun.Invocations),
							StartLine:   GetLocationStartLine(location),
							StartColumn: GetLocationStartColumn(location),
							EndLine:     GetLocationEndLine(location),
							EndColumn:   GetLocationEndColumn(location),
							Snippet:     GetLocationSnippet(location),
						},
						CodeFlow: codeFlowToLocationFlow(codeFlows, sastRun.Invocations, isTable),
					},
				)
			}
		}
	}

	sort.Slice(sastRows, func(i, j int) bool {
		return sastRows[i].SeverityNumValue > sastRows[j].SeverityNumValue
	})

	return sastRows
}

func codeFlowToLocationFlow(flows []*sarif.CodeFlow, invocations []*sarif.Invocation, isTable bool) (flowRows [][]formats.Location) {
	if isTable {
		// Not displaying in table
		return
	}
	for _, codeFlow := range flows {
		for _, stackTrace := range codeFlow.ThreadFlows {
			rowFlow := []formats.Location{}
			for _, stackTraceEntry := range stackTrace.Locations {
				rowFlow = append(rowFlow, formats.Location{
					File:        GetRelativeLocationFileName(stackTraceEntry.Location, invocations),
					StartLine:   GetLocationStartLine(stackTraceEntry.Location),
					StartColumn: GetLocationStartColumn(stackTraceEntry.Location),
					EndLine:     GetLocationEndLine(stackTraceEntry.Location),
					EndColumn:   GetLocationEndColumn(stackTraceEntry.Location),
					Snippet:     GetLocationSnippet(stackTraceEntry.Location),
				})
			}
			flowRows = append(flowRows, rowFlow)
		}
	}
	return
}

func PrintSastTable(sast []*sarif.Run, entitledForSastScan bool) error {
	if entitledForSastScan {
		sastRows := prepareSast(sast, true)
		log.Output()
		return coreutils.PrintTable(formats.ConvertToIacOrSastTableRow(sastRows), "Static Application Security Testing (SAST)",
			"✨ No Static Application Security Testing vulnerabilities were found ✨", false)
	}
	return nil
}

func convertJfrogResearchInformation(extendedInfo *services.ExtendedInformation) *formats.JfrogResearchInformation {
	if extendedInfo == nil {
		return nil
	}
	var severityReasons []formats.JfrogResearchSeverityReason
	for _, severityReason := range extendedInfo.JfrogResearchSeverityReasons {
		severityReasons = append(severityReasons, formats.JfrogResearchSeverityReason{
			Name:        severityReason.Name,
			Description: severityReason.Description,
			IsPositive:  severityReason.IsPositive,
		})
	}
	return &formats.JfrogResearchInformation{
		Summary:         extendedInfo.ShortDescription,
		Details:         extendedInfo.FullDescription,
		SeverityDetails: formats.SeverityDetails{Severity: extendedInfo.JfrogResearchSeverity},
		SeverityReasons: severityReasons,
		Remediation:     extendedInfo.Remediation,
	}
}

func splitComponents(impactedPackages map[string]services.Component) (impactedPackagesNames, impactedPackagesVersions, impactedPackagesTypes []string, fixedVersions [][]string, directComponents [][]formats.ComponentRow, impactPaths [][][]formats.ComponentRow, err error) {
	if len(impactedPackages) == 0 {
		err = errorutils.CheckErrorf("failed while parsing the response from Xray: violation doesn't have any components")
		return
	}
	for currCompId, currComp := range impactedPackages {
		currCompName, currCompVersion, currCompType := SplitComponentId(currCompId)
		impactedPackagesNames = append(impactedPackagesNames, currCompName)
		impactedPackagesVersions = append(impactedPackagesVersions, currCompVersion)
		impactedPackagesTypes = append(impactedPackagesTypes, currCompType)
		fixedVersions = append(fixedVersions, currComp.FixedVersions)
		currDirectComponents, currImpactPaths := getDirectComponentsAndImpactPaths(currComp.ImpactPaths)
		directComponents = append(directComponents, currDirectComponents)
		impactPaths = append(impactPaths, currImpactPaths)
	}
	return
}

var packageTypes = map[string]string{
	"gav":      "Maven",
	"docker":   "Docker",
	"rpm":      "RPM",
	"deb":      "Debian",
	"nuget":    "NuGet",
	"generic":  "Generic",
	"npm":      "npm",
	"pip":      "Python",
	"pypi":     "Python",
	"composer": "Composer",
	"go":       "Go",
	"alpine":   "Alpine",
}

// SplitComponentId splits a Xray component ID to the component name, version and package type.
// In case componentId doesn't contain a version, the returned version will be an empty string.
// In case componentId's format is invalid, it will be returned as the component name
// and empty strings will be returned instead of the version and the package type.
// Examples:
//  1. componentId: "gav://antparent:ant:1.6.5"
//     Returned values:
//     Component name: "antparent:ant"
//     Component version: "1.6.5"
//     Package type: "Maven"
//  2. componentId: "generic://sha256:244fd47e07d1004f0aed9c156aa09083c82bf8944eceb67c946ff7430510a77b/foo.jar"
//     Returned values:
//     Component name: "foo.jar"
//     Component version: ""
//     Package type: "Generic"
//  3. componentId: "invalid-comp-id"
//     Returned values:
//     Component name: "invalid-comp-id"
//     Component version: ""
//     Package type: ""
func SplitComponentId(componentId string) (string, string, string) {
	compIdParts := strings.Split(componentId, "://")
	// Invalid component ID
	if len(compIdParts) != 2 {
		return componentId, "", ""
	}

	packageType := compIdParts[0]
	packageId := compIdParts[1]

	// Generic identifier structure: generic://sha256:<Checksum>/name
	if packageType == "generic" {
		lastSlashIndex := strings.LastIndex(packageId, "/")
		return packageId[lastSlashIndex+1:], "", packageTypes[packageType]
	}

	var compName, compVersion string
	switch packageType {
	case "rpm":
		// RPM identifier structure: rpm://os-version:package:epoch-version:version
		// os-version is optional.
		splitCompId := strings.Split(packageId, ":")
		if len(splitCompId) >= 3 {
			compName = splitCompId[len(splitCompId)-3]
			compVersion = fmt.Sprintf("%s:%s", splitCompId[len(splitCompId)-2], splitCompId[len(splitCompId)-1])
		}
	default:
		// All other identifiers look like this: package-type://package-name:version.
		// Sometimes there's a namespace or a group before the package name, separated by a '/' or a ':'.
		lastColonIndex := strings.LastIndex(packageId, ":")

		if lastColonIndex != -1 {
			compName = packageId[:lastColonIndex]
			compVersion = packageId[lastColonIndex+1:]
		}
	}

	// If there's an error while parsing the component ID
	if compName == "" {
		compName = packageId
	}

	return compName, compVersion, packageTypes[packageType]
}

// Gets a slice of the direct dependencies or packages of the scanned component, that depends on the vulnerable package, and converts the impact paths.
func getDirectComponentsAndImpactPaths(impactPaths [][]services.ImpactPathNode) (components []formats.ComponentRow, impactPathsRows [][]formats.ComponentRow) {
	componentsMap := make(map[string]formats.ComponentRow)

	// The first node in the impact path is the scanned component itself. The second one is the direct dependency.
	impactPathLevel := 1
	for _, impactPath := range impactPaths {
		impactPathIndex := impactPathLevel
		if len(impactPath) <= impactPathLevel {
			impactPathIndex = len(impactPath) - 1
		}
		componentId := impactPath[impactPathIndex].ComponentId
		if _, exist := componentsMap[componentId]; !exist {
			compName, compVersion, _ := SplitComponentId(componentId)
			componentsMap[componentId] = formats.ComponentRow{Name: compName, Version: compVersion}
		}

		// Convert the impact path
		var compImpactPathRows []formats.ComponentRow
		for _, pathNode := range impactPath {
			nodeCompName, nodeCompVersion, _ := SplitComponentId(pathNode.ComponentId)
			compImpactPathRows = append(compImpactPathRows, formats.ComponentRow{
				Name:    nodeCompName,
				Version: nodeCompVersion,
			})
		}
		impactPathsRows = append(impactPathsRows, compImpactPathRows)
	}

	for _, row := range componentsMap {
		components = append(components, row)
	}
	return
}

type TableSeverity struct {
	formats.SeverityDetails
	style color.Style
	emoji string
}

func (s *TableSeverity) printableTitle(isTable bool) string {
	if isTable && (log.IsStdOutTerminal() && log.IsColorsSupported() || os.Getenv("GITLAB_CI") != "") {
		return s.style.Render(s.emoji + s.Severity)
	}
	return s.Severity
}

var Severities = map[string]map[ApplicabilityStatus]*TableSeverity{
	"Critical": {
		Applicable:                {SeverityDetails: formats.SeverityDetails{Severity: "Critical", SeverityNumValue: 15}, emoji: "💀", style: color.New(color.BgLightRed, color.LightWhite)},
		ApplicabilityUndetermined: {SeverityDetails: formats.SeverityDetails{Severity: "Critical", SeverityNumValue: 14}, emoji: "💀", style: color.New(color.BgLightRed, color.LightWhite)},
		NotApplicable:             {SeverityDetails: formats.SeverityDetails{Severity: "Critical", SeverityNumValue: 5}, emoji: "💀", style: color.New(color.Gray)},
	},
	"High": {
		Applicable:                {SeverityDetails: formats.SeverityDetails{Severity: "High", SeverityNumValue: 13}, emoji: "🔥", style: color.New(color.Red)},
		ApplicabilityUndetermined: {SeverityDetails: formats.SeverityDetails{Severity: "High", SeverityNumValue: 12}, emoji: "🔥", style: color.New(color.Red)},
		NotApplicable:             {SeverityDetails: formats.SeverityDetails{Severity: "High", SeverityNumValue: 4}, emoji: "🔥", style: color.New(color.Gray)},
	},
	"Medium": {
		Applicable:                {SeverityDetails: formats.SeverityDetails{Severity: "Medium", SeverityNumValue: 11}, emoji: "🎃", style: color.New(color.Yellow)},
		ApplicabilityUndetermined: {SeverityDetails: formats.SeverityDetails{Severity: "Medium", SeverityNumValue: 10}, emoji: "🎃", style: color.New(color.Yellow)},
		NotApplicable:             {SeverityDetails: formats.SeverityDetails{Severity: "Medium", SeverityNumValue: 3}, emoji: "🎃", style: color.New(color.Gray)},
	},
	"Low": {
		Applicable:                {SeverityDetails: formats.SeverityDetails{Severity: "Low", SeverityNumValue: 9}, emoji: "👻"},
		ApplicabilityUndetermined: {SeverityDetails: formats.SeverityDetails{Severity: "Low", SeverityNumValue: 8}, emoji: "👻"},
		NotApplicable:             {SeverityDetails: formats.SeverityDetails{Severity: "Low", SeverityNumValue: 2}, emoji: "👻", style: color.New(color.Gray)},
	},
	"Unknown": {
		Applicable:                {SeverityDetails: formats.SeverityDetails{Severity: "Unknown", SeverityNumValue: 7}, emoji: "😐"},
		ApplicabilityUndetermined: {SeverityDetails: formats.SeverityDetails{Severity: "Unknown", SeverityNumValue: 6}, emoji: "😐"},
		NotApplicable:             {SeverityDetails: formats.SeverityDetails{Severity: "Unknown", SeverityNumValue: 1}, emoji: "😐", style: color.New(color.Gray)},
	},
}

func (s *TableSeverity) NumValue() int {
	return s.SeverityNumValue
}

func (s *TableSeverity) Emoji() string {
	return s.emoji
}

func GetSeveritiesFormat(severity string) (string, error) {
	formattedSeverity := cases.Title(language.Und).String(severity)
	if formattedSeverity != "" && Severities[formattedSeverity][Applicable] == nil {
		return "", errorutils.CheckErrorf("only the following severities are supported: " + coreutils.ListToText(maps.Keys(Severities)))
	}

	return formattedSeverity, nil
}

func GetSeverity(severityTitle string, applicable ApplicabilityStatus) *TableSeverity {
	if Severities[severityTitle] == nil {
		return &TableSeverity{SeverityDetails: formats.SeverityDetails{Severity: severityTitle}}
	}

	switch applicable {
	case NotApplicable:
		return Severities[severityTitle][NotApplicable]
	case Applicable:
		return Severities[severityTitle][Applicable]
	default:
		return Severities[severityTitle][ApplicabilityUndetermined]
	}
}

type operationalRiskViolationReadableData struct {
	isEol         string
	cadence       string
	commits       string
	committers    string
	eolMessage    string
	riskReason    string
	latestVersion string
	newerVersions string
}

func getOperationalRiskViolationReadableData(violation services.Violation) *operationalRiskViolationReadableData {
	isEol, cadence, commits, committers, newerVersions, latestVersion := "N/A", "N/A", "N/A", "N/A", "N/A", "N/A"
	if violation.IsEol != nil {
		isEol = strconv.FormatBool(*violation.IsEol)
	}
	if violation.Cadence != nil {
		cadence = strconv.FormatFloat(*violation.Cadence, 'f', -1, 64)
	}
	if violation.Committers != nil {
		committers = strconv.FormatInt(int64(*violation.Committers), 10)
	}
	if violation.Commits != nil {
		commits = strconv.FormatInt(*violation.Commits, 10)
	}
	if violation.NewerVersions != nil {
		newerVersions = strconv.FormatInt(int64(*violation.NewerVersions), 10)
	}
	if violation.LatestVersion != "" {
		latestVersion = violation.LatestVersion
	}
	return &operationalRiskViolationReadableData{
		isEol:         isEol,
		cadence:       cadence,
		commits:       commits,
		committers:    committers,
		eolMessage:    violation.EolMessage,
		riskReason:    violation.RiskReason,
		latestVersion: latestVersion,
		newerVersions: newerVersions,
	}
}

// simplifyVulnerabilities returns a new slice of services.Vulnerability that contains only the unique vulnerabilities from the input slice
// The uniqueness of the vulnerabilities is determined by the GetUniqueKey function
func simplifyVulnerabilities(scanVulnerabilities []services.Vulnerability, multipleRoots bool) []services.Vulnerability {
	var uniqueVulnerabilities = make(map[string]*services.Vulnerability)
	for _, vulnerability := range scanVulnerabilities {
		for vulnerableComponentId := range vulnerability.Components {
			vulnerableDependency, vulnerableVersion, _ := SplitComponentId(vulnerableComponentId)
			packageKey := GetUniqueKey(vulnerableDependency, vulnerableVersion, vulnerability.IssueId, len(vulnerability.Components[vulnerableComponentId].FixedVersions) > 0)
			if uniqueVulnerability, exist := uniqueVulnerabilities[packageKey]; exist {
				fixedVersions := appendUniqueFixVersions(uniqueVulnerability.Components[vulnerableComponentId].FixedVersions, vulnerability.Components[vulnerableComponentId].FixedVersions...)
				impactPaths := appendUniqueImpactPaths(uniqueVulnerability.Components[vulnerableComponentId].ImpactPaths, vulnerability.Components[vulnerableComponentId].ImpactPaths, multipleRoots)
				uniqueVulnerabilities[packageKey].Components[vulnerableComponentId] = services.Component{
					FixedVersions: fixedVersions,
					ImpactPaths:   impactPaths,
				}
				continue
			}
			uniqueVulnerabilities[packageKey] = &services.Vulnerability{
				Cves:                vulnerability.Cves,
				Severity:            vulnerability.Severity,
				Components:          map[string]services.Component{vulnerableComponentId: vulnerability.Components[vulnerableComponentId]},
				IssueId:             vulnerability.IssueId,
				Technology:          vulnerability.Technology,
				ExtendedInformation: vulnerability.ExtendedInformation,
				Summary:             vulnerability.Summary,
			}
		}
	}
	// convert map to slice
	result := make([]services.Vulnerability, 0, len(uniqueVulnerabilities))
	for _, v := range uniqueVulnerabilities {
		result = append(result, *v)
	}
	return result
}

// simplifyViolations returns a new slice of services.Violations that contains only the unique violations from the input slice
// The uniqueness of the violations is determined by the GetUniqueKey function
func simplifyViolations(scanViolations []services.Violation, multipleRoots bool) []services.Violation {
	var uniqueViolations = make(map[string]*services.Violation)
	for _, violation := range scanViolations {
		for vulnerableComponentId := range violation.Components {
			vulnerableDependency, vulnerableVersion, _ := SplitComponentId(vulnerableComponentId)
			packageKey := GetUniqueKey(vulnerableDependency, vulnerableVersion, violation.IssueId, len(violation.Components[vulnerableComponentId].FixedVersions) > 0)
			if uniqueVulnerability, exist := uniqueViolations[packageKey]; exist {
				fixedVersions := appendUniqueFixVersions(uniqueVulnerability.Components[vulnerableComponentId].FixedVersions, violation.Components[vulnerableComponentId].FixedVersions...)
				impactPaths := appendUniqueImpactPaths(uniqueVulnerability.Components[vulnerableComponentId].ImpactPaths, violation.Components[vulnerableComponentId].ImpactPaths, multipleRoots)
				uniqueViolations[packageKey].Components[vulnerableComponentId] = services.Component{
					FixedVersions: fixedVersions,
					ImpactPaths:   impactPaths,
				}
				continue
			}
			uniqueViolations[packageKey] = &services.Violation{
				Severity:      violation.Severity,
				ViolationType: violation.ViolationType,
				Components:    map[string]services.Component{vulnerableComponentId: violation.Components[vulnerableComponentId]},
				WatchName:     violation.WatchName,
				IssueId:       violation.IssueId,
				Cves:          violation.Cves,
				LicenseKey:    violation.LicenseKey,
				LicenseName:   violation.LicenseName,
				Technology:    violation.Technology,
			}
		}
	}
	// convert map to slice
	result := make([]services.Violation, 0, len(uniqueViolations))
	for _, v := range uniqueViolations {
		result = append(result, *v)
	}
	return result
}

// appendImpactPathsWithoutDuplicates appends the elements of a source [][]ImpactPathNode struct to a target [][]ImpactPathNode, without adding any duplicate elements.
// This implementation uses the ComponentId field of the ImpactPathNode struct to check for duplicates, as it is guaranteed to be unique.
func appendUniqueImpactPaths(target [][]services.ImpactPathNode, source [][]services.ImpactPathNode, multipleRoots bool) [][]services.ImpactPathNode {
	if multipleRoots {
		return appendUniqueImpactPathsForMultipleRoots(target, source)
	}
	impactPathMap := make(map[string][]services.ImpactPathNode)
	for _, path := range target {
		// The first node component id is the key and the value is the whole path
		key := getImpactPathKey(path)
		impactPathMap[key] = path
	}

	for _, path := range source {
		key := getImpactPathKey(path)
		if _, exists := impactPathMap[key]; !exists {
			impactPathMap[key] = path
			target = append(target, path)
		}
	}
	return target
}

// getImpactPathKey return a key that is used as a key to identify and deduplicate impact paths.
// If an impact path length is equal to directDependencyPathLength, then the direct dependency is the key, and it's in the directDependencyIndex place.
func getImpactPathKey(path []services.ImpactPathNode) string {
	key := path[rootIndex].ComponentId
	if len(path) == directDependencyPathLength {
		key = path[directDependencyIndex].ComponentId
	}
	return key
}

// appendUniqueImpactPathsForMultipleRoots appends the source impact path to the target impact path while avoiding duplicates.
// Specifically, it is designed for handling multiple root projects, such as Maven or Gradle, by comparing each pair of paths and identifying the path that is closest to the direct dependency.
func appendUniqueImpactPathsForMultipleRoots(target [][]services.ImpactPathNode, source [][]services.ImpactPathNode) [][]services.ImpactPathNode {
	for targetPathIndex, targetPath := range target {
		for sourcePathIndex, sourcePath := range source {
			var subset []services.ImpactPathNode
			if len(sourcePath) <= len(targetPath) {
				subset = isImpactPathIsSubset(targetPath, sourcePath)
				if len(subset) != 0 {
					target[targetPathIndex] = subset
				}
			} else {
				subset = isImpactPathIsSubset(sourcePath, targetPath)
				if len(subset) != 0 {
					source[sourcePathIndex] = subset
				}
			}
		}
	}

	return appendUniqueImpactPaths(target, source, false)
}

// isImpactPathIsSubset checks if targetPath is a subset of sourcePath, and returns the subset if exists
func isImpactPathIsSubset(target []services.ImpactPathNode, source []services.ImpactPathNode) []services.ImpactPathNode {
	var subsetImpactPath []services.ImpactPathNode
	impactPathNodesMap := make(map[string]bool)
	for _, node := range target {
		impactPathNodesMap[node.ComponentId] = true
	}

	for _, node := range source {
		if impactPathNodesMap[node.ComponentId] {
			subsetImpactPath = append(subsetImpactPath, node)
		}
	}

	if len(subsetImpactPath) == len(target) || len(subsetImpactPath) == len(source) {
		return subsetImpactPath
	}
	return []services.ImpactPathNode{}
}

// appendUniqueFixVersions returns a new slice of strings that contains elements from both input slices without duplicates
func appendUniqueFixVersions(targetFixVersions []string, sourceFixVersions ...string) []string {
	fixVersionsSet := datastructures.MakeSet[string]()
	var result []string
	for _, fixVersion := range sourceFixVersions {
		fixVersionsSet.Add(fixVersion)
		result = append(result, fixVersion)
	}

	for _, fixVersion := range targetFixVersions {
		if exist := fixVersionsSet.Exists(fixVersion); !exist {
			result = append(result, fixVersion)
		}
	}
	return result
}

// GetUniqueKey returns a unique string key of format "vulnerableDependency:vulnerableVersion:xrayID:fixVersionExist"
func GetUniqueKey(vulnerableDependency, vulnerableVersion, xrayID string, fixVersionExist bool) string {
	return strings.Join([]string{vulnerableDependency, vulnerableVersion, xrayID, strconv.FormatBool(fixVersionExist)}, ":")
}

func convertCves(cves []services.Cve) []formats.CveRow {
	var cveRows []formats.CveRow
	for _, cveObj := range cves {
		cveRows = append(cveRows, formats.CveRow{Id: cveObj.Id, CvssV2: cveObj.CvssV2Score, CvssV3: cveObj.CvssV3Score})
	}
	return cveRows
}

// If at least one cve is applicable - final value is applicable
// Else if at least one cve is undetermined - final value is undetermined
// Else (case when all cves aren't applicable) -> final value is not applicable
func getApplicableCveStatus(entitledForJas bool, applicabilityScanResults []*sarif.Run, cves []formats.CveRow) ApplicabilityStatus {
	if !entitledForJas || len(applicabilityScanResults) == 0 {
		return NotScanned
	}
	if len(cves) == 0 {
		return ApplicabilityUndetermined
	}
	foundUndetermined := false
	for _, cve := range cves {
		if cve.Applicability != nil {
			if cve.Applicability.Status == string(Applicable) {
				return Applicable
			}
			if cve.Applicability.Status == string(ApplicabilityUndetermined) {
				foundUndetermined = true
			}
		}
	}
	if foundUndetermined {
		return ApplicabilityUndetermined
	}
	return NotApplicable
}

func getCveApplicabilityField(cve formats.CveRow, applicabilityScanResults []*sarif.Run, components map[string]services.Component) *formats.Applicability {
	if len(applicabilityScanResults) == 0 {
		return nil
	}

	applicability := formats.Applicability{}
	resultFound := false
	for _, applicabilityRun := range applicabilityScanResults {
		result, _ := applicabilityRun.GetResultByRuleId(CveToApplicabilityRuleId(cve.Id))
		if result == nil {
			continue
		}
		resultFound = true
		rule, _ := applicabilityRun.GetRuleById(CveToApplicabilityRuleId(cve.Id))
		if rule != nil {
			applicability.ScannerDescription = GetRuleFullDescription(rule)
		}
		// Add new evidences from locations
		for _, location := range result.Locations {
			fileName := GetRelativeLocationFileName(location, applicabilityRun.Invocations)
			if shouldDisqualifyEvidence(components, fileName) {
				continue
			}
			applicability.Evidence = append(applicability.Evidence, formats.Evidence{
				Location: formats.Location{
					File:        fileName,
					StartLine:   GetLocationStartLine(location),
					StartColumn: GetLocationStartColumn(location),
					EndLine:     GetLocationEndLine(location),
					EndColumn:   GetLocationEndColumn(location),
					Snippet:     GetLocationSnippet(location),
				},
				Reason: GetResultMsgText(result),
			})
		}
	}
	switch {
	case !resultFound:
		applicability.Status = string(ApplicabilityUndetermined)
	case len(applicability.Evidence) == 0:
		applicability.Status = string(NotApplicable)
	default:
		applicability.Status = string(Applicable)
	}
	return &applicability
}

func printApplicableCveValue(applicableValue ApplicabilityStatus, isTable bool) string {
	if applicableValue == NotScanned {
		return NotScanned.String()
	}

	if isTable && (log.IsStdOutTerminal() && log.IsColorsSupported() || os.Getenv("GITLAB_CI") != "") {
		if applicableValue == Applicable {
			return color.New(color.Red).Render(applicableValue)
		} else if applicableValue == NotApplicable {
			return color.New(color.Green).Render(applicableValue)
		}
	}
<<<<<<< HEAD
	return Applicable.String()
=======
	return string(applicableValue)
}

// Relevant only when "third-party-contextual-analysis" flag is on,
// which mean we scan the environment folders as well (node_modules for example...)
// When a certain package is reported applicable, and the evidence found
// is inside the source code of the same package, we should disqualify it.
//
// For example,
// Cve applicability was found inside the 'mquery' package.
// filePath = myProject/node_modules/mquery/badCode.js , disqualify = True.
// Disqualify the above evidence, as the reported applicability is used inside its own package.
//
// filePath = myProject/node_modules/mpath/badCode.js  , disqualify = False.
// Found use of a badCode inside the node_modules from a different package, report applicable.
func shouldDisqualifyEvidence(components map[string]services.Component, evidenceFilePath string) (disqualify bool) {
	for key := range components {
		if !strings.HasPrefix(key, NpmPackageTypeIdentifier) {
			return
		}
		dependencyName := extractDependencyNameFromComponent(key, NpmPackageTypeIdentifier)
		// Check both Unix & Windows paths.
		if strings.Contains(evidenceFilePath, nodeModules+"/"+dependencyName) || strings.Contains(evidenceFilePath, filepath.Join(nodeModules, dependencyName)) {
			return true
		}
	}
	return
}

func extractDependencyNameFromComponent(key string, techIdentifier string) (dependencyName string) {
	packageAndVersion := strings.TrimPrefix(key, techIdentifier)
	split := strings.Split(packageAndVersion, ":")
	if len(split) < 2 {
		return
	}
	dependencyName = split[0]
	return
>>>>>>> adc2d4c3
}<|MERGE_RESOLUTION|>--- conflicted
+++ resolved
@@ -102,7 +102,6 @@
 			for compIndex := 0; compIndex < len(impactedPackagesNames); compIndex++ {
 				securityViolationsRows = append(securityViolationsRows,
 					formats.VulnerabilityOrViolationRow{
-<<<<<<< HEAD
 						Summary: violation.Summary,
 						ImpactedDependencyDetails: formats.ImpactedDependencyDetails{
 							SeverityDetails:           formats.SeverityDetails{Severity: currSeverity.printableTitle(isTable), SeverityNumValue: currSeverity.NumValue()},
@@ -118,24 +117,7 @@
 						JfrogResearchInformation: jfrogResearchInfo,
 						ImpactPaths:              impactPaths[compIndex],
 						Technology:               coreutils.Technology(violation.Technology),
-						Applicable:               printApplicableCveValue(applicableValue, isTable),
-=======
-						Summary:                   violation.Summary,
-						Severity:                  currSeverity.printableTitle(isTable),
-						SeverityNumValue:          currSeverity.numValue,
-						ImpactedDependencyName:    impactedPackagesNames[compIndex],
-						ImpactedDependencyVersion: impactedPackagesVersions[compIndex],
-						ImpactedDependencyType:    impactedPackagesTypes[compIndex],
-						FixedVersions:             fixedVersions[compIndex],
-						Components:                components[compIndex],
-						Cves:                      cves,
-						IssueId:                   violation.IssueId,
-						References:                violation.References,
-						JfrogResearchInformation:  jfrogResearchInfo,
-						ImpactPaths:               impactPaths[compIndex],
-						Technology:                coreutils.Technology(violation.Technology),
-						Applicable:                printApplicableCveValue(applicabilityStatus, isTable),
->>>>>>> adc2d4c3
+						Applicable:               printApplicableCveValue(applicabilityStatus, isTable),
 					},
 				)
 			}
@@ -245,7 +227,6 @@
 		for compIndex := 0; compIndex < len(impactedPackagesNames); compIndex++ {
 			vulnerabilitiesRows = append(vulnerabilitiesRows,
 				formats.VulnerabilityOrViolationRow{
-<<<<<<< HEAD
 					Summary: vulnerability.Summary,
 					ImpactedDependencyDetails: formats.ImpactedDependencyDetails{
 						SeverityDetails:           formats.SeverityDetails{Severity: currSeverity.printableTitle(isTable), SeverityNumValue: currSeverity.NumValue()},
@@ -261,24 +242,7 @@
 					JfrogResearchInformation: jfrogResearchInfo,
 					ImpactPaths:              impactPaths[compIndex],
 					Technology:               coreutils.Technology(vulnerability.Technology),
-					Applicable:               printApplicableCveValue(applicableValue, isTable),
-=======
-					Summary:                   vulnerability.Summary,
-					Severity:                  currSeverity.printableTitle(isTable),
-					SeverityNumValue:          currSeverity.numValue,
-					ImpactedDependencyName:    impactedPackagesNames[compIndex],
-					ImpactedDependencyVersion: impactedPackagesVersions[compIndex],
-					ImpactedDependencyType:    impactedPackagesTypes[compIndex],
-					FixedVersions:             fixedVersions[compIndex],
-					Components:                components[compIndex],
-					Cves:                      cves,
-					IssueId:                   vulnerability.IssueId,
-					References:                vulnerability.References,
-					JfrogResearchInformation:  jfrogResearchInfo,
-					ImpactPaths:               impactPaths[compIndex],
-					Technology:                coreutils.Technology(vulnerability.Technology),
-					Applicable:                printApplicableCveValue(applicabilityStatus, isTable),
->>>>>>> adc2d4c3
+					Applicable:               printApplicableCveValue(applicabilityStatus, isTable),
 				},
 			)
 		}
@@ -1048,10 +1012,7 @@
 			return color.New(color.Green).Render(applicableValue)
 		}
 	}
-<<<<<<< HEAD
 	return Applicable.String()
-=======
-	return string(applicableValue)
 }
 
 // Relevant only when "third-party-contextual-analysis" flag is on,
@@ -1088,5 +1049,4 @@
 	}
 	dependencyName = split[0]
 	return
->>>>>>> adc2d4c3
 }