package utils

import (
	"fmt"
	"os"
	"sort"
	"strconv"
	"strings"

	"github.com/jfrog/gofrog/datastructures"
	"github.com/owenrumney/go-sarif/v2/sarif"
	"golang.org/x/exp/maps"
	"golang.org/x/text/cases"
	"golang.org/x/text/language"

	"github.com/jfrog/jfrog-cli-core/v2/xray/formats"

	"github.com/gookit/color"
	"github.com/jfrog/jfrog-cli-core/v2/utils/coreutils"
	"github.com/jfrog/jfrog-client-go/utils/errorutils"
	"github.com/jfrog/jfrog-client-go/utils/log"
	"github.com/jfrog/jfrog-client-go/xray/services"
)

const (
	rootIndex                  = 0
	directDependencyIndex      = 1
	directDependencyPathLength = 2
)

// PrintViolationsTable prints the violations in 4 tables: security violations, license compliance violations, operational risk violations and ignore rule URLs.
// Set multipleRoots to true in case the given violations array contains (or may contain) results of several projects or files (like in binary scan).
// In case multipleRoots is true, the field Component will show the root of each impact path, otherwise it will show the root's child.
// In case one (or more) of the violations contains the field FailBuild set to true, CliError with exit code 3 will be returned.
// Set printExtended to true to print fields with 'extended' tag.
// If the scan argument is set to true, print the scan tables.
func PrintViolationsTable(violations []services.Violation, extendedResults *ExtendedScanResults, multipleRoots, printExtended, isBinaryScan bool) error {
	securityViolationsRows, licenseViolationsRows, operationalRiskViolationsRows, err := prepareViolations(violations, extendedResults, multipleRoots, true, true)
	if err != nil {
		return err
	}
	// Print tables, if scan is true; print the scan tables.
	if isBinaryScan {
		err = coreutils.PrintTable(formats.ConvertToVulnerabilityScanTableRow(securityViolationsRows), "Security Violations", "No security violations were found", printExtended)
		if err != nil {
			return err
		}
		err = coreutils.PrintTable(formats.ConvertToLicenseViolationScanTableRow(licenseViolationsRows), "License Compliance Violations", "No license compliance violations were found", printExtended)
		if err != nil {
			return err
		}
		if len(operationalRiskViolationsRows) > 0 {
			return coreutils.PrintTable(formats.ConvertToOperationalRiskViolationScanTableRow(operationalRiskViolationsRows), "Operational Risk Violations", "No operational risk violations were found", printExtended)
		}
	} else {
		err = coreutils.PrintTable(formats.ConvertToVulnerabilityTableRow(securityViolationsRows), "Security Violations", "No security violations were found", printExtended)
		if err != nil {
			return err
		}
		err = coreutils.PrintTable(formats.ConvertToLicenseViolationTableRow(licenseViolationsRows), "License Compliance Violations", "No license compliance violations were found", printExtended)
		if err != nil {
			return err
		}
		if len(operationalRiskViolationsRows) > 0 {
			return coreutils.PrintTable(formats.ConvertToOperationalRiskViolationTableRow(operationalRiskViolationsRows), "Operational Risk Violations", "No operational risk violations were found", printExtended)
		}
	}
	return nil
}

// Prepare violations for all non-table formats (without style or emoji)
func PrepareViolations(violations []services.Violation, extendedResults *ExtendedScanResults, multipleRoots, simplifiedOutput bool) ([]formats.VulnerabilityOrViolationRow, []formats.LicenseViolationRow, []formats.OperationalRiskViolationRow, error) {
	return prepareViolations(violations, extendedResults, multipleRoots, false, simplifiedOutput)
}

func prepareViolations(violations []services.Violation, extendedResults *ExtendedScanResults, multipleRoots, isTable, simplifiedOutput bool) ([]formats.VulnerabilityOrViolationRow, []formats.LicenseViolationRow, []formats.OperationalRiskViolationRow, error) {
	if simplifiedOutput {
		violations = simplifyViolations(violations, multipleRoots)
	}
	var securityViolationsRows []formats.VulnerabilityOrViolationRow
	var licenseViolationsRows []formats.LicenseViolationRow
	var operationalRiskViolationsRows []formats.OperationalRiskViolationRow
	for _, violation := range violations {
		impactedPackagesNames, impactedPackagesVersions, impactedPackagesTypes, fixedVersions, components, impactPaths, err := splitComponents(violation.Components)
		if err != nil {
			return nil, nil, nil, err
		}
		switch violation.ViolationType {
		case "security":
			cves := convertCves(violation.Cves)
			applicableValue := getApplicableCveValue(extendedResults, cves)
			if extendedResults.EntitledForJas {
				for i := range cves {
					cves[i].Applicability = getCveApplicability(cves[i], extendedResults.ApplicabilityScanResults)
				}
			}
			currSeverity := GetSeverity(violation.Severity, applicableValue)
			jfrogResearchInfo := convertJfrogResearchInformation(violation.ExtendedInformation)
			for compIndex := 0; compIndex < len(impactedPackagesNames); compIndex++ {
				securityViolationsRows = append(securityViolationsRows,
					formats.VulnerabilityOrViolationRow{
						Summary:                   violation.Summary,
						Severity:                  currSeverity.printableTitle(isTable),
						SeverityNumValue:          currSeverity.numValue,
						ImpactedDependencyName:    impactedPackagesNames[compIndex],
						ImpactedDependencyVersion: impactedPackagesVersions[compIndex],
						ImpactedDependencyType:    impactedPackagesTypes[compIndex],
						FixedVersions:             fixedVersions[compIndex],
						Components:                components[compIndex],
						Cves:                      cves,
						IssueId:                   violation.IssueId,
						References:                violation.References,
						JfrogResearchInformation:  jfrogResearchInfo,
						ImpactPaths:               impactPaths[compIndex],
						Technology:                coreutils.Technology(violation.Technology),
						Applicable:                printApplicableCveValue(applicableValue, isTable),
					},
				)
			}
		case "license":
			currSeverity := GetSeverity(violation.Severity, ApplicabilityUndetermined)
			for compIndex := 0; compIndex < len(impactedPackagesNames); compIndex++ {
				licenseViolationsRows = append(licenseViolationsRows,
					formats.LicenseViolationRow{
						LicenseKey:                violation.LicenseKey,
						Severity:                  currSeverity.printableTitle(isTable),
						SeverityNumValue:          currSeverity.numValue,
						ImpactedDependencyName:    impactedPackagesNames[compIndex],
						ImpactedDependencyVersion: impactedPackagesVersions[compIndex],
						ImpactedDependencyType:    impactedPackagesTypes[compIndex],
						Components:                components[compIndex],
					},
				)
			}
		case "operational_risk":
			currSeverity := GetSeverity(violation.Severity, ApplicabilityUndetermined)
			violationOpRiskData := getOperationalRiskViolationReadableData(violation)
			for compIndex := 0; compIndex < len(impactedPackagesNames); compIndex++ {
				operationalRiskViolationsRow := &formats.OperationalRiskViolationRow{
					Severity:                  currSeverity.printableTitle(isTable),
					SeverityNumValue:          currSeverity.numValue,
					ImpactedDependencyName:    impactedPackagesNames[compIndex],
					ImpactedDependencyVersion: impactedPackagesVersions[compIndex],
					ImpactedDependencyType:    impactedPackagesTypes[compIndex],
					Components:                components[compIndex],
					IsEol:                     violationOpRiskData.isEol,
					Cadence:                   violationOpRiskData.cadence,
					Commits:                   violationOpRiskData.commits,
					Committers:                violationOpRiskData.committers,
					NewerVersions:             violationOpRiskData.newerVersions,
					LatestVersion:             violationOpRiskData.latestVersion,
					RiskReason:                violationOpRiskData.riskReason,
					EolMessage:                violationOpRiskData.eolMessage,
				}
				operationalRiskViolationsRows = append(operationalRiskViolationsRows, *operationalRiskViolationsRow)
			}
		default:
			// Unsupported type, ignore
		}
	}

	// Sort the rows by severity and whether the row contains fixed versions
	sortVulnerabilityOrViolationRows(securityViolationsRows)
	sort.Slice(licenseViolationsRows, func(i, j int) bool {
		return licenseViolationsRows[i].SeverityNumValue > licenseViolationsRows[j].SeverityNumValue
	})
	sort.Slice(operationalRiskViolationsRows, func(i, j int) bool {
		return operationalRiskViolationsRows[i].SeverityNumValue > operationalRiskViolationsRows[j].SeverityNumValue
	})

	return securityViolationsRows, licenseViolationsRows, operationalRiskViolationsRows, nil
}

// PrintVulnerabilitiesTable prints the vulnerabilities in a table.
// Set multipleRoots to true in case the given vulnerabilities array contains (or may contain) results of several projects or files (like in binary scan).
// In case multipleRoots is true, the field Component will show the root of each impact path, otherwise it will show the root's child.
// Set printExtended to true to print fields with 'extended' tag.
// If the scan argument is set to true, print the scan tables.
func PrintVulnerabilitiesTable(vulnerabilities []services.Vulnerability, extendedResults *ExtendedScanResults, multipleRoots, printExtended, isBinaryScan bool) error {
	vulnerabilitiesRows, err := prepareVulnerabilities(vulnerabilities, extendedResults, multipleRoots, true, true)
	if err != nil {
		return err
	}

	if isBinaryScan {
		return coreutils.PrintTable(formats.ConvertToVulnerabilityScanTableRow(vulnerabilitiesRows), "Vulnerable Components", "✨ No vulnerable components were found ✨", printExtended)
	}
	var emptyTableMessage string
	if len(extendedResults.ScannedTechnologies) > 0 {
		emptyTableMessage = "✨ No vulnerable dependencies were found ✨"
	} else {
		emptyTableMessage = coreutils.PrintYellow("🔧 Couldn't determine a package manager or build tool used by this project 🔧")
	}
	return coreutils.PrintTable(formats.ConvertToVulnerabilityTableRow(vulnerabilitiesRows), "Vulnerable Dependencies", emptyTableMessage, printExtended)
}

// Prepare vulnerabilities for all non-table formats (without style or emoji)
func PrepareVulnerabilities(vulnerabilities []services.Vulnerability, extendedResults *ExtendedScanResults, multipleRoots, simplifiedOutput bool) ([]formats.VulnerabilityOrViolationRow, error) {
	return prepareVulnerabilities(vulnerabilities, extendedResults, multipleRoots, false, simplifiedOutput)
}

func prepareVulnerabilities(vulnerabilities []services.Vulnerability, extendedResults *ExtendedScanResults, multipleRoots, isTable, simplifiedOutput bool) ([]formats.VulnerabilityOrViolationRow, error) {
	if simplifiedOutput {
		vulnerabilities = simplifyVulnerabilities(vulnerabilities, multipleRoots)
	}
	var vulnerabilitiesRows []formats.VulnerabilityOrViolationRow
	for _, vulnerability := range vulnerabilities {
		impactedPackagesNames, impactedPackagesVersions, impactedPackagesTypes, fixedVersions, components, impactPaths, err := splitComponents(vulnerability.Components)
		if err != nil {
			return nil, err
		}
		cves := convertCves(vulnerability.Cves)
		applicableValue := getApplicableCveValue(extendedResults, cves)
		if extendedResults.EntitledForJas {
			for i := range cves {
				cves[i].Applicability = getCveApplicability(cves[i], extendedResults.ApplicabilityScanResults)
			}
		}
		currSeverity := GetSeverity(vulnerability.Severity, applicableValue)
		jfrogResearchInfo := convertJfrogResearchInformation(vulnerability.ExtendedInformation)
		for compIndex := 0; compIndex < len(impactedPackagesNames); compIndex++ {
			vulnerabilitiesRows = append(vulnerabilitiesRows,
				formats.VulnerabilityOrViolationRow{
					Summary:                   vulnerability.Summary,
					Severity:                  currSeverity.printableTitle(isTable),
					SeverityNumValue:          currSeverity.numValue,
					ImpactedDependencyName:    impactedPackagesNames[compIndex],
					ImpactedDependencyVersion: impactedPackagesVersions[compIndex],
					ImpactedDependencyType:    impactedPackagesTypes[compIndex],
					FixedVersions:             fixedVersions[compIndex],
					Components:                components[compIndex],
					Cves:                      cves,
					IssueId:                   vulnerability.IssueId,
					References:                vulnerability.References,
					JfrogResearchInformation:  jfrogResearchInfo,
					ImpactPaths:               impactPaths[compIndex],
					Technology:                coreutils.Technology(vulnerability.Technology),
					Applicable:                printApplicableCveValue(applicableValue, isTable),
				},
			)
		}
	}

	sortVulnerabilityOrViolationRows(vulnerabilitiesRows)
	return vulnerabilitiesRows, nil
}

func sortVulnerabilityOrViolationRows(rows []formats.VulnerabilityOrViolationRow) {
	sort.Slice(rows, func(i, j int) bool {
		if rows[i].SeverityNumValue != rows[j].SeverityNumValue {
			return rows[i].SeverityNumValue > rows[j].SeverityNumValue
		}
		return len(rows[i].FixedVersions) > 0 && len(rows[j].FixedVersions) > 0
	})
}

// PrintLicensesTable prints the licenses in a table.
// Set multipleRoots to true in case the given licenses array contains (or may contain) results of several projects or files (like in binary scan).
// In case multipleRoots is true, the field Component will show the root of each impact path, otherwise it will show the root's child.
// Set printExtended to true to print fields with 'extended' tag.
// If the scan argument is set to true, print the scan tables.
func PrintLicensesTable(licenses []services.License, printExtended, isBinaryScan bool) error {
	licensesRows, err := PrepareLicenses(licenses)
	if err != nil {
		return err
	}
	if isBinaryScan {
		return coreutils.PrintTable(formats.ConvertToLicenseScanTableRow(licensesRows), "Licenses", "No licenses were found", printExtended)
	}
	return coreutils.PrintTable(formats.ConvertToLicenseTableRow(licensesRows), "Licenses", "No licenses were found", printExtended)
}

func PrepareLicenses(licenses []services.License) ([]formats.LicenseRow, error) {
	var licensesRows []formats.LicenseRow
	for _, license := range licenses {
		impactedPackagesNames, impactedPackagesVersions, impactedPackagesTypes, _, components, impactPaths, err := splitComponents(license.Components)
		if err != nil {
			return nil, err
		}
		for compIndex := 0; compIndex < len(impactedPackagesNames); compIndex++ {
			licensesRows = append(licensesRows,
				formats.LicenseRow{
					LicenseKey:                license.Key,
					ImpactedDependencyName:    impactedPackagesNames[compIndex],
					ImpactedDependencyVersion: impactedPackagesVersions[compIndex],
					ImpactedDependencyType:    impactedPackagesTypes[compIndex],
					Components:                components[compIndex],
					ImpactPaths:               impactPaths[compIndex],
				},
			)
		}
	}

	return licensesRows, nil
}

// Prepare secrets for all non-table formats (without style or emoji)
func PrepareSecrets(secrets []*sarif.Run) []formats.SourceCodeRow {
	return prepareSecrets(secrets, false)
}

func prepareSecrets(secrets []*sarif.Run, isTable bool) []formats.SourceCodeRow {
	var secretsRows []formats.SourceCodeRow
	for _, secretRun := range secrets {
		for _, secret := range secretRun.Results {
			currSeverity := GetSeverity(GetResultSeverity(secret), Applicable)
			for _, location := range secret.Locations {
				secretsRows = append(secretsRows,
					formats.SourceCodeRow{
						Severity:         currSeverity.printableTitle(isTable),
						Finding:          GetResultMsgText(secret),
						SeverityNumValue: currSeverity.numValue,
						Location: formats.Location{
							File:        GetLocationFileName(location),
							StartLine:   GetLocationStartLine(location),
							StartColumn: GetLocationStartColumn(location),
							EndLine:     GetLocationEndLine(location),
							EndColumn:   GetLocationEndColumn(location),
							Snippet:     GetLocationSnippet(location),
						},
						Type: *secret.RuleID,
					},
				)
			}
		}
	}

	sort.Slice(secretsRows, func(i, j int) bool {
		return secretsRows[i].SeverityNumValue > secretsRows[j].SeverityNumValue
	})

	return secretsRows
}

func PrintSecretsTable(secrets []*sarif.Run, entitledForSecretsScan bool) error {
	if entitledForSecretsScan {
		secretsRows := prepareSecrets(secrets, true)
		log.Output()
		return coreutils.PrintTable(formats.ConvertToSecretsTableRow(secretsRows), "Secret Detection",
			"✨ No secrets were found ✨", false)
	}
	return nil
}

// Prepare iacs for all non-table formats (without style or emoji)
func PrepareIacs(iacs []*sarif.Run) []formats.SourceCodeRow {
	return prepareIacs(iacs, false)
}

func prepareIacs(iacs []*sarif.Run, isTable bool) []formats.SourceCodeRow {
	var iacRows []formats.SourceCodeRow
	for _, iacRun := range iacs {
		for _, iac := range iacRun.Results {
			scannerDescription := ""
			if rule, err := iacRun.GetRuleById(*iac.RuleID); err == nil {
				scannerDescription = GetRuleFullDescription(rule)
			}
			currSeverity := GetSeverity(GetResultSeverity(iac), Applicable)
			for _, location := range iac.Locations {
				iacRows = append(iacRows,
					formats.SourceCodeRow{
						Severity:           currSeverity.printableTitle(isTable),
						Finding:            GetResultMsgText(iac),
						ScannerDescription: scannerDescription,
						SeverityNumValue:   currSeverity.numValue,
						Location: formats.Location{
							File:        GetLocationFileName(location),
							StartLine:   GetLocationStartLine(location),
							StartColumn: GetLocationStartColumn(location),
							EndLine:     GetLocationEndLine(location),
							EndColumn:   GetLocationEndColumn(location),
							Snippet:     GetLocationSnippet(location),
						},
						Type: *iac.RuleID,
					},
				)
			}
		}
	}

	sort.Slice(iacRows, func(i, j int) bool {
		return iacRows[i].SeverityNumValue > iacRows[j].SeverityNumValue
	})

	return iacRows
}

func PrintIacTable(iacs []*sarif.Run, entitledForIacScan bool) error {
	if entitledForIacScan {
		iacRows := prepareIacs(iacs, true)
		log.Output()
		return coreutils.PrintTable(formats.ConvertToIacTableRow(iacRows), "Infrastructure as Code Vulnerabilities",
			"✨ No Infrastructure as Code vulnerabilities were found ✨", false)
	}
	return nil
}

func PrepareSast(sasts []*sarif.Run) []formats.SourceCodeRow {
	return prepareSast(sasts, false)
}

func prepareSast(sasts []*sarif.Run, isTable bool) []formats.SourceCodeRow {
	var sastRows []formats.SourceCodeRow
	for _, sastRun := range sasts {
		for _, sast := range sastRun.Results {
			scannerDescription := ""
			if rule, err := sastRun.GetRuleById(*sast.RuleID); err == nil {
				scannerDescription = GetRuleFullDescription(rule)
			}
			currSeverity := GetSeverity(GetResultSeverity(sast), Applicable)
			flows := toSourceCodeCodeFlowRow(sast.CodeFlows, isTable)
			for _, location := range sast.Locations {
				sastRows = append(sastRows,
					formats.SourceCodeRow{
						Severity:           currSeverity.printableTitle(isTable),
						Finding:            GetResultMsgText(sast),
						ScannerDescription: scannerDescription,
						SeverityNumValue:   currSeverity.numValue,
						Location: formats.Location{
							File:        GetLocationFileName(location),
							StartLine:   GetLocationStartLine(location),
							StartColumn: GetLocationStartColumn(location),
							EndLine:     GetLocationEndLine(location),
							EndColumn:   GetLocationEndColumn(location),
							Snippet:     GetLocationSnippet(location),
						},
						Type:     *sast.RuleID,
						CodeFlow: flows,
					},
				)
			}
		}
	}

	sort.Slice(sastRows, func(i, j int) bool {
		return sastRows[i].SeverityNumValue > sastRows[j].SeverityNumValue
	})

	return sastRows
}

func toSourceCodeCodeFlowRow(flows []*sarif.CodeFlow, isTable bool) (flowRows [][]formats.Location) {
	if isTable {
		// Not displaying in table
		return
	}
	for _, codeFlow := range flows {
		for _, stackTrace := range codeFlow.ThreadFlows {
			rowFlow := []formats.Location{}
			for _, stackTraceEntry := range stackTrace.Locations {
				rowFlow = append(rowFlow, formats.Location{
					File:        GetLocationFileName(stackTraceEntry.Location),
					StartLine:   GetLocationStartLine(stackTraceEntry.Location),
					StartColumn: GetLocationStartColumn(stackTraceEntry.Location),
					EndLine:     GetLocationEndLine(stackTraceEntry.Location),
					EndColumn:   GetLocationEndColumn(stackTraceEntry.Location),
					Snippet:     GetLocationSnippet(stackTraceEntry.Location),
				})
			}
			flowRows = append(flowRows, rowFlow)
		}
	}
	return
}

func PrintSastTable(sast []*sarif.Run, entitledForSastScan bool) error {
	if entitledForSastScan {
		sastRows := prepareSast(sast, true)
		log.Output()
		return coreutils.PrintTable(formats.ConvertToSastTableRow(sastRows), "Static Application Security Testing (SAST)",
			"✨ No Static Application Security Testing vulnerabilities were found ✨", false)
	}
	return nil
}

func convertJfrogResearchInformation(extendedInfo *services.ExtendedInformation) *formats.JfrogResearchInformation {
	if extendedInfo == nil {
		return nil
	}
	var severityReasons []formats.JfrogResearchSeverityReason
	for _, severityReason := range extendedInfo.JfrogResearchSeverityReasons {
		severityReasons = append(severityReasons, formats.JfrogResearchSeverityReason{
			Name:        severityReason.Name,
			Description: severityReason.Description,
			IsPositive:  severityReason.IsPositive,
		})
	}
	return &formats.JfrogResearchInformation{
		Summary:         extendedInfo.ShortDescription,
		Details:         extendedInfo.FullDescription,
		Severity:        extendedInfo.JfrogResearchSeverity,
		SeverityReasons: severityReasons,
		Remediation:     extendedInfo.Remediation,
	}
}

func splitComponents(impactedPackages map[string]services.Component) (impactedPackagesNames, impactedPackagesVersions, impactedPackagesTypes []string, fixedVersions [][]string, directComponents [][]formats.ComponentRow, impactPaths [][][]formats.ComponentRow, err error) {
	if len(impactedPackages) == 0 {
		err = errorutils.CheckErrorf("failed while parsing the response from Xray: violation doesn't have any components")
		return
	}
	for currCompId, currComp := range impactedPackages {
		currCompName, currCompVersion, currCompType := SplitComponentId(currCompId)
		impactedPackagesNames = append(impactedPackagesNames, currCompName)
		impactedPackagesVersions = append(impactedPackagesVersions, currCompVersion)
		impactedPackagesTypes = append(impactedPackagesTypes, currCompType)
		fixedVersions = append(fixedVersions, currComp.FixedVersions)
		currDirectComponents, currImpactPaths := getDirectComponentsAndImpactPaths(currComp.ImpactPaths)
		directComponents = append(directComponents, currDirectComponents)
		impactPaths = append(impactPaths, currImpactPaths)
	}
	return
}

var packageTypes = map[string]string{
	"gav":      "Maven",
	"docker":   "Docker",
	"rpm":      "RPM",
	"deb":      "Debian",
	"nuget":    "NuGet",
	"generic":  "Generic",
	"npm":      "npm",
	"pip":      "Python",
	"pypi":     "Python",
	"composer": "Composer",
	"go":       "Go",
	"alpine":   "Alpine",
}

// SplitComponentId splits a Xray component ID to the component name, version and package type.
// In case componentId doesn't contain a version, the returned version will be an empty string.
// In case componentId's format is invalid, it will be returned as the component name
// and empty strings will be returned instead of the version and the package type.
// Examples:
//  1. componentId: "gav://antparent:ant:1.6.5"
//     Returned values:
//     Component name: "antparent:ant"
//     Component version: "1.6.5"
//     Package type: "Maven"
//  2. componentId: "generic://sha256:244fd47e07d1004f0aed9c156aa09083c82bf8944eceb67c946ff7430510a77b/foo.jar"
//     Returned values:
//     Component name: "foo.jar"
//     Component version: ""
//     Package type: "Generic"
//  3. componentId: "invalid-comp-id"
//     Returned values:
//     Component name: "invalid-comp-id"
//     Component version: ""
//     Package type: ""
func SplitComponentId(componentId string) (string, string, string) {
	compIdParts := strings.Split(componentId, "://")
	// Invalid component ID
	if len(compIdParts) != 2 {
		return componentId, "", ""
	}

	packageType := compIdParts[0]
	packageId := compIdParts[1]

	// Generic identifier structure: generic://sha256:<Checksum>/name
	if packageType == "generic" {
		lastSlashIndex := strings.LastIndex(packageId, "/")
		return packageId[lastSlashIndex+1:], "", packageTypes[packageType]
	}

	var compName, compVersion string
	switch packageType {
	case "rpm":
		// RPM identifier structure: rpm://os-version:package:epoch-version:version
		// os-version is optional.
		splitCompId := strings.Split(packageId, ":")
		if len(splitCompId) >= 3 {
			compName = splitCompId[len(splitCompId)-3]
			compVersion = fmt.Sprintf("%s:%s", splitCompId[len(splitCompId)-2], splitCompId[len(splitCompId)-1])
		}
	default:
		// All other identifiers look like this: package-type://package-name:version.
		// Sometimes there's a namespace or a group before the package name, separated by a '/' or a ':'.
		lastColonIndex := strings.LastIndex(packageId, ":")

		if lastColonIndex != -1 {
			compName = packageId[:lastColonIndex]
			compVersion = packageId[lastColonIndex+1:]
		}
	}

	// If there's an error while parsing the component ID
	if compName == "" {
		compName = packageId
	}

	return compName, compVersion, packageTypes[packageType]
}

// Gets a slice of the direct dependencies or packages of the scanned component, that depends on the vulnerable package, and converts the impact paths.
func getDirectComponentsAndImpactPaths(impactPaths [][]services.ImpactPathNode) (components []formats.ComponentRow, impactPathsRows [][]formats.ComponentRow) {
	componentsMap := make(map[string]formats.ComponentRow)

	// The first node in the impact path is the scanned component itself. The second one is the direct dependency.
	impactPathLevel := 1
	for _, impactPath := range impactPaths {
		impactPathIndex := impactPathLevel
		if len(impactPath) <= impactPathLevel {
			impactPathIndex = len(impactPath) - 1
		}
		componentId := impactPath[impactPathIndex].ComponentId
		if _, exist := componentsMap[componentId]; !exist {
			compName, compVersion, _ := SplitComponentId(componentId)
			componentsMap[componentId] = formats.ComponentRow{Name: compName, Version: compVersion}
		}

		// Convert the impact path
		var compImpactPathRows []formats.ComponentRow
		for _, pathNode := range impactPath {
			nodeCompName, nodeCompVersion, _ := SplitComponentId(pathNode.ComponentId)
			compImpactPathRows = append(compImpactPathRows, formats.ComponentRow{
				Name:    nodeCompName,
				Version: nodeCompVersion,
			})
		}
		impactPathsRows = append(impactPathsRows, compImpactPathRows)
	}

	for _, row := range componentsMap {
		components = append(components, row)
	}
	return
}

type Severity struct {
	title    string
	numValue int
	style    color.Style
	emoji    string
}

func (s *Severity) printableTitle(isTable bool) string {
	if isTable && (log.IsStdOutTerminal() && log.IsColorsSupported() || os.Getenv("GITLAB_CI") != "") {
		return s.style.Render(s.emoji + s.title)
	}
	return s.title
}

var Severities = map[string]map[ApplicabilityStatus]*Severity{
	"Critical": {
		Applicable:                {emoji: "💀", title: "Critical", numValue: 15, style: color.New(color.BgLightRed, color.LightWhite)},
		ApplicabilityUndetermined: {emoji: "💀", title: "Critical", numValue: 14, style: color.New(color.BgLightRed, color.LightWhite)},
		NotApplicable:             {emoji: "💀", title: "Critical", numValue: 5, style: color.New(color.Gray)},
	},
	"High": {
		Applicable:                {emoji: "🔥", title: "High", numValue: 13, style: color.New(color.Red)},
		ApplicabilityUndetermined: {emoji: "🔥", title: "High", numValue: 12, style: color.New(color.Red)},
		NotApplicable:             {emoji: "🔥", title: "High", numValue: 4, style: color.New(color.Gray)},
	},
	"Medium": {
		Applicable:                {emoji: "🎃", title: "Medium", numValue: 11, style: color.New(color.Yellow)},
		ApplicabilityUndetermined: {emoji: "🎃", title: "Medium", numValue: 10, style: color.New(color.Yellow)},
		NotApplicable:             {emoji: "🎃", title: "Medium", numValue: 3, style: color.New(color.Gray)},
	},
	"Low": {
		Applicable:                {emoji: "👻", title: "Low", numValue: 9},
		ApplicabilityUndetermined: {emoji: "👻", title: "Low", numValue: 8},
		NotApplicable:             {emoji: "👻", title: "Low", numValue: 2, style: color.New(color.Gray)},
	},
	"Unknown": {
		Applicable:                {emoji: "😐", title: "Unknown", numValue: 7},
		ApplicabilityUndetermined: {emoji: "😐", title: "Unknown", numValue: 6},
		NotApplicable:             {emoji: "😐", title: "Unknown", numValue: 1, style: color.New(color.Gray)},
	},
}

func (s *Severity) NumValue() int {
	return s.numValue
}

func (s *Severity) Emoji() string {
	return s.emoji
}

func GetSeveritiesFormat(severity string) (string, error) {
	formattedSeverity := cases.Title(language.Und).String(severity)
	if formattedSeverity != "" && Severities[formattedSeverity][Applicable] == nil {
		return "", errorutils.CheckErrorf("only the following severities are supported: " + coreutils.ListToText(maps.Keys(Severities)))
	}

	return formattedSeverity, nil
}

func GetSeverity(severityTitle string, applicable ApplicabilityStatus) *Severity {
	if Severities[severityTitle] == nil {
		return &Severity{title: severityTitle}
	}

	switch applicable {
	case NotApplicable:
		return Severities[severityTitle][NotApplicable]
	case Applicable:
		return Severities[severityTitle][Applicable]
	default:
		return Severities[severityTitle][ApplicabilityUndetermined]
	}
}

type operationalRiskViolationReadableData struct {
	isEol         string
	cadence       string
	commits       string
	committers    string
	eolMessage    string
	riskReason    string
	latestVersion string
	newerVersions string
}

func getOperationalRiskViolationReadableData(violation services.Violation) *operationalRiskViolationReadableData {
	isEol, cadence, commits, committers, newerVersions, latestVersion := "N/A", "N/A", "N/A", "N/A", "N/A", "N/A"
	if violation.IsEol != nil {
		isEol = strconv.FormatBool(*violation.IsEol)
	}
	if violation.Cadence != nil {
		cadence = strconv.FormatFloat(*violation.Cadence, 'f', -1, 64)
	}
	if violation.Committers != nil {
		committers = strconv.FormatInt(int64(*violation.Committers), 10)
	}
	if violation.Commits != nil {
		commits = strconv.FormatInt(*violation.Commits, 10)
	}
	if violation.NewerVersions != nil {
		newerVersions = strconv.FormatInt(int64(*violation.NewerVersions), 10)
	}
	if violation.LatestVersion != "" {
		latestVersion = violation.LatestVersion
	}
	return &operationalRiskViolationReadableData{
		isEol:         isEol,
		cadence:       cadence,
		commits:       commits,
		committers:    committers,
		eolMessage:    violation.EolMessage,
		riskReason:    violation.RiskReason,
		latestVersion: latestVersion,
		newerVersions: newerVersions,
	}
}

// simplifyVulnerabilities returns a new slice of services.Vulnerability that contains only the unique vulnerabilities from the input slice
// The uniqueness of the vulnerabilities is determined by the GetUniqueKey function
func simplifyVulnerabilities(scanVulnerabilities []services.Vulnerability, multipleRoots bool) []services.Vulnerability {
	var uniqueVulnerabilities = make(map[string]*services.Vulnerability)
	for _, vulnerability := range scanVulnerabilities {
		for vulnerableComponentId := range vulnerability.Components {
			vulnerableDependency, vulnerableVersion, _ := SplitComponentId(vulnerableComponentId)
			packageKey := GetUniqueKey(vulnerableDependency, vulnerableVersion, vulnerability.IssueId, len(vulnerability.Components[vulnerableComponentId].FixedVersions) > 0)
			if uniqueVulnerability, exist := uniqueVulnerabilities[packageKey]; exist {
				fixedVersions := appendUniqueFixVersions(uniqueVulnerability.Components[vulnerableComponentId].FixedVersions, vulnerability.Components[vulnerableComponentId].FixedVersions...)
				impactPaths := appendUniqueImpactPaths(uniqueVulnerability.Components[vulnerableComponentId].ImpactPaths, vulnerability.Components[vulnerableComponentId].ImpactPaths, multipleRoots)
				uniqueVulnerabilities[packageKey].Components[vulnerableComponentId] = services.Component{
					FixedVersions: fixedVersions,
					ImpactPaths:   impactPaths,
				}
				continue
			}
			uniqueVulnerabilities[packageKey] = &services.Vulnerability{
				Cves:                vulnerability.Cves,
				Severity:            vulnerability.Severity,
				Components:          map[string]services.Component{vulnerableComponentId: vulnerability.Components[vulnerableComponentId]},
				IssueId:             vulnerability.IssueId,
				Technology:          vulnerability.Technology,
				ExtendedInformation: vulnerability.ExtendedInformation,
				Summary:             vulnerability.Summary,
			}
		}
	}
	// convert map to slice
	result := make([]services.Vulnerability, 0, len(uniqueVulnerabilities))
	for _, v := range uniqueVulnerabilities {
		result = append(result, *v)
	}
	return result
}

// simplifyViolations returns a new slice of services.Violations that contains only the unique violations from the input slice
// The uniqueness of the violations is determined by the GetUniqueKey function
func simplifyViolations(scanViolations []services.Violation, multipleRoots bool) []services.Violation {
	var uniqueViolations = make(map[string]*services.Violation)
	for _, violation := range scanViolations {
		for vulnerableComponentId := range violation.Components {
			vulnerableDependency, vulnerableVersion, _ := SplitComponentId(vulnerableComponentId)
			packageKey := GetUniqueKey(vulnerableDependency, vulnerableVersion, violation.IssueId, len(violation.Components[vulnerableComponentId].FixedVersions) > 0)
			if uniqueVulnerability, exist := uniqueViolations[packageKey]; exist {
				fixedVersions := appendUniqueFixVersions(uniqueVulnerability.Components[vulnerableComponentId].FixedVersions, violation.Components[vulnerableComponentId].FixedVersions...)
				impactPaths := appendUniqueImpactPaths(uniqueVulnerability.Components[vulnerableComponentId].ImpactPaths, violation.Components[vulnerableComponentId].ImpactPaths, multipleRoots)
				uniqueViolations[packageKey].Components[vulnerableComponentId] = services.Component{
					FixedVersions: fixedVersions,
					ImpactPaths:   impactPaths,
				}
				continue
			}
			uniqueViolations[packageKey] = &services.Violation{
				Severity:      violation.Severity,
				ViolationType: violation.ViolationType,
				Components:    map[string]services.Component{vulnerableComponentId: violation.Components[vulnerableComponentId]},
				WatchName:     violation.WatchName,
				IssueId:       violation.IssueId,
				Cves:          violation.Cves,
				LicenseKey:    violation.LicenseKey,
				LicenseName:   violation.LicenseName,
				Technology:    violation.Technology,
			}
		}
	}
	// convert map to slice
	result := make([]services.Violation, 0, len(uniqueViolations))
	for _, v := range uniqueViolations {
		result = append(result, *v)
	}
	return result
}

// appendImpactPathsWithoutDuplicates appends the elements of a source [][]ImpactPathNode struct to a target [][]ImpactPathNode, without adding any duplicate elements.
// This implementation uses the ComponentId field of the ImpactPathNode struct to check for duplicates, as it is guaranteed to be unique.
func appendUniqueImpactPaths(target [][]services.ImpactPathNode, source [][]services.ImpactPathNode, multipleRoots bool) [][]services.ImpactPathNode {
	if multipleRoots {
		return appendUniqueImpactPathsForMultipleRoots(target, source)
	}
	impactPathMap := make(map[string][]services.ImpactPathNode)
	for _, path := range target {
		// The first node component id is the key and the value is the whole path
		key := getImpactPathKey(path)
		impactPathMap[key] = path
	}

	for _, path := range source {
		key := getImpactPathKey(path)
		if _, exists := impactPathMap[key]; !exists {
			impactPathMap[key] = path
			target = append(target, path)
		}
	}
	return target
}

// getImpactPathKey return a key that is used as a key to identify and deduplicate impact paths.
// If an impact path length is equal to directDependencyPathLength, then the direct dependency is the key, and it's in the directDependencyIndex place.
func getImpactPathKey(path []services.ImpactPathNode) string {
	key := path[rootIndex].ComponentId
	if len(path) == directDependencyPathLength {
		key = path[directDependencyIndex].ComponentId
	}
	return key
}

// appendUniqueImpactPathsForMultipleRoots appends the source impact path to the target impact path while avoiding duplicates.
// Specifically, it is designed for handling multiple root projects, such as Maven or Gradle, by comparing each pair of paths and identifying the path that is closest to the direct dependency.
func appendUniqueImpactPathsForMultipleRoots(target [][]services.ImpactPathNode, source [][]services.ImpactPathNode) [][]services.ImpactPathNode {
	for targetPathIndex, targetPath := range target {
		for sourcePathIndex, sourcePath := range source {
			var subset []services.ImpactPathNode
			if len(sourcePath) <= len(targetPath) {
				subset = isImpactPathIsSubset(targetPath, sourcePath)
				if len(subset) != 0 {
					target[targetPathIndex] = subset
				}
			} else {
				subset = isImpactPathIsSubset(sourcePath, targetPath)
				if len(subset) != 0 {
					source[sourcePathIndex] = subset
				}
			}
		}
	}

	return appendUniqueImpactPaths(target, source, false)
}

// isImpactPathIsSubset checks if targetPath is a subset of sourcePath, and returns the subset if exists
func isImpactPathIsSubset(target []services.ImpactPathNode, source []services.ImpactPathNode) []services.ImpactPathNode {
	var subsetImpactPath []services.ImpactPathNode
	impactPathNodesMap := make(map[string]bool)
	for _, node := range target {
		impactPathNodesMap[node.ComponentId] = true
	}

	for _, node := range source {
		if impactPathNodesMap[node.ComponentId] {
			subsetImpactPath = append(subsetImpactPath, node)
		}
	}

	if len(subsetImpactPath) == len(target) || len(subsetImpactPath) == len(source) {
		return subsetImpactPath
	}
	return []services.ImpactPathNode{}
}

// appendUniqueFixVersions returns a new slice of strings that contains elements from both input slices without duplicates
func appendUniqueFixVersions(targetFixVersions []string, sourceFixVersions ...string) []string {
	fixVersionsSet := datastructures.MakeSet[string]()
	var result []string
	for _, fixVersion := range sourceFixVersions {
		fixVersionsSet.Add(fixVersion)
		result = append(result, fixVersion)
	}

	for _, fixVersion := range targetFixVersions {
		if exist := fixVersionsSet.Exists(fixVersion); !exist {
			result = append(result, fixVersion)
		}
	}
	return result
}

// GetUniqueKey returns a unique string key of format "vulnerableDependency:vulnerableVersion:xrayID:fixVersionExist"
func GetUniqueKey(vulnerableDependency, vulnerableVersion, xrayID string, fixVersionExist bool) string {
	return strings.Join([]string{vulnerableDependency, vulnerableVersion, xrayID, strconv.FormatBool(fixVersionExist)}, ":")
}

func convertCves(cves []services.Cve) []formats.CveRow {
	var cveRows []formats.CveRow
	for _, cveObj := range cves {
		cveRows = append(cveRows, formats.CveRow{Id: cveObj.Id, CvssV2: cveObj.CvssV2Score, CvssV3: cveObj.CvssV3Score})
	}
	return cveRows
}

// If at least one cve is applicable - final value is applicable
// Else if at least one cve is undetermined - final value is undetermined
// Else (case when all cves aren't applicable) -> final value is not applicable
func getApplicableCveValue(extendedResults *ExtendedScanResults, xrayCves []formats.CveRow) ApplicabilityStatus {
	if !extendedResults.EntitledForJas || len(extendedResults.ApplicabilityScanResults) == 0 {
		return NotScanned
	}
	if len(xrayCves) == 0 {
		return ApplicabilityUndetermined
	}
	cveExistsInResult := false
	finalApplicableValue := NotApplicable
	for _, applicabilityRun := range extendedResults.ApplicabilityScanResults {
		for _, cve := range xrayCves {
			relatedResults := GetResultsByRuleId(applicabilityRun, CveToApplicabilityRuleId(cve.Id))
			if len(relatedResults) == 0 {
				finalApplicableValue = ApplicabilityUndetermined
			}
			for _, relatedResult := range relatedResults {
				cveExistsInResult = true
				if IsApplicableResult(relatedResult) {
					return Applicable
				}
			}
		}
	}
	if cveExistsInResult {
		return finalApplicableValue
	}
	return ApplicabilityUndetermined
}

func getCveApplicability(cve formats.CveRow, applicabilityScanResults []*sarif.Run) *formats.Applicability {
	applicability := &formats.Applicability{Status: string(ApplicabilityUndetermined)}
	for _, applicabilityRun := range applicabilityScanResults {
		foundResult, _ := applicabilityRun.GetResultByRuleId(CveToApplicabilityRuleId(cve.Id))
		if foundResult == nil {
			continue
		}
		applicability = &formats.Applicability{}
<<<<<<< HEAD
		if isApplicableResult(foundResult) {
=======
		if IsApplicableResult(foundResult) {
>>>>>>> 7931ffaf
			applicability.Status = string(Applicable)
		} else {
			applicability.Status = string(NotApplicable)
		}

		foundRule, _ := applicabilityRun.GetRuleById(CveToApplicabilityRuleId(cve.Id))
		if foundRule != nil {
			applicability.ScannerDescription = GetRuleFullDescription(foundRule)
		}

		// Add new evidences from locations
		for _, location := range foundResult.Locations {
			applicability.Evidence = append(applicability.Evidence, formats.Evidence{
				Location: formats.Location{
					File:        GetLocationFileName(location),
					StartLine:   GetLocationStartLine(location),
					StartColumn: GetLocationStartColumn(location),
					EndLine:     GetLocationEndLine(location),
					EndColumn:   GetLocationEndColumn(location),
					Snippet:     GetLocationSnippet(location),
				},
				Reason: GetResultMsgText(foundResult),
			})
		}
		break
	}
	return applicability
}

func printApplicableCveValue(applicableValue ApplicabilityStatus, isTable bool) string {
	if isTable && (log.IsStdOutTerminal() && log.IsColorsSupported() || os.Getenv("GITLAB_CI") != "") {
		if applicableValue == Applicable {
			return color.New(color.Red).Render(applicableValue)
		} else if applicableValue == NotApplicable {
			return color.New(color.Green).Render(applicableValue)
		}
	}
	return string(applicableValue)
}<|MERGE_RESOLUTION|>--- conflicted
+++ resolved
@@ -964,11 +964,7 @@
 			continue
 		}
 		applicability = &formats.Applicability{}
-<<<<<<< HEAD
-		if isApplicableResult(foundResult) {
-=======
 		if IsApplicableResult(foundResult) {
->>>>>>> 7931ffaf
 			applicability.Status = string(Applicable)
 		} else {
 			applicability.Status = string(NotApplicable)
