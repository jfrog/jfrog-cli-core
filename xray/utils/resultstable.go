package utils

import (
	"fmt"
	"github.com/jfrog/gofrog/datastructures"
	"golang.org/x/exp/maps"
	"golang.org/x/text/cases"
	"golang.org/x/text/language"
	"os"
	"sort"
	"strconv"
	"strings"

	"github.com/jfrog/jfrog-cli-core/v2/xray/formats"

	"github.com/gookit/color"
	"github.com/jfrog/jfrog-cli-core/v2/utils/coreutils"
	"github.com/jfrog/jfrog-client-go/utils/errorutils"
	"github.com/jfrog/jfrog-client-go/utils/log"
	"github.com/jfrog/jfrog-client-go/xray/services"
)

const (
	rootIndex                  = 0
	directDependencyIndex      = 1
	directDependencyPathLength = 2
)

// PrintViolationsTable prints the violations in 4 tables: security violations, license compliance violations, operational risk violations and ignore rule URLs.
// Set multipleRoots to true in case the given violations array contains (or may contain) results of several projects or files (like in binary scan).
// In case multipleRoots is true, the field Component will show the root of each impact path, otherwise it will show the root's child.
// In case one (or more) of the violations contains the field FailBuild set to true, CliError with exit code 3 will be returned.
// Set printExtended to true to print fields with 'extended' tag.
// If the scan argument is set to true, print the scan tables.
func PrintViolationsTable(violations []services.Violation, extendedResults *ExtendedScanResults, multipleRoots, printExtended, scan bool) error {
	securityViolationsRows, licenseViolationsRows, operationalRiskViolationsRows, err := prepareViolations(violations, extendedResults, multipleRoots, true, true)
	if err != nil {
		return err
	}
	// Print tables, if scan is true; print the scan tables.
	if scan {
		err = coreutils.PrintTable(formats.ConvertToVulnerabilityScanTableRow(securityViolationsRows), "Security Violations", "No security violations were found", printExtended)
		if err != nil {
			return err
		}
		err = coreutils.PrintTable(formats.ConvertToLicenseViolationScanTableRow(licenseViolationsRows), "License Compliance Violations", "No license compliance violations were found", printExtended)
		if err != nil {
			return err
		}
		if len(operationalRiskViolationsRows) > 0 {
			return coreutils.PrintTable(formats.ConvertToOperationalRiskViolationScanTableRow(operationalRiskViolationsRows), "Operational Risk Violations", "No operational risk violations were found", printExtended)
		}
	} else {
		err = coreutils.PrintTable(formats.ConvertToVulnerabilityTableRow(securityViolationsRows), "Security Violations", "No security violations were found", printExtended)
		if err != nil {
			return err
		}
		err = coreutils.PrintTable(formats.ConvertToLicenseViolationTableRow(licenseViolationsRows), "License Compliance Violations", "No license compliance violations were found", printExtended)
		if err != nil {
			return err
		}
		if len(operationalRiskViolationsRows) > 0 {
			return coreutils.PrintTable(formats.ConvertToOperationalRiskViolationTableRow(operationalRiskViolationsRows), "Operational Risk Violations", "No operational risk violations were found", printExtended)
		}
	}
	return nil
}

// Prepare violations for all non-table formats (without style or emoji)
func PrepareViolations(violations []services.Violation, extendedResults *ExtendedScanResults, multipleRoots, simplifiedOutput bool) ([]formats.VulnerabilityOrViolationRow, []formats.LicenseViolationRow, []formats.OperationalRiskViolationRow, error) {
	return prepareViolations(violations, extendedResults, multipleRoots, false, simplifiedOutput)
}

func prepareViolations(violations []services.Violation, extendedResults *ExtendedScanResults, multipleRoots, isTable, simplifiedOutput bool) ([]formats.VulnerabilityOrViolationRow, []formats.LicenseViolationRow, []formats.OperationalRiskViolationRow, error) {
	if simplifiedOutput {
		violations = simplifyViolations(violations, multipleRoots)
	}
	var securityViolationsRows []formats.VulnerabilityOrViolationRow
	var licenseViolationsRows []formats.LicenseViolationRow
	var operationalRiskViolationsRows []formats.OperationalRiskViolationRow
	for _, violation := range violations {
		impactedPackagesNames, impactedPackagesVersions, impactedPackagesTypes, fixedVersions, components, impactPaths, err := splitComponents(violation.Components)
		if err != nil {
			return nil, nil, nil, err
		}
		switch violation.ViolationType {
		case "security":
			cves := convertCves(violation.Cves)
			applicableValue := getApplicableCveValue(extendedResults, cves)
			currSeverity := GetSeverity(violation.Severity, applicableValue)
			jfrogResearchInfo := convertJfrogResearchInformation(violation.ExtendedInformation)
			for compIndex := 0; compIndex < len(impactedPackagesNames); compIndex++ {
				securityViolationsRows = append(securityViolationsRows,
					formats.VulnerabilityOrViolationRow{
						Summary:                   violation.Summary,
						Severity:                  currSeverity.printableTitle(isTable),
						SeverityNumValue:          currSeverity.numValue,
						ImpactedDependencyName:    impactedPackagesNames[compIndex],
						ImpactedDependencyVersion: impactedPackagesVersions[compIndex],
						ImpactedDependencyType:    impactedPackagesTypes[compIndex],
						FixedVersions:             fixedVersions[compIndex],
						Components:                components[compIndex],
						Cves:                      cves,
						IssueId:                   violation.IssueId,
						References:                violation.References,
						JfrogResearchInformation:  jfrogResearchInfo,
						ImpactPaths:               impactPaths[compIndex],
						Technology:                coreutils.Technology(violation.Technology),
						Applicable:                printApplicableCveValue(applicableValue, isTable),
					},
				)
			}
		case "license":
			currSeverity := GetSeverity(violation.Severity, ApplicabilityUndeterminedStringValue)
			for compIndex := 0; compIndex < len(impactedPackagesNames); compIndex++ {
				licenseViolationsRows = append(licenseViolationsRows,
					formats.LicenseViolationRow{
						LicenseKey:                violation.LicenseKey,
						Severity:                  currSeverity.printableTitle(isTable),
						SeverityNumValue:          currSeverity.numValue,
						ImpactedDependencyName:    impactedPackagesNames[compIndex],
						ImpactedDependencyVersion: impactedPackagesVersions[compIndex],
						ImpactedDependencyType:    impactedPackagesTypes[compIndex],
						Components:                components[compIndex],
					},
				)
			}
		case "operational_risk":
			currSeverity := GetSeverity(violation.Severity, ApplicabilityUndeterminedStringValue)
			violationOpRiskData := getOperationalRiskViolationReadableData(violation)
			for compIndex := 0; compIndex < len(impactedPackagesNames); compIndex++ {
				operationalRiskViolationsRow := &formats.OperationalRiskViolationRow{
					Severity:                  currSeverity.printableTitle(isTable),
					SeverityNumValue:          currSeverity.numValue,
					ImpactedDependencyName:    impactedPackagesNames[compIndex],
					ImpactedDependencyVersion: impactedPackagesVersions[compIndex],
					ImpactedDependencyType:    impactedPackagesTypes[compIndex],
					Components:                components[compIndex],
					IsEol:                     violationOpRiskData.isEol,
					Cadence:                   violationOpRiskData.cadence,
					Commits:                   violationOpRiskData.commits,
					Committers:                violationOpRiskData.committers,
					NewerVersions:             violationOpRiskData.newerVersions,
					LatestVersion:             violationOpRiskData.latestVersion,
					RiskReason:                violationOpRiskData.riskReason,
					EolMessage:                violationOpRiskData.eolMessage,
				}
				operationalRiskViolationsRows = append(operationalRiskViolationsRows, *operationalRiskViolationsRow)
			}
		default:
			// Unsupported type, ignore
		}
	}

	// Sort the rows by severity and whether the row contains fixed versions
	sort.Slice(securityViolationsRows, func(i, j int) bool {
		if securityViolationsRows[i].SeverityNumValue != securityViolationsRows[j].SeverityNumValue {
			return securityViolationsRows[i].SeverityNumValue > securityViolationsRows[j].SeverityNumValue
		} else if securityViolationsRows[i].Applicable != securityViolationsRows[j].Applicable {
			return sortByApplicableValue(i, j, securityViolationsRows)
		}
		return len(securityViolationsRows[i].FixedVersions) > 0 && len(securityViolationsRows[j].FixedVersions) > 0
	})
	sort.Slice(licenseViolationsRows, func(i, j int) bool {
		return licenseViolationsRows[i].SeverityNumValue > licenseViolationsRows[j].SeverityNumValue
	})
	sort.Slice(operationalRiskViolationsRows, func(i, j int) bool {
		return operationalRiskViolationsRows[i].SeverityNumValue > operationalRiskViolationsRows[j].SeverityNumValue
	})

	return securityViolationsRows, licenseViolationsRows, operationalRiskViolationsRows, nil
}

// PrintVulnerabilitiesTable prints the vulnerabilities in a table.
// Set multipleRoots to true in case the given vulnerabilities array contains (or may contain) results of several projects or files (like in binary scan).
// In case multipleRoots is true, the field Component will show the root of each impact path, otherwise it will show the root's child.
// Set printExtended to true to print fields with 'extended' tag.
// If the scan argument is set to true, print the scan tables.
func PrintVulnerabilitiesTable(vulnerabilities []services.Vulnerability, extendedResults *ExtendedScanResults, multipleRoots, printExtended, scan bool) error {
	vulnerabilitiesRows, err := prepareVulnerabilities(vulnerabilities, extendedResults, multipleRoots, true, true)
	if err != nil {
		return err
	}

	if scan {
		return coreutils.PrintTable(formats.ConvertToVulnerabilityScanTableRow(vulnerabilitiesRows), "Vulnerabilities", "✨ No vulnerabilities were found ✨", printExtended)
	}

	return coreutils.PrintTable(formats.ConvertToVulnerabilityTableRow(vulnerabilitiesRows), "Vulnerabilities", "✨ No vulnerabilities were found ✨", printExtended)
}

// Prepare vulnerabilities for all non-table formats (without style or emoji)
func PrepareVulnerabilities(vulnerabilities []services.Vulnerability, extendedResults *ExtendedScanResults, multipleRoots, simplifiedOutput bool) ([]formats.VulnerabilityOrViolationRow, error) {
	return prepareVulnerabilities(vulnerabilities, extendedResults, multipleRoots, false, simplifiedOutput)
}

func prepareVulnerabilities(vulnerabilities []services.Vulnerability, extendedResults *ExtendedScanResults, multipleRoots, isTable, simplifiedOutput bool) ([]formats.VulnerabilityOrViolationRow, error) {
	if simplifiedOutput {
		vulnerabilities = simplifyVulnerabilities(vulnerabilities, multipleRoots)
	}
	var vulnerabilitiesRows []formats.VulnerabilityOrViolationRow
	for _, vulnerability := range vulnerabilities {
		impactedPackagesNames, impactedPackagesVersions, impactedPackagesTypes, fixedVersions, components, impactPaths, err := splitComponents(vulnerability.Components)
		if err != nil {
			return nil, err
		}
		cves := convertCves(vulnerability.Cves)
		applicableValue := getApplicableCveValue(extendedResults, cves)
		currSeverity := GetSeverity(vulnerability.Severity, applicableValue)
		jfrogResearchInfo := convertJfrogResearchInformation(vulnerability.ExtendedInformation)
		for compIndex := 0; compIndex < len(impactedPackagesNames); compIndex++ {
			vulnerabilitiesRows = append(vulnerabilitiesRows,
				formats.VulnerabilityOrViolationRow{
					Summary:                   vulnerability.Summary,
					Severity:                  currSeverity.printableTitle(isTable),
					SeverityNumValue:          currSeverity.numValue,
					ImpactedDependencyName:    impactedPackagesNames[compIndex],
					ImpactedDependencyVersion: impactedPackagesVersions[compIndex],
					ImpactedDependencyType:    impactedPackagesTypes[compIndex],
					FixedVersions:             fixedVersions[compIndex],
					Components:                components[compIndex],
					Cves:                      cves,
					IssueId:                   vulnerability.IssueId,
					References:                vulnerability.References,
					JfrogResearchInformation:  jfrogResearchInfo,
					ImpactPaths:               impactPaths[compIndex],
					Technology:                coreutils.Technology(vulnerability.Technology),
					Applicable:                printApplicableCveValue(applicableValue, isTable),
				},
			)
		}
	}

	sort.Slice(vulnerabilitiesRows, func(i, j int) bool {
		if vulnerabilitiesRows[i].SeverityNumValue != vulnerabilitiesRows[j].SeverityNumValue {
			return vulnerabilitiesRows[i].SeverityNumValue > vulnerabilitiesRows[j].SeverityNumValue
		} else if vulnerabilitiesRows[i].Applicable != vulnerabilitiesRows[j].Applicable {
			sortByApplicableValue(i, j, vulnerabilitiesRows)
		}
		return len(vulnerabilitiesRows[i].FixedVersions) > 0 && len(vulnerabilitiesRows[j].FixedVersions) > 0
	})
	return vulnerabilitiesRows, nil
}

// PrintLicensesTable prints the licenses in a table.
// Set multipleRoots to true in case the given licenses array contains (or may contain) results of several projects or files (like in binary scan).
// In case multipleRoots is true, the field Component will show the root of each impact path, otherwise it will show the root's child.
// Set printExtended to true to print fields with 'extended' tag.
// If the scan argument is set to true, print the scan tables.
func PrintLicensesTable(licenses []services.License, printExtended, scan bool) error {
	licensesRows, err := PrepareLicenses(licenses)
	if err != nil {
		return err
	}
	if scan {
		return coreutils.PrintTable(formats.ConvertToLicenseScanTableRow(licensesRows), "Licenses", "No licenses were found", printExtended)
	}
	return coreutils.PrintTable(formats.ConvertToLicenseTableRow(licensesRows), "Licenses", "No licenses were found", printExtended)
}

func PrepareLicenses(licenses []services.License) ([]formats.LicenseRow, error) {
	var licensesRows []formats.LicenseRow
	for _, license := range licenses {
		impactedPackagesNames, impactedPackagesVersions, impactedPackagesTypes, _, components, impactPaths, err := splitComponents(license.Components)
		if err != nil {
			return nil, err
		}
		for compIndex := 0; compIndex < len(impactedPackagesNames); compIndex++ {
			licensesRows = append(licensesRows,
				formats.LicenseRow{
					LicenseKey:                license.Key,
					ImpactedDependencyName:    impactedPackagesNames[compIndex],
					ImpactedDependencyVersion: impactedPackagesVersions[compIndex],
					ImpactedDependencyType:    impactedPackagesTypes[compIndex],
					Components:                components[compIndex],
					ImpactPaths:               impactPaths[compIndex],
				},
			)
		}
	}

	return licensesRows, nil
}

// Prepare secrets for all non-table formats (without style or emoji)
func PrepareSecrets(secrets []IacOrSecretResult) []formats.IacSecretsRow {
	return prepareSecrets(secrets, false)
}

func prepareSecrets(secrets []IacOrSecretResult, isTable bool) []formats.IacSecretsRow {
	var secretsRows []formats.IacSecretsRow
	for _, secret := range secrets {
		currSeverity := GetSeverity(secret.Severity, ApplicableStringValue)
		secretsRows = append(secretsRows,
			formats.IacSecretsRow{
				Severity:         currSeverity.printableTitle(isTable),
				SeverityNumValue: currSeverity.numValue,
				File:             secret.File,
				LineColumn:       secret.LineColumn,
				Text:             secret.Text,
				Type:             secret.Type,
			},
		)
	}

	sort.Slice(secretsRows, func(i, j int) bool {
		return secretsRows[i].SeverityNumValue > secretsRows[j].SeverityNumValue
	})

	return secretsRows
}

func PrintSecretsTable(secrets []IacOrSecretResult, entitledForSecretsScan bool) error {
	if entitledForSecretsScan {
		secretsRows := prepareSecrets(secrets, true)
		return coreutils.PrintTable(formats.ConvertToSecretsTableRow(secretsRows), "Secrets",
			"✨ No secrets were found ✨", false)
	}
	return nil
}

// Prepare iacs for all non-table formats (without style or emoji)
func PrepareIacs(iacs []IacOrSecretResult) []formats.IacSecretsRow {
	return prepareIacs(iacs, false)
}

func prepareIacs(iacs []IacOrSecretResult, isTable bool) []formats.IacSecretsRow {
	var iacRows []formats.IacSecretsRow
	for _, iac := range iacs {
		currSeverity := GetSeverity(iac.Severity, ApplicableStringValue)
		iacRows = append(iacRows,
			formats.IacSecretsRow{
				Severity:         currSeverity.printableTitle(isTable),
				SeverityNumValue: currSeverity.numValue,
				File:             iac.File,
				LineColumn:       iac.LineColumn,
				Text:             iac.Text,
				Type:             iac.Type,
			},
		)
	}

	sort.Slice(iacRows, func(i, j int) bool {
		return iacRows[i].SeverityNumValue > iacRows[j].SeverityNumValue
	})

	return iacRows
}

func PrintIacTable(iacs []IacOrSecretResult, entitledForIacScan bool) error {
	if entitledForIacScan {
		iacRows := prepareIacs(iacs, true)
		return coreutils.PrintTable(formats.ConvertToIacTableRow(iacRows), "Iac Violations",
			"✨ No Iac violations were found ✨", false)
	}
	return nil
}

func convertCves(cves []services.Cve) []formats.CveRow {
	var cveRows []formats.CveRow
	for _, cveObj := range cves {
		cveRows = append(cveRows, formats.CveRow{Id: cveObj.Id, CvssV2: cveObj.CvssV2Score, CvssV3: cveObj.CvssV3Score})
	}
	return cveRows
}

func convertJfrogResearchInformation(extendedInfo *services.ExtendedInformation) *formats.JfrogResearchInformation {
	if extendedInfo == nil {
		return nil
	}
	var severityReasons []formats.JfrogResearchSeverityReason
	for _, severityReason := range extendedInfo.JfrogResearchSeverityReasons {
		severityReasons = append(severityReasons, formats.JfrogResearchSeverityReason{
			Name:        severityReason.Name,
			Description: severityReason.Description,
			IsPositive:  severityReason.IsPositive,
		})
	}
	return &formats.JfrogResearchInformation{
		Summary:         extendedInfo.ShortDescription,
		Details:         extendedInfo.FullDescription,
		Severity:        extendedInfo.JfrogResearchSeverity,
		SeverityReasons: severityReasons,
		Remediation:     extendedInfo.Remediation,
	}
}

func splitComponents(impactedPackages map[string]services.Component) (impactedPackagesNames, impactedPackagesVersions, impactedPackagesTypes []string, fixedVersions [][]string, directComponents [][]formats.ComponentRow, impactPaths [][][]formats.ComponentRow, err error) {
	if len(impactedPackages) == 0 {
		err = errorutils.CheckErrorf("failed while parsing the response from Xray: violation doesn't have any components")
		return
	}
	for currCompId, currComp := range impactedPackages {
		currCompName, currCompVersion, currCompType := SplitComponentId(currCompId)
		impactedPackagesNames = append(impactedPackagesNames, currCompName)
		impactedPackagesVersions = append(impactedPackagesVersions, currCompVersion)
		impactedPackagesTypes = append(impactedPackagesTypes, currCompType)
		fixedVersions = append(fixedVersions, currComp.FixedVersions)
		currDirectComponents, currImpactPaths := getDirectComponentsAndImpactPaths(currComp.ImpactPaths)
		directComponents = append(directComponents, currDirectComponents)
		impactPaths = append(impactPaths, currImpactPaths)
	}
	return
}

var packageTypes = map[string]string{
	"gav":      "Maven",
	"docker":   "Docker",
	"rpm":      "RPM",
	"deb":      "Debian",
	"nuget":    "NuGet",
	"generic":  "Generic",
	"npm":      "npm",
	"pip":      "Python",
	"pypi":     "Python",
	"composer": "Composer",
	"go":       "Go",
	"alpine":   "Alpine",
}

// SplitComponentId splits a Xray component ID to the component name, version and package type.
// In case componentId doesn't contain a version, the returned version will be an empty string.
// In case componentId's format is invalid, it will be returned as the component name
// and empty strings will be returned instead of the version and the package type.
// Examples:
//  1. componentId: "gav://antparent:ant:1.6.5"
//     Returned values:
//     Component name: "antparent:ant"
//     Component version: "1.6.5"
//     Package type: "Maven"
//  2. componentId: "generic://sha256:244fd47e07d1004f0aed9c156aa09083c82bf8944eceb67c946ff7430510a77b/foo.jar"
//     Returned values:
//     Component name: "foo.jar"
//     Component version: ""
//     Package type: "Generic"
//  3. componentId: "invalid-comp-id"
//     Returned values:
//     Component name: "invalid-comp-id"
//     Component version: ""
//     Package type: ""
func SplitComponentId(componentId string) (string, string, string) {
	compIdParts := strings.Split(componentId, "://")
	// Invalid component ID
	if len(compIdParts) != 2 {
		return componentId, "", ""
	}

	packageType := compIdParts[0]
	packageId := compIdParts[1]

	// Generic identifier structure: generic://sha256:<Checksum>/name
	if packageType == "generic" {
		lastSlashIndex := strings.LastIndex(packageId, "/")
		return packageId[lastSlashIndex+1:], "", packageTypes[packageType]
	}

	var compName, compVersion string
	switch packageType {
	case "rpm":
		// RPM identifier structure: rpm://os-version:package:epoch-version:version
		// os-version is optional.
		splitCompId := strings.Split(packageId, ":")
		if len(splitCompId) >= 3 {
			compName = splitCompId[len(splitCompId)-3]
			compVersion = fmt.Sprintf("%s:%s", splitCompId[len(splitCompId)-2], splitCompId[len(splitCompId)-1])
		}
	default:
		// All other identifiers look like this: package-type://package-name:version.
		// Sometimes there's a namespace or a group before the package name, separated by a '/' or a ':'.
		lastColonIndex := strings.LastIndex(packageId, ":")

		if lastColonIndex != -1 {
			compName = packageId[:lastColonIndex]
			compVersion = packageId[lastColonIndex+1:]
		}
	}

	// If there's an error while parsing the component ID
	if compName == "" {
		compName = packageId
	}

	return compName, compVersion, packageTypes[packageType]
}

// Gets a slice of the direct dependencies or packages of the scanned component, that depends on the vulnerable package, and converts the impact paths.
func getDirectComponentsAndImpactPaths(impactPaths [][]services.ImpactPathNode) (components []formats.ComponentRow, impactPathsRows [][]formats.ComponentRow) {
	componentsMap := make(map[string]formats.ComponentRow)

	// The first node in the impact path is the scanned component itself. The second one is the direct dependency.
	impactPathLevel := 1
	for _, impactPath := range impactPaths {
		impactPathIndex := impactPathLevel
		if len(impactPath) <= impactPathLevel {
			impactPathIndex = len(impactPath) - 1
		}
		componentId := impactPath[impactPathIndex].ComponentId
		if _, exist := componentsMap[componentId]; !exist {
			compName, compVersion, _ := SplitComponentId(componentId)
			componentsMap[componentId] = formats.ComponentRow{Name: compName, Version: compVersion}
		}

		// Convert the impact path
		var compImpactPathRows []formats.ComponentRow
		for _, pathNode := range impactPath {
			nodeCompName, nodeCompVersion, _ := SplitComponentId(pathNode.ComponentId)
			compImpactPathRows = append(compImpactPathRows, formats.ComponentRow{
				Name:    nodeCompName,
				Version: nodeCompVersion,
			})
		}
		impactPathsRows = append(impactPathsRows, compImpactPathRows)
	}

	for _, row := range componentsMap {
		components = append(components, row)
	}
	return
}

type Severity struct {
	title    string
	numValue int
	style    color.Style
	emoji    string
}

func (s *Severity) printableTitle(isTable bool) string {
	if isTable && (log.IsStdOutTerminal() && log.IsColorsSupported() || os.Getenv("GITLAB_CI") != "") {
		return s.style.Render(s.emoji + s.title)
	}
	return s.title
}

var Severities = map[string]map[string]*Severity{
	"Critical": {
		ApplicableStringValue:    {emoji: "💀", title: "Critical", numValue: 4, style: color.New(color.BgLightRed, color.LightWhite)},
		NotApplicableStringValue: {emoji: "👌", title: "Critical", numValue: 4},
	},
	"High": {
		ApplicableStringValue:    {emoji: "🔥", title: "High", numValue: 3, style: color.New(color.Red)},
		NotApplicableStringValue: {emoji: "👌", title: "High", numValue: 3},
	},
	"Medium": {
		ApplicableStringValue:    {emoji: "🎃", title: "Medium", numValue: 2, style: color.New(color.Yellow)},
		NotApplicableStringValue: {emoji: "👌", title: "Medium", numValue: 2},
	},
	"Low": {
		ApplicableStringValue:    {emoji: "👻", title: "Low", numValue: 1},
		NotApplicableStringValue: {emoji: "👌", title: "Low", numValue: 1},
	},
}

func (s *Severity) NumValue() int {
	return s.numValue
}

func GetSeveritiesFormat(severity string) (string, error) {
	formattedSeverity := cases.Title(language.Und).String(severity)
	if formattedSeverity != "" && Severities[formattedSeverity][ApplicableStringValue] == nil {
		return "", errorutils.CheckErrorf("only the following severities are supported: " + coreutils.ListToText(maps.Keys(Severities)))
	}

	return formattedSeverity, nil
}

func GetSeverity(severityTitle string, applicable string) *Severity {
	if Severities[severityTitle] == nil {
		return &Severity{title: severityTitle}
	}
	if applicable == NotApplicableStringValue {
		return Severities[severityTitle][NotApplicableStringValue]
	}
	return Severities[severityTitle][ApplicableStringValue]
}

type operationalRiskViolationReadableData struct {
	isEol         string
	cadence       string
	commits       string
	committers    string
	eolMessage    string
	riskReason    string
	latestVersion string
	newerVersions string
}

func getOperationalRiskViolationReadableData(violation services.Violation) *operationalRiskViolationReadableData {
	isEol, cadence, commits, committers, newerVersions, latestVersion := "N/A", "N/A", "N/A", "N/A", "N/A", "N/A"
	if violation.IsEol != nil {
		isEol = strconv.FormatBool(*violation.IsEol)
	}
	if violation.Cadence != nil {
		cadence = strconv.FormatFloat(*violation.Cadence, 'f', -1, 64)
	}
	if violation.Committers != nil {
		committers = strconv.FormatInt(int64(*violation.Committers), 10)
	}
	if violation.Commits != nil {
		commits = strconv.FormatInt(*violation.Commits, 10)
	}
	if violation.NewerVersions != nil {
		newerVersions = strconv.FormatInt(int64(*violation.NewerVersions), 10)
	}
	if violation.LatestVersion != "" {
		latestVersion = violation.LatestVersion
	}
	return &operationalRiskViolationReadableData{
		isEol:         isEol,
		cadence:       cadence,
		commits:       commits,
		committers:    committers,
		eolMessage:    violation.EolMessage,
		riskReason:    violation.RiskReason,
		latestVersion: latestVersion,
		newerVersions: newerVersions,
	}
}

// simplifyVulnerabilities returns a new slice of services.Vulnerability that contains only the unique vulnerabilities from the input slice
// The uniqueness of the vulnerabilities is determined by the getUniqueKey function
func simplifyVulnerabilities(scanVulnerabilities []services.Vulnerability, multipleRoots bool) []services.Vulnerability {
	var uniqueVulnerabilities = make(map[string]*services.Vulnerability)
	for _, vulnerability := range scanVulnerabilities {
		for vulnerableComponentId := range vulnerability.Components {
			vulnerableDependency, vulnerableVersion, _ := SplitComponentId(vulnerableComponentId)
			packageKey := getUniqueKey(vulnerableDependency, vulnerableVersion, vulnerability.Cves, len(vulnerability.Components[vulnerableComponentId].FixedVersions) > 0)
			if uniqueVulnerability, exist := uniqueVulnerabilities[packageKey]; exist {
				fixedVersions := appendUniqueFixVersions(uniqueVulnerability.Components[vulnerableComponentId].FixedVersions, vulnerability.Components[vulnerableComponentId].FixedVersions...)
				impactPaths := appendUniqueImpactPaths(uniqueVulnerability.Components[vulnerableComponentId].ImpactPaths, vulnerability.Components[vulnerableComponentId].ImpactPaths, multipleRoots)
				uniqueVulnerabilities[packageKey].Components[vulnerableComponentId] = services.Component{
					FixedVersions: fixedVersions,
					ImpactPaths:   impactPaths,
				}
				continue
			}
			uniqueVulnerabilities[packageKey] = &services.Vulnerability{
				Cves:       vulnerability.Cves,
				Severity:   vulnerability.Severity,
				Components: map[string]services.Component{vulnerableComponentId: vulnerability.Components[vulnerableComponentId]},
				IssueId:    vulnerability.IssueId,
				Technology: vulnerability.Technology,
			}
		}
	}
	// convert map to slice
	result := make([]services.Vulnerability, 0, len(uniqueVulnerabilities))
	for _, v := range uniqueVulnerabilities {
		result = append(result, *v)
	}
	return result
}

// simplifyViolations returns a new slice of services.Violations that contains only the unique violations from the input slice
// The uniqueness of the violations is determined by the getUniqueKey function
func simplifyViolations(scanViolations []services.Violation, multipleRoots bool) []services.Violation {
	var uniqueViolations = make(map[string]*services.Violation)
	for _, violation := range scanViolations {
		for vulnerableComponentId := range violation.Components {
			vulnerableDependency, vulnerableVersion, _ := SplitComponentId(vulnerableComponentId)
			packageKey := getUniqueKey(vulnerableDependency, vulnerableVersion, violation.Cves, len(violation.Components[vulnerableComponentId].FixedVersions) > 0)
			if uniqueVulnerability, exist := uniqueViolations[packageKey]; exist {
				fixedVersions := appendUniqueFixVersions(uniqueVulnerability.Components[vulnerableComponentId].FixedVersions, violation.Components[vulnerableComponentId].FixedVersions...)
				impactPaths := appendUniqueImpactPaths(uniqueVulnerability.Components[vulnerableComponentId].ImpactPaths, violation.Components[vulnerableComponentId].ImpactPaths, multipleRoots)
				uniqueViolations[packageKey].Components[vulnerableComponentId] = services.Component{
					FixedVersions: fixedVersions,
					ImpactPaths:   impactPaths,
				}
				continue
			}
			uniqueViolations[packageKey] = &services.Violation{
				Severity:      violation.Severity,
				ViolationType: violation.ViolationType,
				Components:    map[string]services.Component{vulnerableComponentId: violation.Components[vulnerableComponentId]},
				WatchName:     violation.WatchName,
				IssueId:       violation.IssueId,
				Cves:          violation.Cves,
				LicenseKey:    violation.LicenseKey,
				LicenseName:   violation.LicenseName,
				Technology:    violation.Technology,
			}
		}
	}
	// convert map to slice
	result := make([]services.Violation, 0, len(uniqueViolations))
	for _, v := range uniqueViolations {
		result = append(result, *v)
	}
	return result
}

// appendImpactPathsWithoutDuplicates appends the elements of a source [][]ImpactPathNode struct to a target [][]ImpactPathNode, without adding any duplicate elements.
// This implementation uses the ComponentId field of the ImpactPathNode struct to check for duplicates, as it is guaranteed to be unique.
func appendUniqueImpactPaths(target [][]services.ImpactPathNode, source [][]services.ImpactPathNode, multipleRoots bool) [][]services.ImpactPathNode {
	if multipleRoots {
		return appendUniqueImpactPathsForMultipleRoots(target, source)
	}
	impactPathMap := make(map[string][]services.ImpactPathNode)
	for _, path := range target {
		// The first node component id is the key and the value is the whole path
		key := getImpactPathKey(path)
		impactPathMap[key] = path
	}

	for _, path := range source {
		key := getImpactPathKey(path)
		if _, exists := impactPathMap[key]; !exists {
			impactPathMap[key] = path
			target = append(target, path)
		}
	}
	return target
}

// getImpactPathKey return a key that is used as a key to identify and deduplicate impact paths.
// If an impact path length is equal to directDependencyPathLength, then the direct dependency is the key, and it's in the directDependencyIndex place.
func getImpactPathKey(path []services.ImpactPathNode) string {
	key := path[rootIndex].ComponentId
	if len(path) == directDependencyPathLength {
		key = path[directDependencyIndex].ComponentId
	}
	return key
}

// appendUniqueImpactPathsForMultipleRoots appends the source impact path to the target impact path while avoiding duplicates.
// Specifically, it is designed for handling multiple root projects, such as Maven or Gradle, by comparing each pair of paths and identifying the path that is closest to the direct dependency.
func appendUniqueImpactPathsForMultipleRoots(target [][]services.ImpactPathNode, source [][]services.ImpactPathNode) [][]services.ImpactPathNode {
	for targetPathIndex, targetPath := range target {
		for sourcePathIndex, sourcePath := range source {
			var subset []services.ImpactPathNode
			if len(sourcePath) <= len(targetPath) {
				subset = isImpactPathIsSubset(targetPath, sourcePath)
				if len(subset) != 0 {
					target[targetPathIndex] = subset
				}
			} else {
				subset = isImpactPathIsSubset(sourcePath, targetPath)
				if len(subset) != 0 {
					source[sourcePathIndex] = subset
				}
			}
		}
	}

	return appendUniqueImpactPaths(target, source, false)
}

// isImpactPathIsSubset checks if targetPath is a subset of sourcePath, and returns the subset if exists
func isImpactPathIsSubset(target []services.ImpactPathNode, source []services.ImpactPathNode) []services.ImpactPathNode {
	var subsetImpactPath []services.ImpactPathNode
	impactPathNodesMap := make(map[string]bool)
	for _, node := range target {
		impactPathNodesMap[node.ComponentId] = true
	}

	for _, node := range source {
		if impactPathNodesMap[node.ComponentId] {
			subsetImpactPath = append(subsetImpactPath, node)
		}
	}

	if len(subsetImpactPath) == len(target) || len(subsetImpactPath) == len(source) {
		return subsetImpactPath
	}
	return []services.ImpactPathNode{}
}

// appendUniqueFixVersions returns a new slice of strings that contains elements from both input slices without duplicates
func appendUniqueFixVersions(targetFixVersions []string, sourceFixVersions ...string) []string {
	fixVersionsSet := datastructures.MakeSet[string]()
	var result []string
	for _, fixVersion := range sourceFixVersions {
		fixVersionsSet.Add(fixVersion)
		result = append(result, fixVersion)
	}

	for _, fixVersion := range targetFixVersions {
		if exist := fixVersionsSet.Exists(fixVersion); !exist {
			result = append(result, fixVersion)
		}
	}
	return result
}

// getUniqueKey returns a unique string key of format "vulnerableDependency:vulnerableVersion:cveId:fixVersionExist"
func getUniqueKey(vulnerableDependency, vulnerableVersion string, cves []services.Cve, fixVersionExist bool) string {
	var cveId string
	if len(cves) != 0 {
		cveId = cves[0].Id
	}
	return fmt.Sprintf("%s:%s:%s:%t", vulnerableDependency, vulnerableVersion, cveId, fixVersionExist)
}

// If at least one cve is applicable - final value is applicable
// Else if at least one cve is undetermined - final value is undetermined
// Else (case when all cves are not applicable) -> final value is not applicable
func getApplicableCveValue(extendedResults *ExtendedScanResults, xrayCves []formats.CveRow) string {
	if !extendedResults.EntitledForJas {
		return ""
	}
	if len(xrayCves) == 0 {
		return ApplicabilityUndeterminedStringValue
	}
<<<<<<< HEAD
	if applicableCveValue, exists := extendedResults.ApplicabilityScanResults[xrayCve[0].Id]; exists {
		return applicableCveValue
=======
	cveExistsInResult := false
	finalApplicableValue := NotApplicableStringValue
	for _, cve := range xrayCves {
		if currentCveApplicableValue, exists := extendedResults.ApplicabilityScannerResults[cve.Id]; exists {
			cveExistsInResult = true
			if currentCveApplicableValue == ApplicableStringValue {
				return currentCveApplicableValue
			} else if currentCveApplicableValue == ApplicabilityUndeterminedStringValue {
				finalApplicableValue = currentCveApplicableValue
			}
		}
	}
	if cveExistsInResult {
		return finalApplicableValue
>>>>>>> 6ad90ac6
	}
	return ApplicabilityUndeterminedStringValue
}

func getApplicableCveNumValue(stringValue string) int {
	if stringValue == ApplicableStringValue {
		return 3
	} else if stringValue == ApplicabilityUndeterminedStringValue {
		return 2
	}
	return 1
}

func printApplicableCveValue(applicableValue string, isTable bool) string {
	if applicableValue == ApplicableStringValue && isTable && (log.IsStdOutTerminal() && log.IsColorsSupported() ||
		os.Getenv("GITLAB_CI") != "") {
		return color.New(color.Red).Render(ApplicableStringValue)
	}
	return applicableValue
}

func sortByApplicableValue(i int, j int, securityViolationsRows []formats.VulnerabilityOrViolationRow) bool {
	return getApplicableCveNumValue(securityViolationsRows[i].Applicable) >
		getApplicableCveNumValue(securityViolationsRows[j].Applicable)
}<|MERGE_RESOLUTION|>--- conflicted
+++ resolved
@@ -801,10 +801,6 @@
 	if len(xrayCves) == 0 {
 		return ApplicabilityUndeterminedStringValue
 	}
-<<<<<<< HEAD
-	if applicableCveValue, exists := extendedResults.ApplicabilityScanResults[xrayCve[0].Id]; exists {
-		return applicableCveValue
-=======
 	cveExistsInResult := false
 	finalApplicableValue := NotApplicableStringValue
 	for _, cve := range xrayCves {
@@ -819,7 +815,6 @@
 	}
 	if cveExistsInResult {
 		return finalApplicableValue
->>>>>>> 6ad90ac6
 	}
 	return ApplicabilityUndeterminedStringValue
 }
