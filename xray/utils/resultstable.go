package utils

import (
	"fmt"
	"os"
	"path/filepath"
	"sort"
	"strconv"
	"strings"

	"github.com/jfrog/gofrog/datastructures"
	"github.com/owenrumney/go-sarif/v2/sarif"
	"golang.org/x/exp/maps"
	"golang.org/x/text/cases"
	"golang.org/x/text/language"

	"github.com/jfrog/jfrog-cli-core/v2/xray/formats"

	"github.com/gookit/color"
	"github.com/jfrog/jfrog-cli-core/v2/utils/coreutils"
	"github.com/jfrog/jfrog-client-go/utils/errorutils"
	"github.com/jfrog/jfrog-client-go/utils/log"
	"github.com/jfrog/jfrog-client-go/xray/services"
)

const (
	rootIndex                  = 0
	directDependencyIndex      = 1
	directDependencyPathLength = 2
	nodeModules                = "node_modules"
	NpmPackageTypeIdentifier   = "npm://"
)

// PrintViolationsTable prints the violations in 4 tables: security violations, license compliance violations, operational risk violations and ignore rule URLs.
// Set multipleRoots to true in case the given violations array contains (or may contain) results of several projects or files (like in binary scan).
// In case multipleRoots is true, the field Component will show the root of each impact path, otherwise it will show the root's child.
// In case one (or more) of the violations contains the field FailBuild set to true, CliError with exit code 3 will be returned.
// Set printExtended to true to print fields with 'extended' tag.
// If the scan argument is set to true, print the scan tables.
func PrintViolationsTable(violations []services.Violation, extendedResults *ExtendedScanResults, multipleRoots, printExtended bool, scanType services.ScanType) error {
	securityViolationsRows, licenseViolationsRows, operationalRiskViolationsRows, err := prepareViolations(violations, extendedResults, multipleRoots, true, true)
	if err != nil {
		return err
	}
	// Print tables, if scan is true; print the scan tables.
	if scanType == services.Binary {
		err = coreutils.PrintTable(formats.ConvertToVulnerabilityScanTableRow(securityViolationsRows), "Security Violations", "No security violations were found", printExtended)
		if err != nil {
			return err
		}
		err = coreutils.PrintTable(formats.ConvertToLicenseViolationScanTableRow(licenseViolationsRows), "License Compliance Violations", "No license compliance violations were found", printExtended)
		if err != nil {
			return err
		}
		if len(operationalRiskViolationsRows) > 0 {
			return coreutils.PrintTable(formats.ConvertToOperationalRiskViolationScanTableRow(operationalRiskViolationsRows), "Operational Risk Violations", "No operational risk violations were found", printExtended)
		}
	} else {
		err = coreutils.PrintTable(formats.ConvertToVulnerabilityTableRow(securityViolationsRows), "Security Violations", "No security violations were found", printExtended)
		if err != nil {
			return err
		}
		err = coreutils.PrintTable(formats.ConvertToLicenseViolationTableRow(licenseViolationsRows), "License Compliance Violations", "No license compliance violations were found", printExtended)
		if err != nil {
			return err
		}
		if len(operationalRiskViolationsRows) > 0 {
			return coreutils.PrintTable(formats.ConvertToOperationalRiskViolationTableRow(operationalRiskViolationsRows), "Operational Risk Violations", "No operational risk violations were found", printExtended)
		}
	}
	return nil
}

// Prepare violations for all non-table formats (without style or emoji)
func PrepareViolations(violations []services.Violation, extendedResults *ExtendedScanResults, multipleRoots, simplifiedOutput bool) ([]formats.VulnerabilityOrViolationRow, []formats.LicenseViolationRow, []formats.OperationalRiskViolationRow, error) {
	return prepareViolations(violations, extendedResults, multipleRoots, false, simplifiedOutput)
}

func prepareViolations(violations []services.Violation, extendedResults *ExtendedScanResults, multipleRoots, isTable, simplifiedOutput bool) ([]formats.VulnerabilityOrViolationRow, []formats.LicenseViolationRow, []formats.OperationalRiskViolationRow, error) {
	if simplifiedOutput {
		violations = simplifyViolations(violations, multipleRoots)
	}
	var securityViolationsRows []formats.VulnerabilityOrViolationRow
	var licenseViolationsRows []formats.LicenseViolationRow
	var operationalRiskViolationsRows []formats.OperationalRiskViolationRow
	for _, violation := range violations {
		impactedPackagesNames, impactedPackagesVersions, impactedPackagesTypes, fixedVersions, components, impactPaths, err := splitComponents(violation.Components)
		if err != nil {
			return nil, nil, nil, err
		}
		switch violation.ViolationType {
		case "security":
			cves := convertCves(violation.Cves)
			if extendedResults.EntitledForJas {
				for i := range cves {
					cves[i].Applicability = getCveApplicabilityField(cves[i], extendedResults.ApplicabilityScanResults, violation.Components)
				}
			}
			applicabilityStatus := getApplicableCveStatus(extendedResults.EntitledForJas, extendedResults.ApplicabilityScanResults, cves)
			currSeverity := GetSeverity(violation.Severity, applicabilityStatus)
			jfrogResearchInfo := convertJfrogResearchInformation(violation.ExtendedInformation)
			for compIndex := 0; compIndex < len(impactedPackagesNames); compIndex++ {
				securityViolationsRows = append(securityViolationsRows,
					formats.VulnerabilityOrViolationRow{
						Summary:                   violation.Summary,
						Severity:                  currSeverity.printableTitle(isTable),
						SeverityNumValue:          currSeverity.numValue,
						ImpactedDependencyName:    impactedPackagesNames[compIndex],
						ImpactedDependencyVersion: impactedPackagesVersions[compIndex],
						ImpactedDependencyType:    impactedPackagesTypes[compIndex],
						FixedVersions:             fixedVersions[compIndex],
						Components:                components[compIndex],
						Cves:                      cves,
						IssueId:                   violation.IssueId,
						References:                violation.References,
						JfrogResearchInformation:  jfrogResearchInfo,
						ImpactPaths:               impactPaths[compIndex],
						Technology:                coreutils.Technology(violation.Technology),
						Applicable:                printApplicableCveValue(applicabilityStatus, isTable),
					},
				)
			}
		case "license":
			currSeverity := GetSeverity(violation.Severity, ApplicabilityUndetermined)
			for compIndex := 0; compIndex < len(impactedPackagesNames); compIndex++ {
				licenseViolationsRows = append(licenseViolationsRows,
					formats.LicenseViolationRow{
						LicenseKey:                violation.LicenseKey,
						Severity:                  currSeverity.printableTitle(isTable),
						SeverityNumValue:          currSeverity.numValue,
						ImpactedDependencyName:    impactedPackagesNames[compIndex],
						ImpactedDependencyVersion: impactedPackagesVersions[compIndex],
						ImpactedDependencyType:    impactedPackagesTypes[compIndex],
						Components:                components[compIndex],
					},
				)
			}
		case "operational_risk":
			currSeverity := GetSeverity(violation.Severity, ApplicabilityUndetermined)
			violationOpRiskData := getOperationalRiskViolationReadableData(violation)
			for compIndex := 0; compIndex < len(impactedPackagesNames); compIndex++ {
				operationalRiskViolationsRow := &formats.OperationalRiskViolationRow{
					Severity:                  currSeverity.printableTitle(isTable),
					SeverityNumValue:          currSeverity.numValue,
					ImpactedDependencyName:    impactedPackagesNames[compIndex],
					ImpactedDependencyVersion: impactedPackagesVersions[compIndex],
					ImpactedDependencyType:    impactedPackagesTypes[compIndex],
					Components:                components[compIndex],
					IsEol:                     violationOpRiskData.isEol,
					Cadence:                   violationOpRiskData.cadence,
					Commits:                   violationOpRiskData.commits,
					Committers:                violationOpRiskData.committers,
					NewerVersions:             violationOpRiskData.newerVersions,
					LatestVersion:             violationOpRiskData.latestVersion,
					RiskReason:                violationOpRiskData.riskReason,
					EolMessage:                violationOpRiskData.eolMessage,
				}
				operationalRiskViolationsRows = append(operationalRiskViolationsRows, *operationalRiskViolationsRow)
			}
		default:
			// Unsupported type, ignore
		}
	}

	// Sort the rows by severity and whether the row contains fixed versions
	sortVulnerabilityOrViolationRows(securityViolationsRows)
	sort.Slice(licenseViolationsRows, func(i, j int) bool {
		return licenseViolationsRows[i].SeverityNumValue > licenseViolationsRows[j].SeverityNumValue
	})
	sort.Slice(operationalRiskViolationsRows, func(i, j int) bool {
		return operationalRiskViolationsRows[i].SeverityNumValue > operationalRiskViolationsRows[j].SeverityNumValue
	})

	return securityViolationsRows, licenseViolationsRows, operationalRiskViolationsRows, nil
}

// PrintVulnerabilitiesTable prints the vulnerabilities in a table.
// Set multipleRoots to true in case the given vulnerabilities array contains (or may contain) results of several projects or files (like in binary scan).
// In case multipleRoots is true, the field Component will show the root of each impact path, otherwise it will show the root's child.
// Set printExtended to true to print fields with 'extended' tag.
// If the scan argument is set to true, print the scan tables.
<<<<<<< HEAD
func PrintVulnerabilitiesTable(vulnerabilities []services.Vulnerability, extendedResults *ExtendedScanResults, multipleRoots, printExtended bool, scanType services.ScanType, dockerCommandsMapping map[string]services.DockerfileCommandDetails) error {
=======
func PrintVulnerabilitiesTable(vulnerabilities []services.Vulnerability, extendedResults *ExtendedScanResults, multipleRoots, printExtended bool, scanType services.ScanType) error {
>>>>>>> b316e92a
	vulnerabilitiesRows, err := prepareVulnerabilities(vulnerabilities, extendedResults, multipleRoots, true, true)
	if err != nil {
		return err
	}
<<<<<<< HEAD
	switch scanType {
	case services.Binary:
=======

	if scanType == services.Binary {
>>>>>>> b316e92a
		return coreutils.PrintTable(formats.ConvertToVulnerabilityScanTableRow(vulnerabilitiesRows), "Vulnerable Components", "✨ No vulnerable components were found ✨", printExtended)
	case services.Docker:
		return coreutils.PrintTable(formats.ConvertToVulnerabilityDockerScanTableRow(vulnerabilitiesRows, dockerCommandsMapping), "Vulnerable Docker Components", "✨ No vulnerable docker components were found ✨", printExtended)
	default:
		var emptyTableMessage string
		if len(extendedResults.ScannedTechnologies) > 0 {
			emptyTableMessage = "✨ No vulnerable dependencies were found ✨"
		} else {
			emptyTableMessage = coreutils.PrintYellow("🔧 Couldn't determine a package manager or build tool used by this project 🔧")
		}
		return coreutils.PrintTable(formats.ConvertToVulnerabilityTableRow(vulnerabilitiesRows), "Vulnerable Dependencies", emptyTableMessage, printExtended)
	}
}

// Prepare vulnerabilities for all non-table formats (without style or emoji)
func PrepareVulnerabilities(vulnerabilities []services.Vulnerability, extendedResults *ExtendedScanResults, multipleRoots, simplifiedOutput bool) ([]formats.VulnerabilityOrViolationRow, error) {
	return prepareVulnerabilities(vulnerabilities, extendedResults, multipleRoots, false, simplifiedOutput)
}

func prepareVulnerabilities(vulnerabilities []services.Vulnerability, extendedResults *ExtendedScanResults, multipleRoots, isTable, simplifiedOutput bool) ([]formats.VulnerabilityOrViolationRow, error) {
	if simplifiedOutput {
		vulnerabilities = simplifyVulnerabilities(vulnerabilities, multipleRoots)
	}
	var vulnerabilitiesRows []formats.VulnerabilityOrViolationRow
	for _, vulnerability := range vulnerabilities {
		impactedPackagesNames, impactedPackagesVersions, impactedPackagesTypes, fixedVersions, components, impactPaths, err := splitComponents(vulnerability.Components)
		if err != nil {
			return nil, err
		}
		cves := convertCves(vulnerability.Cves)
		if extendedResults.EntitledForJas {
			for i := range cves {
				cves[i].Applicability = getCveApplicabilityField(cves[i], extendedResults.ApplicabilityScanResults, vulnerability.Components)
			}
		}
		applicabilityStatus := getApplicableCveStatus(extendedResults.EntitledForJas, extendedResults.ApplicabilityScanResults, cves)
		currSeverity := GetSeverity(vulnerability.Severity, applicabilityStatus)
		jfrogResearchInfo := convertJfrogResearchInformation(vulnerability.ExtendedInformation)
		for compIndex := 0; compIndex < len(impactedPackagesNames); compIndex++ {
			vulnerabilitiesRows = append(vulnerabilitiesRows,
				formats.VulnerabilityOrViolationRow{
					Summary:                   vulnerability.Summary,
					Severity:                  currSeverity.printableTitle(isTable),
					SeverityNumValue:          currSeverity.numValue,
					ImpactedDependencyName:    impactedPackagesNames[compIndex],
					ImpactedDependencyVersion: impactedPackagesVersions[compIndex],
					ImpactedDependencyType:    impactedPackagesTypes[compIndex],
					FixedVersions:             fixedVersions[compIndex],
					Components:                components[compIndex],
					Cves:                      cves,
					IssueId:                   vulnerability.IssueId,
					References:                vulnerability.References,
					JfrogResearchInformation:  jfrogResearchInfo,
					ImpactPaths:               impactPaths[compIndex],
					Technology:                coreutils.Technology(vulnerability.Technology),
					Applicable:                printApplicableCveValue(applicabilityStatus, isTable),
				},
			)
		}
	}

	sortVulnerabilityOrViolationRows(vulnerabilitiesRows)
	return vulnerabilitiesRows, nil
}

func sortVulnerabilityOrViolationRows(rows []formats.VulnerabilityOrViolationRow) {
	sort.Slice(rows, func(i, j int) bool {
		if rows[i].SeverityNumValue != rows[j].SeverityNumValue {
			return rows[i].SeverityNumValue > rows[j].SeverityNumValue
		}
		return len(rows[i].FixedVersions) > 0 && len(rows[j].FixedVersions) > 0
	})
}

// PrintLicensesTable prints the licenses in a table.
// Set multipleRoots to true in case the given licenses array contains (or may contain) results of several projects or files (like in binary scan).
// In case multipleRoots is true, the field Component will show the root of each impact path, otherwise it will show the root's child.
// Set printExtended to true to print fields with 'extended' tag.
// If the scan argument is set to true, print the scan tables.
func PrintLicensesTable(licenses []services.License, printExtended bool, scanType services.ScanType) error {
	licensesRows, err := PrepareLicenses(licenses)
	if err != nil {
		return err
	}
	if scanType == services.Binary {
		return coreutils.PrintTable(formats.ConvertToLicenseScanTableRow(licensesRows), "Licenses", "No licenses were found", printExtended)
	}
	return coreutils.PrintTable(formats.ConvertToLicenseTableRow(licensesRows), "Licenses", "No licenses were found", printExtended)
}

func PrepareLicenses(licenses []services.License) ([]formats.LicenseRow, error) {
	var licensesRows []formats.LicenseRow
	for _, license := range licenses {
		impactedPackagesNames, impactedPackagesVersions, impactedPackagesTypes, _, components, impactPaths, err := splitComponents(license.Components)
		if err != nil {
			return nil, err
		}
		for compIndex := 0; compIndex < len(impactedPackagesNames); compIndex++ {
			licensesRows = append(licensesRows,
				formats.LicenseRow{
					LicenseKey:                license.Key,
					ImpactedDependencyName:    impactedPackagesNames[compIndex],
					ImpactedDependencyVersion: impactedPackagesVersions[compIndex],
					ImpactedDependencyType:    impactedPackagesTypes[compIndex],
					Components:                components[compIndex],
					ImpactPaths:               impactPaths[compIndex],
				},
			)
		}
	}

	return licensesRows, nil
}

// Prepare secrets for all non-table formats (without style or emoji)
func PrepareSecrets(secrets []*sarif.Run) []formats.SourceCodeRow {
	return prepareSecrets(secrets, false)
}

func prepareSecrets(secrets []*sarif.Run, isTable bool) []formats.SourceCodeRow {
	var secretsRows []formats.SourceCodeRow
	for _, secretRun := range secrets {
		for _, secretResult := range secretRun.Results {
			currSeverity := GetSeverity(GetResultSeverity(secretResult), Applicable)
			for _, location := range secretResult.Locations {
				secretsRows = append(secretsRows,
					formats.SourceCodeRow{
						Severity:         currSeverity.printableTitle(isTable),
						Finding:          GetResultMsgText(secretResult),
						SeverityNumValue: currSeverity.numValue,
						Location: formats.Location{
							File:        GetRelativeLocationFileName(location, secretRun.Invocations),
							StartLine:   GetLocationStartLine(location),
							StartColumn: GetLocationStartColumn(location),
							EndLine:     GetLocationEndLine(location),
							EndColumn:   GetLocationEndColumn(location),
							Snippet:     GetLocationSnippet(location),
						},
					},
				)
			}
		}
	}

	sort.Slice(secretsRows, func(i, j int) bool {
		return secretsRows[i].SeverityNumValue > secretsRows[j].SeverityNumValue
	})

	return secretsRows
}

func PrintSecretsTable(secrets []*sarif.Run, entitledForSecretsScan bool) error {
	if entitledForSecretsScan {
		secretsRows := prepareSecrets(secrets, true)
		log.Output()
		return coreutils.PrintTable(formats.ConvertToSecretsTableRow(secretsRows), "Secret Detection",
			"✨ No secrets were found ✨", false)
	}
	return nil
}

// Prepare iacs for all non-table formats (without style or emoji)
func PrepareIacs(iacs []*sarif.Run) []formats.SourceCodeRow {
	return prepareIacs(iacs, false)
}

func prepareIacs(iacs []*sarif.Run, isTable bool) []formats.SourceCodeRow {
	var iacRows []formats.SourceCodeRow
	for _, iacRun := range iacs {
		for _, iacResult := range iacRun.Results {
			scannerDescription := ""
			if rule, err := iacRun.GetRuleById(*iacResult.RuleID); err == nil {
				scannerDescription = GetRuleFullDescription(rule)
			}
			currSeverity := GetSeverity(GetResultSeverity(iacResult), Applicable)
			for _, location := range iacResult.Locations {
				iacRows = append(iacRows,
					formats.SourceCodeRow{
						Severity:           currSeverity.printableTitle(isTable),
						Finding:            GetResultMsgText(iacResult),
						ScannerDescription: scannerDescription,
						SeverityNumValue:   currSeverity.numValue,
						Location: formats.Location{
							File:        GetRelativeLocationFileName(location, iacRun.Invocations),
							StartLine:   GetLocationStartLine(location),
							StartColumn: GetLocationStartColumn(location),
							EndLine:     GetLocationEndLine(location),
							EndColumn:   GetLocationEndColumn(location),
							Snippet:     GetLocationSnippet(location),
						},
					},
				)
			}
		}
	}

	sort.Slice(iacRows, func(i, j int) bool {
		return iacRows[i].SeverityNumValue > iacRows[j].SeverityNumValue
	})

	return iacRows
}

func PrintIacTable(iacs []*sarif.Run, entitledForIacScan bool) error {
	if entitledForIacScan {
		iacRows := prepareIacs(iacs, true)
		log.Output()
		return coreutils.PrintTable(formats.ConvertToIacOrSastTableRow(iacRows), "Infrastructure as Code Vulnerabilities",
			"✨ No Infrastructure as Code vulnerabilities were found ✨", false)
	}
	return nil
}

func PrepareSast(sasts []*sarif.Run) []formats.SourceCodeRow {
	return prepareSast(sasts, false)
}

func prepareSast(sasts []*sarif.Run, isTable bool) []formats.SourceCodeRow {
	var sastRows []formats.SourceCodeRow
	for _, sastRun := range sasts {
		for _, sastResult := range sastRun.Results {
			scannerDescription := ""
			if rule, err := sastRun.GetRuleById(*sastResult.RuleID); err == nil {
				scannerDescription = GetRuleFullDescription(rule)
			}
			currSeverity := GetSeverity(GetResultSeverity(sastResult), Applicable)

			for _, location := range sastResult.Locations {
				codeFlows := GetLocationRelatedCodeFlowsFromResult(location, sastResult)
				sastRows = append(sastRows,
					formats.SourceCodeRow{
						Severity:           currSeverity.printableTitle(isTable),
						Finding:            GetResultMsgText(sastResult),
						ScannerDescription: scannerDescription,
						SeverityNumValue:   currSeverity.numValue,
						Location: formats.Location{
							File:        GetRelativeLocationFileName(location, sastRun.Invocations),
							StartLine:   GetLocationStartLine(location),
							StartColumn: GetLocationStartColumn(location),
							EndLine:     GetLocationEndLine(location),
							EndColumn:   GetLocationEndColumn(location),
							Snippet:     GetLocationSnippet(location),
						},
						CodeFlow: codeFlowToLocationFlow(codeFlows, sastRun.Invocations, isTable),
					},
				)
			}
		}
	}

	sort.Slice(sastRows, func(i, j int) bool {
		return sastRows[i].SeverityNumValue > sastRows[j].SeverityNumValue
	})

	return sastRows
}

func codeFlowToLocationFlow(flows []*sarif.CodeFlow, invocations []*sarif.Invocation, isTable bool) (flowRows [][]formats.Location) {
	if isTable {
		// Not displaying in table
		return
	}
	for _, codeFlow := range flows {
		for _, stackTrace := range codeFlow.ThreadFlows {
			rowFlow := []formats.Location{}
			for _, stackTraceEntry := range stackTrace.Locations {
				rowFlow = append(rowFlow, formats.Location{
					File:        GetRelativeLocationFileName(stackTraceEntry.Location, invocations),
					StartLine:   GetLocationStartLine(stackTraceEntry.Location),
					StartColumn: GetLocationStartColumn(stackTraceEntry.Location),
					EndLine:     GetLocationEndLine(stackTraceEntry.Location),
					EndColumn:   GetLocationEndColumn(stackTraceEntry.Location),
					Snippet:     GetLocationSnippet(stackTraceEntry.Location),
				})
			}
			flowRows = append(flowRows, rowFlow)
		}
	}
	return
}

func PrintSastTable(sast []*sarif.Run, entitledForSastScan bool) error {
	if entitledForSastScan {
		sastRows := prepareSast(sast, true)
		log.Output()
		return coreutils.PrintTable(formats.ConvertToIacOrSastTableRow(sastRows), "Static Application Security Testing (SAST)",
			"✨ No Static Application Security Testing vulnerabilities were found ✨", false)
	}
	return nil
}

func convertJfrogResearchInformation(extendedInfo *services.ExtendedInformation) *formats.JfrogResearchInformation {
	if extendedInfo == nil {
		return nil
	}
	var severityReasons []formats.JfrogResearchSeverityReason
	for _, severityReason := range extendedInfo.JfrogResearchSeverityReasons {
		severityReasons = append(severityReasons, formats.JfrogResearchSeverityReason{
			Name:        severityReason.Name,
			Description: severityReason.Description,
			IsPositive:  severityReason.IsPositive,
		})
	}
	return &formats.JfrogResearchInformation{
		Summary:         extendedInfo.ShortDescription,
		Details:         extendedInfo.FullDescription,
		Severity:        extendedInfo.JfrogResearchSeverity,
		SeverityReasons: severityReasons,
		Remediation:     extendedInfo.Remediation,
	}
}

func splitComponents(impactedPackages map[string]services.Component) (impactedPackagesNames, impactedPackagesVersions, impactedPackagesTypes []string, fixedVersions [][]string, directComponents [][]formats.ComponentRow, impactPaths [][][]formats.ComponentRow, err error) {
	if len(impactedPackages) == 0 {
		err = errorutils.CheckErrorf("failed while parsing the response from Xray: violation doesn't have any components")
		return
	}
	for currCompId, currComp := range impactedPackages {
		currCompName, currCompVersion, currCompType := SplitComponentId(currCompId)
		impactedPackagesNames = append(impactedPackagesNames, currCompName)
		impactedPackagesVersions = append(impactedPackagesVersions, currCompVersion)
		impactedPackagesTypes = append(impactedPackagesTypes, currCompType)
		fixedVersions = append(fixedVersions, currComp.FixedVersions)
		currDirectComponents, currImpactPaths := getDirectComponentsAndImpactPaths(currComp.ImpactPaths)
		directComponents = append(directComponents, currDirectComponents)
		impactPaths = append(impactPaths, currImpactPaths)
	}
	return
}

var packageTypes = map[string]string{
	"gav":      "Maven",
	"docker":   "Docker",
	"rpm":      "RPM",
	"deb":      "Debian",
	"nuget":    "NuGet",
	"generic":  "Generic",
	"npm":      "npm",
	"pip":      "Python",
	"pypi":     "Python",
	"composer": "Composer",
	"go":       "Go",
	"alpine":   "Alpine",
}

// SplitComponentId splits a Xray component ID to the component name, version and package type.
// In case componentId doesn't contain a version, the returned version will be an empty string.
// In case componentId's format is invalid, it will be returned as the component name
// and empty strings will be returned instead of the version and the package type.
// Examples:
//  1. componentId: "gav://antparent:ant:1.6.5"
//     Returned values:
//     Component name: "antparent:ant"
//     Component version: "1.6.5"
//     Package type: "Maven"
//  2. componentId: "generic://sha256:244fd47e07d1004f0aed9c156aa09083c82bf8944eceb67c946ff7430510a77b/foo.jar"
//     Returned values:
//     Component name: "foo.jar"
//     Component version: ""
//     Package type: "Generic"
//  3. componentId: "invalid-comp-id"
//     Returned values:
//     Component name: "invalid-comp-id"
//     Component version: ""
//     Package type: ""
func SplitComponentId(componentId string) (string, string, string) {
	compIdParts := strings.Split(componentId, "://")
	// Invalid component ID
	if len(compIdParts) != 2 {
		return componentId, "", ""
	}

	packageType := compIdParts[0]
	packageId := compIdParts[1]

	// Generic identifier structure: generic://sha256:<Checksum>/name
	if packageType == "generic" {
		lastSlashIndex := strings.LastIndex(packageId, "/")
		return packageId[lastSlashIndex+1:], "", packageTypes[packageType]
	}

	var compName, compVersion string
	switch packageType {
	case "rpm":
		// RPM identifier structure: rpm://os-version:package:epoch-version:version
		// os-version is optional.
		splitCompId := strings.Split(packageId, ":")
		if len(splitCompId) >= 3 {
			compName = splitCompId[len(splitCompId)-3]
			compVersion = fmt.Sprintf("%s:%s", splitCompId[len(splitCompId)-2], splitCompId[len(splitCompId)-1])
		}
	default:
		// All other identifiers look like this: package-type://package-name:version.
		// Sometimes there's a namespace or a group before the package name, separated by a '/' or a ':'.
		lastColonIndex := strings.LastIndex(packageId, ":")

		if lastColonIndex != -1 {
			compName = packageId[:lastColonIndex]
			compVersion = packageId[lastColonIndex+1:]
		}
	}

	// If there's an error while parsing the component ID
	if compName == "" {
		compName = packageId
	}

	return compName, compVersion, packageTypes[packageType]
}

// Gets a slice of the direct dependencies or packages of the scanned component, that depends on the vulnerable package, and converts the impact paths.
func getDirectComponentsAndImpactPaths(impactPaths [][]services.ImpactPathNode) (components []formats.ComponentRow, impactPathsRows [][]formats.ComponentRow) {
	componentsMap := make(map[string]formats.ComponentRow)

	// The first node in the impact path is the scanned component itself. The second one is the direct dependency.
	impactPathLevel := 1
	for _, impactPath := range impactPaths {
		impactPathIndex := impactPathLevel
		if len(impactPath) <= impactPathLevel {
			impactPathIndex = len(impactPath) - 1
		}
		componentId := impactPath[impactPathIndex].ComponentId
		if _, exist := componentsMap[componentId]; !exist {
			compName, compVersion, _ := SplitComponentId(componentId)
			componentsMap[componentId] = formats.ComponentRow{Name: compName, Version: compVersion}
		}

		// Convert the impact path
		var compImpactPathRows []formats.ComponentRow
		for _, pathNode := range impactPath {
			nodeCompName, nodeCompVersion, _ := SplitComponentId(pathNode.ComponentId)
			compImpactPathRows = append(compImpactPathRows, formats.ComponentRow{
				Name:    nodeCompName,
				Version: nodeCompVersion,
			})
		}
		impactPathsRows = append(impactPathsRows, compImpactPathRows)
	}

	for _, row := range componentsMap {
		components = append(components, row)
	}
	return
}

type Severity struct {
	title    string
	numValue int
	style    color.Style
	emoji    string
}

func (s *Severity) printableTitle(isTable bool) string {
	if isTable && (log.IsStdOutTerminal() && log.IsColorsSupported() || os.Getenv("GITLAB_CI") != "") {
		return s.style.Render(s.emoji + s.title)
	}
	return s.title
}

var Severities = map[string]map[ApplicabilityStatus]*Severity{
	"Critical": {
		Applicable:                {emoji: "💀", title: "Critical", numValue: 15, style: color.New(color.BgLightRed, color.LightWhite)},
		ApplicabilityUndetermined: {emoji: "💀", title: "Critical", numValue: 14, style: color.New(color.BgLightRed, color.LightWhite)},
		NotApplicable:             {emoji: "💀", title: "Critical", numValue: 5, style: color.New(color.Gray)},
	},
	"High": {
		Applicable:                {emoji: "🔥", title: "High", numValue: 13, style: color.New(color.Red)},
		ApplicabilityUndetermined: {emoji: "🔥", title: "High", numValue: 12, style: color.New(color.Red)},
		NotApplicable:             {emoji: "🔥", title: "High", numValue: 4, style: color.New(color.Gray)},
	},
	"Medium": {
		Applicable:                {emoji: "🎃", title: "Medium", numValue: 11, style: color.New(color.Yellow)},
		ApplicabilityUndetermined: {emoji: "🎃", title: "Medium", numValue: 10, style: color.New(color.Yellow)},
		NotApplicable:             {emoji: "🎃", title: "Medium", numValue: 3, style: color.New(color.Gray)},
	},
	"Low": {
		Applicable:                {emoji: "👻", title: "Low", numValue: 9},
		ApplicabilityUndetermined: {emoji: "👻", title: "Low", numValue: 8},
		NotApplicable:             {emoji: "👻", title: "Low", numValue: 2, style: color.New(color.Gray)},
	},
	"Unknown": {
		Applicable:                {emoji: "😐", title: "Unknown", numValue: 7},
		ApplicabilityUndetermined: {emoji: "😐", title: "Unknown", numValue: 6},
		NotApplicable:             {emoji: "😐", title: "Unknown", numValue: 1, style: color.New(color.Gray)},
	},
}

func (s *Severity) NumValue() int {
	return s.numValue
}

func (s *Severity) Emoji() string {
	return s.emoji
}

func GetSeveritiesFormat(severity string) (string, error) {
	formattedSeverity := cases.Title(language.Und).String(severity)
	if formattedSeverity != "" && Severities[formattedSeverity][Applicable] == nil {
		return "", errorutils.CheckErrorf("only the following severities are supported: " + coreutils.ListToText(maps.Keys(Severities)))
	}

	return formattedSeverity, nil
}

func GetSeverity(severityTitle string, applicable ApplicabilityStatus) *Severity {
	if Severities[severityTitle] == nil {
		return &Severity{title: severityTitle}
	}

	switch applicable {
	case NotApplicable:
		return Severities[severityTitle][NotApplicable]
	case Applicable:
		return Severities[severityTitle][Applicable]
	default:
		return Severities[severityTitle][ApplicabilityUndetermined]
	}
}

type operationalRiskViolationReadableData struct {
	isEol         string
	cadence       string
	commits       string
	committers    string
	eolMessage    string
	riskReason    string
	latestVersion string
	newerVersions string
}

func getOperationalRiskViolationReadableData(violation services.Violation) *operationalRiskViolationReadableData {
	isEol, cadence, commits, committers, newerVersions, latestVersion := "N/A", "N/A", "N/A", "N/A", "N/A", "N/A"
	if violation.IsEol != nil {
		isEol = strconv.FormatBool(*violation.IsEol)
	}
	if violation.Cadence != nil {
		cadence = strconv.FormatFloat(*violation.Cadence, 'f', -1, 64)
	}
	if violation.Committers != nil {
		committers = strconv.FormatInt(int64(*violation.Committers), 10)
	}
	if violation.Commits != nil {
		commits = strconv.FormatInt(*violation.Commits, 10)
	}
	if violation.NewerVersions != nil {
		newerVersions = strconv.FormatInt(int64(*violation.NewerVersions), 10)
	}
	if violation.LatestVersion != "" {
		latestVersion = violation.LatestVersion
	}
	return &operationalRiskViolationReadableData{
		isEol:         isEol,
		cadence:       cadence,
		commits:       commits,
		committers:    committers,
		eolMessage:    violation.EolMessage,
		riskReason:    violation.RiskReason,
		latestVersion: latestVersion,
		newerVersions: newerVersions,
	}
}

// simplifyVulnerabilities returns a new slice of services.Vulnerability that contains only the unique vulnerabilities from the input slice
// The uniqueness of the vulnerabilities is determined by the GetUniqueKey function
func simplifyVulnerabilities(scanVulnerabilities []services.Vulnerability, multipleRoots bool) []services.Vulnerability {
	var uniqueVulnerabilities = make(map[string]*services.Vulnerability)
	for _, vulnerability := range scanVulnerabilities {
		for vulnerableComponentId := range vulnerability.Components {
			vulnerableDependency, vulnerableVersion, _ := SplitComponentId(vulnerableComponentId)
			packageKey := GetUniqueKey(vulnerableDependency, vulnerableVersion, vulnerability.IssueId, len(vulnerability.Components[vulnerableComponentId].FixedVersions) > 0)
			if uniqueVulnerability, exist := uniqueVulnerabilities[packageKey]; exist {
				fixedVersions := appendUniqueFixVersions(uniqueVulnerability.Components[vulnerableComponentId].FixedVersions, vulnerability.Components[vulnerableComponentId].FixedVersions...)
				impactPaths := appendUniqueImpactPaths(uniqueVulnerability.Components[vulnerableComponentId].ImpactPaths, vulnerability.Components[vulnerableComponentId].ImpactPaths, multipleRoots)
				uniqueVulnerabilities[packageKey].Components[vulnerableComponentId] = services.Component{
					FixedVersions: fixedVersions,
					ImpactPaths:   impactPaths,
				}
				continue
			}
			uniqueVulnerabilities[packageKey] = &services.Vulnerability{
				Cves:                vulnerability.Cves,
				Severity:            vulnerability.Severity,
				Components:          map[string]services.Component{vulnerableComponentId: vulnerability.Components[vulnerableComponentId]},
				IssueId:             vulnerability.IssueId,
				Technology:          vulnerability.Technology,
				ExtendedInformation: vulnerability.ExtendedInformation,
				Summary:             vulnerability.Summary,
			}
		}
	}
	// convert map to slice
	result := make([]services.Vulnerability, 0, len(uniqueVulnerabilities))
	for _, v := range uniqueVulnerabilities {
		result = append(result, *v)
	}
	return result
}

// simplifyViolations returns a new slice of services.Violations that contains only the unique violations from the input slice
// The uniqueness of the violations is determined by the GetUniqueKey function
func simplifyViolations(scanViolations []services.Violation, multipleRoots bool) []services.Violation {
	var uniqueViolations = make(map[string]*services.Violation)
	for _, violation := range scanViolations {
		for vulnerableComponentId := range violation.Components {
			vulnerableDependency, vulnerableVersion, _ := SplitComponentId(vulnerableComponentId)
			packageKey := GetUniqueKey(vulnerableDependency, vulnerableVersion, violation.IssueId, len(violation.Components[vulnerableComponentId].FixedVersions) > 0)
			if uniqueVulnerability, exist := uniqueViolations[packageKey]; exist {
				fixedVersions := appendUniqueFixVersions(uniqueVulnerability.Components[vulnerableComponentId].FixedVersions, violation.Components[vulnerableComponentId].FixedVersions...)
				impactPaths := appendUniqueImpactPaths(uniqueVulnerability.Components[vulnerableComponentId].ImpactPaths, violation.Components[vulnerableComponentId].ImpactPaths, multipleRoots)
				uniqueViolations[packageKey].Components[vulnerableComponentId] = services.Component{
					FixedVersions: fixedVersions,
					ImpactPaths:   impactPaths,
				}
				continue
			}
			uniqueViolations[packageKey] = &services.Violation{
				Severity:      violation.Severity,
				ViolationType: violation.ViolationType,
				Components:    map[string]services.Component{vulnerableComponentId: violation.Components[vulnerableComponentId]},
				WatchName:     violation.WatchName,
				IssueId:       violation.IssueId,
				Cves:          violation.Cves,
				LicenseKey:    violation.LicenseKey,
				LicenseName:   violation.LicenseName,
				Technology:    violation.Technology,
			}
		}
	}
	// convert map to slice
	result := make([]services.Violation, 0, len(uniqueViolations))
	for _, v := range uniqueViolations {
		result = append(result, *v)
	}
	return result
}

// appendImpactPathsWithoutDuplicates appends the elements of a source [][]ImpactPathNode struct to a target [][]ImpactPathNode, without adding any duplicate elements.
// This implementation uses the ComponentId field of the ImpactPathNode struct to check for duplicates, as it is guaranteed to be unique.
func appendUniqueImpactPaths(target [][]services.ImpactPathNode, source [][]services.ImpactPathNode, multipleRoots bool) [][]services.ImpactPathNode {
	if multipleRoots {
		return appendUniqueImpactPathsForMultipleRoots(target, source)
	}
	impactPathMap := make(map[string][]services.ImpactPathNode)
	for _, path := range target {
		// The first node component id is the key and the value is the whole path
		key := getImpactPathKey(path)
		impactPathMap[key] = path
	}

	for _, path := range source {
		key := getImpactPathKey(path)
		if _, exists := impactPathMap[key]; !exists {
			impactPathMap[key] = path
			target = append(target, path)
		}
	}
	return target
}

// getImpactPathKey return a key that is used as a key to identify and deduplicate impact paths.
// If an impact path length is equal to directDependencyPathLength, then the direct dependency is the key, and it's in the directDependencyIndex place.
func getImpactPathKey(path []services.ImpactPathNode) string {
	key := path[rootIndex].ComponentId
	if len(path) == directDependencyPathLength {
		key = path[directDependencyIndex].ComponentId
	}
	return key
}

// appendUniqueImpactPathsForMultipleRoots appends the source impact path to the target impact path while avoiding duplicates.
// Specifically, it is designed for handling multiple root projects, such as Maven or Gradle, by comparing each pair of paths and identifying the path that is closest to the direct dependency.
func appendUniqueImpactPathsForMultipleRoots(target [][]services.ImpactPathNode, source [][]services.ImpactPathNode) [][]services.ImpactPathNode {
	for targetPathIndex, targetPath := range target {
		for sourcePathIndex, sourcePath := range source {
			var subset []services.ImpactPathNode
			if len(sourcePath) <= len(targetPath) {
				subset = isImpactPathIsSubset(targetPath, sourcePath)
				if len(subset) != 0 {
					target[targetPathIndex] = subset
				}
			} else {
				subset = isImpactPathIsSubset(sourcePath, targetPath)
				if len(subset) != 0 {
					source[sourcePathIndex] = subset
				}
			}
		}
	}

	return appendUniqueImpactPaths(target, source, false)
}

// isImpactPathIsSubset checks if targetPath is a subset of sourcePath, and returns the subset if exists
func isImpactPathIsSubset(target []services.ImpactPathNode, source []services.ImpactPathNode) []services.ImpactPathNode {
	var subsetImpactPath []services.ImpactPathNode
	impactPathNodesMap := make(map[string]bool)
	for _, node := range target {
		impactPathNodesMap[node.ComponentId] = true
	}

	for _, node := range source {
		if impactPathNodesMap[node.ComponentId] {
			subsetImpactPath = append(subsetImpactPath, node)
		}
	}

	if len(subsetImpactPath) == len(target) || len(subsetImpactPath) == len(source) {
		return subsetImpactPath
	}
	return []services.ImpactPathNode{}
}

// appendUniqueFixVersions returns a new slice of strings that contains elements from both input slices without duplicates
func appendUniqueFixVersions(targetFixVersions []string, sourceFixVersions ...string) []string {
	fixVersionsSet := datastructures.MakeSet[string]()
	var result []string
	for _, fixVersion := range sourceFixVersions {
		fixVersionsSet.Add(fixVersion)
		result = append(result, fixVersion)
	}

	for _, fixVersion := range targetFixVersions {
		if exist := fixVersionsSet.Exists(fixVersion); !exist {
			result = append(result, fixVersion)
		}
	}
	return result
}

// GetUniqueKey returns a unique string key of format "vulnerableDependency:vulnerableVersion:xrayID:fixVersionExist"
func GetUniqueKey(vulnerableDependency, vulnerableVersion, xrayID string, fixVersionExist bool) string {
	return strings.Join([]string{vulnerableDependency, vulnerableVersion, xrayID, strconv.FormatBool(fixVersionExist)}, ":")
}

func convertCves(cves []services.Cve) []formats.CveRow {
	var cveRows []formats.CveRow
	for _, cveObj := range cves {
		cveRows = append(cveRows, formats.CveRow{Id: cveObj.Id, CvssV2: cveObj.CvssV2Score, CvssV3: cveObj.CvssV3Score})
	}
	return cveRows
}

// If at least one cve is applicable - final value is applicable
// Else if at least one cve is undetermined - final value is undetermined
// Else (case when all cves aren't applicable) -> final value is not applicable
func getApplicableCveStatus(entitledForJas bool, applicabilityScanResults []*sarif.Run, cves []formats.CveRow) ApplicabilityStatus {
	if !entitledForJas || len(applicabilityScanResults) == 0 {
		return NotScanned
	}
	if len(cves) == 0 {
		return ApplicabilityUndetermined
	}
	foundUndetermined := false
	for _, cve := range cves {
		if cve.Applicability != nil {
			if cve.Applicability.Status == string(Applicable) {
				return Applicable
			}
			if cve.Applicability.Status == string(ApplicabilityUndetermined) {
				foundUndetermined = true
			}
		}
	}
	if foundUndetermined {
		return ApplicabilityUndetermined
	}
	return NotApplicable
}

func getCveApplicabilityField(cve formats.CveRow, applicabilityScanResults []*sarif.Run, components map[string]services.Component) *formats.Applicability {
	if len(applicabilityScanResults) == 0 {
		return nil
	}

	applicability := formats.Applicability{}
	resultFound := false
	for _, applicabilityRun := range applicabilityScanResults {
		result, _ := applicabilityRun.GetResultByRuleId(CveToApplicabilityRuleId(cve.Id))
		if result == nil {
			continue
		}
		resultFound = true
		rule, _ := applicabilityRun.GetRuleById(CveToApplicabilityRuleId(cve.Id))
		if rule != nil {
			applicability.ScannerDescription = GetRuleFullDescription(rule)
		}
		// Add new evidences from locations
		for _, location := range result.Locations {
			fileName := GetRelativeLocationFileName(location, applicabilityRun.Invocations)
			if shouldDisqualifyEvidence(components, fileName) {
				continue
			}
			applicability.Evidence = append(applicability.Evidence, formats.Evidence{
				Location: formats.Location{
					File:        fileName,
					StartLine:   GetLocationStartLine(location),
					StartColumn: GetLocationStartColumn(location),
					EndLine:     GetLocationEndLine(location),
					EndColumn:   GetLocationEndColumn(location),
					Snippet:     GetLocationSnippet(location),
				},
				Reason: GetResultMsgText(result),
			})
		}
	}
	switch {
	case !resultFound:
		applicability.Status = string(ApplicabilityUndetermined)
	case len(applicability.Evidence) == 0:
		applicability.Status = string(NotApplicable)
	default:
		applicability.Status = string(Applicable)
	}
	return &applicability
}

func printApplicableCveValue(applicableValue ApplicabilityStatus, isTable bool) string {
	if isTable && (log.IsStdOutTerminal() && log.IsColorsSupported() || os.Getenv("GITLAB_CI") != "") {
		if applicableValue == Applicable {
			return color.New(color.Red).Render(applicableValue)
		} else if applicableValue == NotApplicable {
			return color.New(color.Green).Render(applicableValue)
		}
	}
	return string(applicableValue)
}

// Relevant only when "third-party-contextual-analysis" flag is on,
// which mean we scan the environment folders as well (node_modules for example...)
// When a certain package is reported applicable, and the evidence found
// is inside the source code of the same package, we should disqualify it.
//
// For example,
// Cve applicability was found inside the 'mquery' package.
// filePath = myProject/node_modules/mquery/badCode.js , disqualify = True.
// Disqualify the above evidence, as the reported applicability is used inside its own package.
//
// filePath = myProject/node_modules/mpath/badCode.js  , disqualify = False.
// Found use of a badCode inside the node_modules from a different package, report applicable.
func shouldDisqualifyEvidence(components map[string]services.Component, evidenceFilePath string) (disqualify bool) {
	for key := range components {
		if !strings.HasPrefix(key, NpmPackageTypeIdentifier) {
			return
		}
		dependencyName := extractDependencyNameFromComponent(key, NpmPackageTypeIdentifier)
		// Check both Unix & Windows paths.
		if strings.Contains(evidenceFilePath, nodeModules+"/"+dependencyName) || strings.Contains(evidenceFilePath, filepath.Join(nodeModules, dependencyName)) {
			return true
		}
	}
	return
}

func extractDependencyNameFromComponent(key string, techIdentifier string) (dependencyName string) {
	packageAndVersion := strings.TrimPrefix(key, techIdentifier)
	split := strings.Split(packageAndVersion, ":")
	if len(split) < 2 {
		return
	}
	dependencyName = split[0]
	return
}<|MERGE_RESOLUTION|>--- conflicted
+++ resolved
@@ -179,22 +179,13 @@
 // In case multipleRoots is true, the field Component will show the root of each impact path, otherwise it will show the root's child.
 // Set printExtended to true to print fields with 'extended' tag.
 // If the scan argument is set to true, print the scan tables.
-<<<<<<< HEAD
 func PrintVulnerabilitiesTable(vulnerabilities []services.Vulnerability, extendedResults *ExtendedScanResults, multipleRoots, printExtended bool, scanType services.ScanType, dockerCommandsMapping map[string]services.DockerfileCommandDetails) error {
-=======
-func PrintVulnerabilitiesTable(vulnerabilities []services.Vulnerability, extendedResults *ExtendedScanResults, multipleRoots, printExtended bool, scanType services.ScanType) error {
->>>>>>> b316e92a
 	vulnerabilitiesRows, err := prepareVulnerabilities(vulnerabilities, extendedResults, multipleRoots, true, true)
 	if err != nil {
 		return err
 	}
-<<<<<<< HEAD
 	switch scanType {
 	case services.Binary:
-=======
-
-	if scanType == services.Binary {
->>>>>>> b316e92a
 		return coreutils.PrintTable(formats.ConvertToVulnerabilityScanTableRow(vulnerabilitiesRows), "Vulnerable Components", "✨ No vulnerable components were found ✨", printExtended)
 	case services.Docker:
 		return coreutils.PrintTable(formats.ConvertToVulnerabilityDockerScanTableRow(vulnerabilitiesRows, dockerCommandsMapping), "Vulnerable Docker Components", "✨ No vulnerable docker components were found ✨", printExtended)
