--- conflicted
+++ resolved
@@ -80,11 +80,7 @@
 	var securityViolationsRows []formats.VulnerabilityOrViolationRow
 	var licenseViolationsRows []formats.LicenseViolationRow
 	var operationalRiskViolationsRows []formats.OperationalRiskViolationRow
-<<<<<<< HEAD
-	applicableMap := convertToApplicabilityMap(extendedResults)
-=======
 	applicabilityMap := ConvertToApplicabilityMap(extendedResults)
->>>>>>> d8a90af1
 	for _, violation := range violations {
 		impactedPackagesNames, impactedPackagesVersions, impactedPackagesTypes, fixedVersions, components, impactPaths, err := splitComponents(violation.Components)
 		if err != nil {
@@ -92,11 +88,7 @@
 		}
 		switch violation.ViolationType {
 		case "security":
-<<<<<<< HEAD
-			applicableValue, cves := extractCveValues(violation.Cves, applicableMap)
-=======
 			applicableValue, cves := extractCveValues(violation.Cves, applicabilityMap)
->>>>>>> d8a90af1
 			currSeverity := GetSeverity(violation.Severity, applicableValue)
 			jfrogResearchInfo := convertJfrogResearchInformation(violation.ExtendedInformation)
 			for compIndex := 0; compIndex < len(impactedPackagesNames); compIndex++ {
@@ -207,21 +199,13 @@
 		vulnerabilities = simplifyVulnerabilities(vulnerabilities, multipleRoots)
 	}
 	var vulnerabilitiesRows []formats.VulnerabilityOrViolationRow
-<<<<<<< HEAD
-	applicableMap := convertToApplicabilityMap(extendedResults)
-=======
 	applicabilityMap := ConvertToApplicabilityMap(extendedResults)
->>>>>>> d8a90af1
 	for _, vulnerability := range vulnerabilities {
 		impactedPackagesNames, impactedPackagesVersions, impactedPackagesTypes, fixedVersions, components, impactPaths, err := splitComponents(vulnerability.Components)
 		if err != nil {
 			return nil, err
 		}
-<<<<<<< HEAD
-		applicableValue, cves := extractCveValues(vulnerability.Cves, applicableMap)
-=======
 		applicableValue, cves := extractCveValues(vulnerability.Cves, applicabilityMap)
->>>>>>> d8a90af1
 		currSeverity := GetSeverity(vulnerability.Severity, applicableValue)
 		jfrogResearchInfo := convertJfrogResearchInformation(vulnerability.ExtendedInformation)
 		for compIndex := 0; compIndex < len(impactedPackagesNames); compIndex++ {
@@ -300,34 +284,6 @@
 	return licensesRows, nil
 }
 
-<<<<<<< HEAD
-func PrepareApplicableEvidence(applicableInfo []*sarif.Run) []formats.SourceCodeRow {
-	var applicableEvidenceRows []formats.SourceCodeRow
-	for _, cveContextualAnalysisRun := range applicableInfo {
-		for _, cveContextualAnalysis := range cveContextualAnalysisRun.Results {
-			if isVulnerabilityResult(cveContextualAnalysis) {
-				for _, location := range cveContextualAnalysis.Locations {
-					applicableEvidenceRows = append(applicableEvidenceRows,
-						formats.SourceCodeRow{
-							SourceCodeLocationRow: formats.SourceCodeLocationRow{
-								File:       GetLocationFileName(location),
-								LineColumn: GetStartLocationInFile(location),
-								Text:       GetLocationSnippet(location),
-							},
-							Type: GetCveNameFromRuleId(*cveContextualAnalysis.RuleID),
-						},
-					)
-				}
-			}
-		}
-	}
-
-	sort.Slice(applicableEvidenceRows, func(i, j int) bool {
-		// group together evidences from the same Cve
-		return applicableEvidenceRows[i].Type > applicableEvidenceRows[j].Type
-	})
-
-=======
 func FilterNotApplicableResults(applicableInfo []*sarif.Run) []*sarif.Run {
 	var applicableEvidenceRows []*sarif.Run
 	for _, cveContextualAnalysisRun := range applicableInfo {
@@ -342,7 +298,6 @@
 		}
 	}
 
->>>>>>> d8a90af1
 	return applicableEvidenceRows
 }
 
@@ -364,11 +319,7 @@
 						SourceCodeLocationRow: formats.SourceCodeLocationRow{
 							File:       GetLocationFileName(location),
 							LineColumn: GetStartLocationInFile(location),
-<<<<<<< HEAD
-							Text:       GetLocationSnippet(location),
-=======
 							Snippet:    GetLocationSnippet(location),
->>>>>>> d8a90af1
 						},
 						Type: *secret.RuleID,
 					},
@@ -412,11 +363,7 @@
 						SourceCodeLocationRow: formats.SourceCodeLocationRow{
 							File:       GetLocationFileName(location),
 							LineColumn: GetStartLocationInFile(location),
-<<<<<<< HEAD
-							Text:       GetResultMsgText(iac),
-=======
 							Snippet:    GetResultMsgText(iac),
->>>>>>> d8a90af1
 						},
 						Type: *iac.RuleID,
 					},
@@ -461,11 +408,7 @@
 						SourceCodeLocationRow: formats.SourceCodeLocationRow{
 							File:       GetLocationFileName(location),
 							LineColumn: GetStartLocationInFile(location),
-<<<<<<< HEAD
-							Text:       GetResultMsgText(sast),
-=======
 							Snippet:    GetResultMsgText(sast),
->>>>>>> d8a90af1
 						},
 						Type:     *sast.RuleID,
 						CodeFlow: flows,
@@ -494,11 +437,7 @@
 				rowFlow = append(rowFlow, formats.SourceCodeLocationRow{
 					File:       GetLocationFileName(stackTraceEntry.Location),
 					LineColumn: GetStartLocationInFile(stackTraceEntry.Location),
-<<<<<<< HEAD
-					Text:       GetLocationSnippet(stackTraceEntry.Location),
-=======
 					Snippet:    GetLocationSnippet(stackTraceEntry.Location),
->>>>>>> d8a90af1
 				})
 			}
 			flowRows = append(flowRows, rowFlow)
@@ -960,57 +899,12 @@
 	return strings.Join([]string{vulnerableDependency, vulnerableVersion, xrayID, strconv.FormatBool(fixVersionExist)}, ":")
 }
 
-<<<<<<< HEAD
-func convertToApplicabilityMap(extendedResults *ExtendedScanResults) *map[string]*formats.ApplicableDetails {
-	if !extendedResults.EntitledForJas || len(extendedResults.ApplicabilityScanResults) == 0 {
-		return nil
-	}
-	applicabilityMap := map[string]*formats.ApplicableDetails{}
-
-	for r := range extendedResults.ApplicabilityScanResults {
-		applicableRun := extendedResults.ApplicabilityScanResults[r]
-		searchTargetData := map[string]string{}
-		for i := range applicableRun.Tool.Driver.Rules {
-			rule := applicableRun.Tool.Driver.Rules[i]
-			searchTargetData[GetCveNameFromRuleId(rule.ID)] = *rule.FullDescription.Text
-		}
-		for i := range applicableRun.Results {
-			contexualAnalysisResult := applicableRun.Results[i]
-			relatedCve := GetCveNameFromRuleId(*contexualAnalysisResult.RuleID)
-			// Get applicable details for this cve
-			var applicableDetails *formats.ApplicableDetails
-			if details, exists := applicabilityMap[relatedCve]; exists {
-				applicableDetails = details
-			} else {
-				applicableDetails = &formats.ApplicableDetails{
-					Status:       isVulnerabilityResult(contexualAnalysisResult),
-					SearchTarget: searchTargetData[relatedCve],
-				}
-				applicabilityMap[relatedCve] = applicableDetails
-			}
-			// Add new evidences
-			for l := range contexualAnalysisResult.Locations {
-				location := contexualAnalysisResult.Locations[l]
-				applicableDetails.Evidence = append(applicableDetails.Evidence, formats.ApplicableEvidence{
-					SourceCodeLocationRow: formats.SourceCodeLocationRow{
-						File:       GetLocationFileName(location),
-						LineColumn: GetStartLocationInFile(location),
-						Text:       GetLocationSnippet(location),
-					},
-					Reason: GetResultMsgText(contexualAnalysisResult),
-				})
-			}
-		}
-=======
 func ConvertToApplicabilityMap(extendedResults *ExtendedScanResults) *map[string]*formats.Applicability {
 	if !extendedResults.EntitledForJas || len(extendedResults.ApplicabilityScanResults) == 0 {
 		return nil
->>>>>>> d8a90af1
 	}
 	applicabilityMap := map[string]*formats.Applicability{}
 
-<<<<<<< HEAD
-=======
 	for _, applicableRun := range extendedResults.ApplicabilityScanResults {
 		searchTargetData := map[string]string{}
 		for _, rule := range applicableRun.Tool.Driver.Rules {
@@ -1044,18 +938,13 @@
 		}
 	}
 
->>>>>>> d8a90af1
 	return &applicabilityMap
 }
 
 // If at least one cve is applicable - final value is applicable
 // Else if at least one cve is undetermined - final value is undetermined
 // Else (case when all cves aren't applicable) -> final value is not applicable
-<<<<<<< HEAD
-func extractCveValues(xrayCves []services.Cve, applicabilityScanResults *map[string]*formats.ApplicableDetails) (value ApplicabilityStatus, cveRows []formats.CveRow) {
-=======
 func extractCveValues(xrayCves []services.Cve, applicabilityScanResults *map[string]*formats.Applicability) (value ApplicabilityStatus, cveRows []formats.CveRow) {
->>>>>>> d8a90af1
 	value = NotScanned
 	if len(xrayCves) == 0 {
 		return
@@ -1066,11 +955,7 @@
 		value = NotApplicable
 	}
 	for _, cve := range xrayCves {
-<<<<<<< HEAD
-		var applicableDetails *formats.ApplicableDetails
-=======
 		var applicableDetails *formats.Applicability
->>>>>>> d8a90af1
 		if applicabilityScanResults != nil {
 			if _, exists := (*applicabilityScanResults)[cve.Id]; exists {
 				applicableDetails = (*applicabilityScanResults)[cve.Id]
@@ -1083,11 +968,7 @@
 				value = ApplicabilityUndetermined
 			}
 		}
-<<<<<<< HEAD
-		cveRows = append(cveRows, formats.CveRow{Id: cve.Id, CvssV2: cve.CvssV2Score, CvssV3: cve.CvssV3Score, ApplicableDetails: applicableDetails})
-=======
 		cveRows = append(cveRows, formats.CveRow{Id: cve.Id, CvssV2: cve.CvssV2Score, CvssV3: cve.CvssV3Score, Applicability: applicableDetails})
->>>>>>> d8a90af1
 	}
 	return
 }
