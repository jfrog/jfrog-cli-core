package utils

import (
	"fmt"
	"os"
	"sort"
	"strconv"
	"strings"

	"github.com/jfrog/gofrog/datastructures"
	"github.com/owenrumney/go-sarif/v2/sarif"
	"golang.org/x/exp/maps"
	"golang.org/x/text/cases"
	"golang.org/x/text/language"

	"github.com/jfrog/jfrog-cli-core/v2/xray/formats"

	"github.com/gookit/color"
	"github.com/jfrog/jfrog-cli-core/v2/utils/coreutils"
	"github.com/jfrog/jfrog-client-go/utils/errorutils"
	"github.com/jfrog/jfrog-client-go/utils/log"
	"github.com/jfrog/jfrog-client-go/xray/services"
)

const (
	rootIndex                  = 0
	directDependencyIndex      = 1
	directDependencyPathLength = 2
)

// PrintViolationsTable prints the violations in 4 tables: security violations, license compliance violations, operational risk violations and ignore rule URLs.
// Set multipleRoots to true in case the given violations array contains (or may contain) results of several projects or files (like in binary scan).
// In case multipleRoots is true, the field Component will show the root of each impact path, otherwise it will show the root's child.
// In case one (or more) of the violations contains the field FailBuild set to true, CliError with exit code 3 will be returned.
// Set printExtended to true to print fields with 'extended' tag.
// If the scan argument is set to true, print the scan tables.
func PrintViolationsTable(violations []services.Violation, extendedResults *ExtendedScanResults, multipleRoots, printExtended, isBinaryScan bool) error {
	securityViolationsRows, licenseViolationsRows, operationalRiskViolationsRows, err := prepareViolations(violations, extendedResults, multipleRoots, true, true)
	if err != nil {
		return err
	}
	// Print tables, if scan is true; print the scan tables.
	if isBinaryScan {
		err = coreutils.PrintTable(formats.ConvertToVulnerabilityScanTableRow(securityViolationsRows), "Security Violations", "No security violations were found", printExtended)
		if err != nil {
			return err
		}
		err = coreutils.PrintTable(formats.ConvertToLicenseViolationScanTableRow(licenseViolationsRows), "License Compliance Violations", "No license compliance violations were found", printExtended)
		if err != nil {
			return err
		}
		if len(operationalRiskViolationsRows) > 0 {
			return coreutils.PrintTable(formats.ConvertToOperationalRiskViolationScanTableRow(operationalRiskViolationsRows), "Operational Risk Violations", "No operational risk violations were found", printExtended)
		}
	} else {
		err = coreutils.PrintTable(formats.ConvertToVulnerabilityTableRow(securityViolationsRows), "Security Violations", "No security violations were found", printExtended)
		if err != nil {
			return err
		}
		err = coreutils.PrintTable(formats.ConvertToLicenseViolationTableRow(licenseViolationsRows), "License Compliance Violations", "No license compliance violations were found", printExtended)
		if err != nil {
			return err
		}
		if len(operationalRiskViolationsRows) > 0 {
			return coreutils.PrintTable(formats.ConvertToOperationalRiskViolationTableRow(operationalRiskViolationsRows), "Operational Risk Violations", "No operational risk violations were found", printExtended)
		}
	}
	return nil
}

// Prepare violations for all non-table formats (without style or emoji)
func PrepareViolations(violations []services.Violation, extendedResults *ExtendedScanResults, multipleRoots, simplifiedOutput bool) ([]formats.VulnerabilityOrViolationRow, []formats.LicenseViolationRow, []formats.OperationalRiskViolationRow, error) {
	return prepareViolations(violations, extendedResults, multipleRoots, false, simplifiedOutput)
}

func prepareViolations(violations []services.Violation, extendedResults *ExtendedScanResults, multipleRoots, isTable, simplifiedOutput bool) ([]formats.VulnerabilityOrViolationRow, []formats.LicenseViolationRow, []formats.OperationalRiskViolationRow, error) {
	if simplifiedOutput {
		violations = simplifyViolations(violations, multipleRoots)
	}
	var securityViolationsRows []formats.VulnerabilityOrViolationRow
	var licenseViolationsRows []formats.LicenseViolationRow
	var operationalRiskViolationsRows []formats.OperationalRiskViolationRow
	for _, violation := range violations {
		impactedPackagesNames, impactedPackagesVersions, impactedPackagesTypes, fixedVersions, components, impactPaths, err := splitComponents(violation.Components)
		if err != nil {
			return nil, nil, nil, err
		}
		switch violation.ViolationType {
		case "security":
			cves := convertCves(violation.Cves)
			applicableValue := getApplicableCveValue(extendedResults, cves)
			for _, cve := range cves {
<<<<<<< HEAD
				cve.Applicability, applicableValue = getCveApplicability(cve, extendedResults.ApplicabilityScanResults, applicableValue, nil)
=======
				cve.Applicability = getCveApplicability(cve, extendedResults.ApplicabilityScanResults)
>>>>>>> 6e94c82e
			}
			currSeverity := GetSeverity(violation.Severity, applicableValue)
			jfrogResearchInfo := convertJfrogResearchInformation(violation.ExtendedInformation)
			for compIndex := 0; compIndex < len(impactedPackagesNames); compIndex++ {
				securityViolationsRows = append(securityViolationsRows,
					formats.VulnerabilityOrViolationRow{
						Summary:                   violation.Summary,
						Severity:                  currSeverity.printableTitle(isTable),
						SeverityNumValue:          currSeverity.numValue,
						ImpactedDependencyName:    impactedPackagesNames[compIndex],
						ImpactedDependencyVersion: impactedPackagesVersions[compIndex],
						ImpactedDependencyType:    impactedPackagesTypes[compIndex],
						FixedVersions:             fixedVersions[compIndex],
						Components:                components[compIndex],
						Cves:                      cves,
						IssueId:                   violation.IssueId,
						References:                violation.References,
						JfrogResearchInformation:  jfrogResearchInfo,
						ImpactPaths:               impactPaths[compIndex],
						Technology:                coreutils.Technology(violation.Technology),
						Applicable:                printApplicableCveValue(applicableValue, isTable),
					},
				)
			}
		case "license":
			currSeverity := GetSeverity(violation.Severity, ApplicabilityUndetermined)
			for compIndex := 0; compIndex < len(impactedPackagesNames); compIndex++ {
				licenseViolationsRows = append(licenseViolationsRows,
					formats.LicenseViolationRow{
						LicenseKey:                violation.LicenseKey,
						Severity:                  currSeverity.printableTitle(isTable),
						SeverityNumValue:          currSeverity.numValue,
						ImpactedDependencyName:    impactedPackagesNames[compIndex],
						ImpactedDependencyVersion: impactedPackagesVersions[compIndex],
						ImpactedDependencyType:    impactedPackagesTypes[compIndex],
						Components:                components[compIndex],
					},
				)
			}
		case "operational_risk":
			currSeverity := GetSeverity(violation.Severity, ApplicabilityUndetermined)
			violationOpRiskData := getOperationalRiskViolationReadableData(violation)
			for compIndex := 0; compIndex < len(impactedPackagesNames); compIndex++ {
				operationalRiskViolationsRow := &formats.OperationalRiskViolationRow{
					Severity:                  currSeverity.printableTitle(isTable),
					SeverityNumValue:          currSeverity.numValue,
					ImpactedDependencyName:    impactedPackagesNames[compIndex],
					ImpactedDependencyVersion: impactedPackagesVersions[compIndex],
					ImpactedDependencyType:    impactedPackagesTypes[compIndex],
					Components:                components[compIndex],
					IsEol:                     violationOpRiskData.isEol,
					Cadence:                   violationOpRiskData.cadence,
					Commits:                   violationOpRiskData.commits,
					Committers:                violationOpRiskData.committers,
					NewerVersions:             violationOpRiskData.newerVersions,
					LatestVersion:             violationOpRiskData.latestVersion,
					RiskReason:                violationOpRiskData.riskReason,
					EolMessage:                violationOpRiskData.eolMessage,
				}
				operationalRiskViolationsRows = append(operationalRiskViolationsRows, *operationalRiskViolationsRow)
			}
		default:
			// Unsupported type, ignore
		}
	}

	// Sort the rows by severity and whether the row contains fixed versions
	sortVulnerabilityOrViolationRows(securityViolationsRows)
	sort.Slice(licenseViolationsRows, func(i, j int) bool {
		return licenseViolationsRows[i].SeverityNumValue > licenseViolationsRows[j].SeverityNumValue
	})
	sort.Slice(operationalRiskViolationsRows, func(i, j int) bool {
		return operationalRiskViolationsRows[i].SeverityNumValue > operationalRiskViolationsRows[j].SeverityNumValue
	})

	return securityViolationsRows, licenseViolationsRows, operationalRiskViolationsRows, nil
}

// PrintVulnerabilitiesTable prints the vulnerabilities in a table.
// Set multipleRoots to true in case the given vulnerabilities array contains (or may contain) results of several projects or files (like in binary scan).
// In case multipleRoots is true, the field Component will show the root of each impact path, otherwise it will show the root's child.
// Set printExtended to true to print fields with 'extended' tag.
// If the scan argument is set to true, print the scan tables.
func PrintVulnerabilitiesTable(vulnerabilities []services.Vulnerability, extendedResults *ExtendedScanResults, multipleRoots, printExtended, isBinaryScan bool) error {
	vulnerabilitiesRows, err := prepareVulnerabilities(vulnerabilities, extendedResults, multipleRoots, true, true)
	if err != nil {
		return err
	}

	if isBinaryScan {
		return coreutils.PrintTable(formats.ConvertToVulnerabilityScanTableRow(vulnerabilitiesRows), "Vulnerable Components", "✨ No vulnerable components were found ✨", printExtended)
	}
	var emptyTableMessage string
	if len(extendedResults.ScannedTechnologies) > 0 {
		emptyTableMessage = "✨ No vulnerable dependencies were found ✨"
	} else {
		emptyTableMessage = coreutils.PrintYellow("🔧 Couldn't determine a package manager or build tool used by this project 🔧")
	}
	return coreutils.PrintTable(formats.ConvertToVulnerabilityTableRow(vulnerabilitiesRows), "Vulnerable Dependencies", emptyTableMessage, printExtended)
}

// Prepare vulnerabilities for all non-table formats (without style or emoji)
func PrepareVulnerabilities(vulnerabilities []services.Vulnerability, extendedResults *ExtendedScanResults, multipleRoots, simplifiedOutput bool) ([]formats.VulnerabilityOrViolationRow, error) {
	return prepareVulnerabilities(vulnerabilities, extendedResults, multipleRoots, false, simplifiedOutput)
}

func prepareVulnerabilities(vulnerabilities []services.Vulnerability, extendedResults *ExtendedScanResults, multipleRoots, isTable, simplifiedOutput bool) ([]formats.VulnerabilityOrViolationRow, error) {
	if simplifiedOutput {
		vulnerabilities = simplifyVulnerabilities(vulnerabilities, multipleRoots)
	}
	var vulnerabilitiesRows []formats.VulnerabilityOrViolationRow
	for _, vulnerability := range vulnerabilities {
		impactedPackagesNames, impactedPackagesVersions, impactedPackagesTypes, fixedVersions, components, impactPaths, err := splitComponents(vulnerability.Components)
		if err != nil {
			return nil, err
		}
		cves := convertCves(vulnerability.Cves)
		applicableValue := getApplicableCveValue(extendedResults, cves)
		for _, cve := range cves {
<<<<<<< HEAD
			cve.Applicability, applicableValue = getCveApplicability(cve, extendedResults.ApplicabilityScanResults, "", vulnerability.Components)
=======
			cve.Applicability = getCveApplicability(cve, extendedResults.ApplicabilityScanResults)
>>>>>>> 6e94c82e
		}
		currSeverity := GetSeverity(vulnerability.Severity, applicableValue)
		jfrogResearchInfo := convertJfrogResearchInformation(vulnerability.ExtendedInformation)
		for compIndex := 0; compIndex < len(impactedPackagesNames); compIndex++ {
			vulnerabilitiesRows = append(vulnerabilitiesRows,
				formats.VulnerabilityOrViolationRow{
					Summary:                   vulnerability.Summary,
					Severity:                  currSeverity.printableTitle(isTable),
					SeverityNumValue:          currSeverity.numValue,
					ImpactedDependencyName:    impactedPackagesNames[compIndex],
					ImpactedDependencyVersion: impactedPackagesVersions[compIndex],
					ImpactedDependencyType:    impactedPackagesTypes[compIndex],
					FixedVersions:             fixedVersions[compIndex],
					Components:                components[compIndex],
					Cves:                      cves,
					IssueId:                   vulnerability.IssueId,
					References:                vulnerability.References,
					JfrogResearchInformation:  jfrogResearchInfo,
					ImpactPaths:               impactPaths[compIndex],
					Technology:                coreutils.Technology(vulnerability.Technology),
					Applicable:                printApplicableCveValue(applicableValue, isTable),
				},
			)
		}
	}

	sortVulnerabilityOrViolationRows(vulnerabilitiesRows)
	return vulnerabilitiesRows, nil
}

func sortVulnerabilityOrViolationRows(rows []formats.VulnerabilityOrViolationRow) {
	sort.Slice(rows, func(i, j int) bool {
		if rows[i].SeverityNumValue != rows[j].SeverityNumValue {
			return rows[i].SeverityNumValue > rows[j].SeverityNumValue
		}
		return len(rows[i].FixedVersions) > 0 && len(rows[j].FixedVersions) > 0
	})
}

// PrintLicensesTable prints the licenses in a table.
// Set multipleRoots to true in case the given licenses array contains (or may contain) results of several projects or files (like in binary scan).
// In case multipleRoots is true, the field Component will show the root of each impact path, otherwise it will show the root's child.
// Set printExtended to true to print fields with 'extended' tag.
// If the scan argument is set to true, print the scan tables.
func PrintLicensesTable(licenses []services.License, printExtended, isBinaryScan bool) error {
	licensesRows, err := PrepareLicenses(licenses)
	if err != nil {
		return err
	}
	if isBinaryScan {
		return coreutils.PrintTable(formats.ConvertToLicenseScanTableRow(licensesRows), "Licenses", "No licenses were found", printExtended)
	}
	return coreutils.PrintTable(formats.ConvertToLicenseTableRow(licensesRows), "Licenses", "No licenses were found", printExtended)
}

func PrepareLicenses(licenses []services.License) ([]formats.LicenseRow, error) {
	var licensesRows []formats.LicenseRow
	for _, license := range licenses {
		impactedPackagesNames, impactedPackagesVersions, impactedPackagesTypes, _, components, impactPaths, err := splitComponents(license.Components)
		if err != nil {
			return nil, err
		}
		for compIndex := 0; compIndex < len(impactedPackagesNames); compIndex++ {
			licensesRows = append(licensesRows,
				formats.LicenseRow{
					LicenseKey:                license.Key,
					ImpactedDependencyName:    impactedPackagesNames[compIndex],
					ImpactedDependencyVersion: impactedPackagesVersions[compIndex],
					ImpactedDependencyType:    impactedPackagesTypes[compIndex],
					Components:                components[compIndex],
					ImpactPaths:               impactPaths[compIndex],
				},
			)
		}
	}

	return licensesRows, nil
}

func FilterNotApplicableResults(applicableInfo []*sarif.Run) []*sarif.Run {
	var applicableEvidenceRows []*sarif.Run
	for _, cveContextualAnalysisRun := range applicableInfo {
		onlyApplicableRun := sarif.NewRun(cveContextualAnalysisRun.Tool)
		for _, cveContextualAnalysis := range cveContextualAnalysisRun.Results {
			if isApplicableResult(cveContextualAnalysis) {
				onlyApplicableRun.Results = append(onlyApplicableRun.Results, cveContextualAnalysis)
			}
		}
		if len(onlyApplicableRun.Results) > 0 {
			applicableEvidenceRows = append(applicableEvidenceRows, onlyApplicableRun)
		}
	}

	return applicableEvidenceRows
}

// Prepare secrets for all non-table formats (without style or emoji)
func PrepareSecrets(secrets []*sarif.Run) []formats.SourceCodeRow {
	return prepareSecrets(secrets, false)
}

func prepareSecrets(secrets []*sarif.Run, isTable bool) []formats.SourceCodeRow {
	var secretsRows []formats.SourceCodeRow
	for _, secretRun := range secrets {
		for _, secret := range secretRun.Results {
			currSeverity := GetSeverity(GetResultSeverity(secret), Applicable)
			for _, location := range secret.Locations {
				secretsRows = append(secretsRows,
					formats.SourceCodeRow{
						Severity:         currSeverity.printableTitle(isTable),
						SeverityNumValue: currSeverity.numValue,
						SourceCodeLocationRow: formats.SourceCodeLocationRow{
							File:       GetLocationFileName(location),
							LineColumn: GetStartLocationInFile(location),
							Snippet:    GetLocationSnippet(location),
						},
						Type: *secret.RuleID,
					},
				)
			}
		}
	}

	sort.Slice(secretsRows, func(i, j int) bool {
		return secretsRows[i].SeverityNumValue > secretsRows[j].SeverityNumValue
	})

	return secretsRows
}

func PrintSecretsTable(secrets []*sarif.Run, entitledForSecretsScan bool) error {
	if entitledForSecretsScan {
		secretsRows := prepareSecrets(secrets, true)
		log.Output()
		return coreutils.PrintTable(formats.ConvertToSecretsTableRow(secretsRows), "Secret Detection",
			"✨ No secrets were found ✨", false)
	}
	return nil
}

// Prepare iacs for all non-table formats (without style or emoji)
func PrepareIacs(iacs []*sarif.Run) []formats.SourceCodeRow {
	return prepareIacs(iacs, false)
}

func prepareIacs(iacs []*sarif.Run, isTable bool) []formats.SourceCodeRow {
	var iacRows []formats.SourceCodeRow
	for _, iacRun := range iacs {
		for _, iac := range iacRun.Results {
			currSeverity := GetSeverity(GetResultSeverity(iac), Applicable)
			for _, location := range iac.Locations {
				iacRows = append(iacRows,
					formats.SourceCodeRow{
						Severity:         currSeverity.printableTitle(isTable),
						SeverityNumValue: currSeverity.numValue,
						SourceCodeLocationRow: formats.SourceCodeLocationRow{
							File:       GetLocationFileName(location),
							LineColumn: GetStartLocationInFile(location),
							Snippet:    GetResultMsgText(iac),
						},
						Type: *iac.RuleID,
					},
				)
			}
		}
	}

	sort.Slice(iacRows, func(i, j int) bool {
		return iacRows[i].SeverityNumValue > iacRows[j].SeverityNumValue
	})

	return iacRows
}

func PrintIacTable(iacs []*sarif.Run, entitledForIacScan bool) error {
	if entitledForIacScan {
		iacRows := prepareIacs(iacs, true)
		log.Output()
		return coreutils.PrintTable(formats.ConvertToIacTableRow(iacRows), "Infrastructure as Code Vulnerabilities",
			"✨ No Infrastructure as Code vulnerabilities were found ✨", false)
	}
	return nil
}

func PrepareSast(sasts []*sarif.Run) []formats.SourceCodeRow {
	return prepareSast(sasts, false)
}

func prepareSast(sasts []*sarif.Run, isTable bool) []formats.SourceCodeRow {
	var sastRows []formats.SourceCodeRow
	for _, sastRun := range sasts {
		for _, sast := range sastRun.Results {
			currSeverity := GetSeverity(GetResultSeverity(sast), Applicable)

			flows := toSourceCodeCodeFlowRow(sast.CodeFlows, isTable)
			for _, location := range sast.Locations {
				sastRows = append(sastRows,
					formats.SourceCodeRow{
						Severity:         currSeverity.printableTitle(isTable),
						SeverityNumValue: currSeverity.numValue,
						SourceCodeLocationRow: formats.SourceCodeLocationRow{
							File:       GetLocationFileName(location),
							LineColumn: GetStartLocationInFile(location),
							Snippet:    GetResultMsgText(sast),
						},
						Type:     *sast.RuleID,
						CodeFlow: flows,
					},
				)
			}
		}
	}

	sort.Slice(sastRows, func(i, j int) bool {
		return sastRows[i].SeverityNumValue > sastRows[j].SeverityNumValue
	})

	return sastRows
}

func toSourceCodeCodeFlowRow(flows []*sarif.CodeFlow, isTable bool) (flowRows [][]formats.SourceCodeLocationRow) {
	if isTable {
		// Not displaying in table
		return
	}
	for _, codeFlow := range flows {
		for _, stackTrace := range codeFlow.ThreadFlows {
			rowFlow := []formats.SourceCodeLocationRow{}
			for _, stackTraceEntry := range stackTrace.Locations {
				rowFlow = append(rowFlow, formats.SourceCodeLocationRow{
					File:       GetLocationFileName(stackTraceEntry.Location),
					LineColumn: GetStartLocationInFile(stackTraceEntry.Location),
					Snippet:    GetLocationSnippet(stackTraceEntry.Location),
				})
			}
			flowRows = append(flowRows, rowFlow)
		}
	}
	return
}

func PrintSastTable(sast []*sarif.Run, entitledForSastScan bool) error {
	if entitledForSastScan {
		sastRows := prepareSast(sast, true)
		log.Output()
		return coreutils.PrintTable(formats.ConvertToSastTableRow(sastRows), "Static Application Security Testing (SAST)",
			"✨ No Static Application Security Testing vulnerabilities were found ✨", false)
	}
	return nil
}

func convertJfrogResearchInformation(extendedInfo *services.ExtendedInformation) *formats.JfrogResearchInformation {
	if extendedInfo == nil {
		return nil
	}
	var severityReasons []formats.JfrogResearchSeverityReason
	for _, severityReason := range extendedInfo.JfrogResearchSeverityReasons {
		severityReasons = append(severityReasons, formats.JfrogResearchSeverityReason{
			Name:        severityReason.Name,
			Description: severityReason.Description,
			IsPositive:  severityReason.IsPositive,
		})
	}
	return &formats.JfrogResearchInformation{
		Summary:         extendedInfo.ShortDescription,
		Details:         extendedInfo.FullDescription,
		Severity:        extendedInfo.JfrogResearchSeverity,
		SeverityReasons: severityReasons,
		Remediation:     extendedInfo.Remediation,
	}
}

func splitComponents(impactedPackages map[string]services.Component) (impactedPackagesNames, impactedPackagesVersions, impactedPackagesTypes []string, fixedVersions [][]string, directComponents [][]formats.ComponentRow, impactPaths [][][]formats.ComponentRow, err error) {
	if len(impactedPackages) == 0 {
		err = errorutils.CheckErrorf("failed while parsing the response from Xray: violation doesn't have any components")
		return
	}
	for currCompId, currComp := range impactedPackages {
		currCompName, currCompVersion, currCompType := SplitComponentId(currCompId)
		impactedPackagesNames = append(impactedPackagesNames, currCompName)
		impactedPackagesVersions = append(impactedPackagesVersions, currCompVersion)
		impactedPackagesTypes = append(impactedPackagesTypes, currCompType)
		fixedVersions = append(fixedVersions, currComp.FixedVersions)
		currDirectComponents, currImpactPaths := getDirectComponentsAndImpactPaths(currComp.ImpactPaths)
		directComponents = append(directComponents, currDirectComponents)
		impactPaths = append(impactPaths, currImpactPaths)
	}
	return
}

var packageTypes = map[string]string{
	"gav":      "Maven",
	"docker":   "Docker",
	"rpm":      "RPM",
	"deb":      "Debian",
	"nuget":    "NuGet",
	"generic":  "Generic",
	"npm":      "npm",
	"pip":      "Python",
	"pypi":     "Python",
	"composer": "Composer",
	"go":       "Go",
	"alpine":   "Alpine",
}

// SplitComponentId splits a Xray component ID to the component name, version and package type.
// In case componentId doesn't contain a version, the returned version will be an empty string.
// In case componentId's format is invalid, it will be returned as the component name
// and empty strings will be returned instead of the version and the package type.
// Examples:
//  1. componentId: "gav://antparent:ant:1.6.5"
//     Returned values:
//     Component name: "antparent:ant"
//     Component version: "1.6.5"
//     Package type: "Maven"
//  2. componentId: "generic://sha256:244fd47e07d1004f0aed9c156aa09083c82bf8944eceb67c946ff7430510a77b/foo.jar"
//     Returned values:
//     Component name: "foo.jar"
//     Component version: ""
//     Package type: "Generic"
//  3. componentId: "invalid-comp-id"
//     Returned values:
//     Component name: "invalid-comp-id"
//     Component version: ""
//     Package type: ""
func SplitComponentId(componentId string) (string, string, string) {
	compIdParts := strings.Split(componentId, "://")
	// Invalid component ID
	if len(compIdParts) != 2 {
		return componentId, "", ""
	}

	packageType := compIdParts[0]
	packageId := compIdParts[1]

	// Generic identifier structure: generic://sha256:<Checksum>/name
	if packageType == "generic" {
		lastSlashIndex := strings.LastIndex(packageId, "/")
		return packageId[lastSlashIndex+1:], "", packageTypes[packageType]
	}

	var compName, compVersion string
	switch packageType {
	case "rpm":
		// RPM identifier structure: rpm://os-version:package:epoch-version:version
		// os-version is optional.
		splitCompId := strings.Split(packageId, ":")
		if len(splitCompId) >= 3 {
			compName = splitCompId[len(splitCompId)-3]
			compVersion = fmt.Sprintf("%s:%s", splitCompId[len(splitCompId)-2], splitCompId[len(splitCompId)-1])
		}
	default:
		// All other identifiers look like this: package-type://package-name:version.
		// Sometimes there's a namespace or a group before the package name, separated by a '/' or a ':'.
		lastColonIndex := strings.LastIndex(packageId, ":")

		if lastColonIndex != -1 {
			compName = packageId[:lastColonIndex]
			compVersion = packageId[lastColonIndex+1:]
		}
	}

	// If there's an error while parsing the component ID
	if compName == "" {
		compName = packageId
	}

	return compName, compVersion, packageTypes[packageType]
}

// Gets a slice of the direct dependencies or packages of the scanned component, that depends on the vulnerable package, and converts the impact paths.
func getDirectComponentsAndImpactPaths(impactPaths [][]services.ImpactPathNode) (components []formats.ComponentRow, impactPathsRows [][]formats.ComponentRow) {
	componentsMap := make(map[string]formats.ComponentRow)

	// The first node in the impact path is the scanned component itself. The second one is the direct dependency.
	impactPathLevel := 1
	for _, impactPath := range impactPaths {
		impactPathIndex := impactPathLevel
		if len(impactPath) <= impactPathLevel {
			impactPathIndex = len(impactPath) - 1
		}
		componentId := impactPath[impactPathIndex].ComponentId
		if _, exist := componentsMap[componentId]; !exist {
			compName, compVersion, _ := SplitComponentId(componentId)
			componentsMap[componentId] = formats.ComponentRow{Name: compName, Version: compVersion}
		}

		// Convert the impact path
		var compImpactPathRows []formats.ComponentRow
		for _, pathNode := range impactPath {
			nodeCompName, nodeCompVersion, _ := SplitComponentId(pathNode.ComponentId)
			compImpactPathRows = append(compImpactPathRows, formats.ComponentRow{
				Name:    nodeCompName,
				Version: nodeCompVersion,
			})
		}
		impactPathsRows = append(impactPathsRows, compImpactPathRows)
	}

	for _, row := range componentsMap {
		components = append(components, row)
	}
	return
}

type Severity struct {
	title    string
	numValue int
	style    color.Style
	emoji    string
}

func (s *Severity) printableTitle(isTable bool) string {
	if isTable && (log.IsStdOutTerminal() && log.IsColorsSupported() || os.Getenv("GITLAB_CI") != "") {
		return s.style.Render(s.emoji + s.title)
	}
	return s.title
}

var Severities = map[string]map[ApplicabilityStatus]*Severity{
	"Critical": {
		Applicable:                {emoji: "💀", title: "Critical", numValue: 15, style: color.New(color.BgLightRed, color.LightWhite)},
		ApplicabilityUndetermined: {emoji: "💀", title: "Critical", numValue: 14, style: color.New(color.BgLightRed, color.LightWhite)},
		NotApplicable:             {emoji: "💀", title: "Critical", numValue: 5, style: color.New(color.Gray)},
	},
	"High": {
		Applicable:                {emoji: "🔥", title: "High", numValue: 13, style: color.New(color.Red)},
		ApplicabilityUndetermined: {emoji: "🔥", title: "High", numValue: 12, style: color.New(color.Red)},
		NotApplicable:             {emoji: "🔥", title: "High", numValue: 4, style: color.New(color.Gray)},
	},
	"Medium": {
		Applicable:                {emoji: "🎃", title: "Medium", numValue: 11, style: color.New(color.Yellow)},
		ApplicabilityUndetermined: {emoji: "🎃", title: "Medium", numValue: 10, style: color.New(color.Yellow)},
		NotApplicable:             {emoji: "🎃", title: "Medium", numValue: 3, style: color.New(color.Gray)},
	},
	"Low": {
		Applicable:                {emoji: "👻", title: "Low", numValue: 9},
		ApplicabilityUndetermined: {emoji: "👻", title: "Low", numValue: 8},
		NotApplicable:             {emoji: "👻", title: "Low", numValue: 2, style: color.New(color.Gray)},
	},
	"Unknown": {
		Applicable:                {emoji: "😐", title: "Unknown", numValue: 7},
		ApplicabilityUndetermined: {emoji: "😐", title: "Unknown", numValue: 6},
		NotApplicable:             {emoji: "😐", title: "Unknown", numValue: 1, style: color.New(color.Gray)},
	},
}

func (s *Severity) NumValue() int {
	return s.numValue
}

func (s *Severity) Emoji() string {
	return s.emoji
}

func GetSeveritiesFormat(severity string) (string, error) {
	formattedSeverity := cases.Title(language.Und).String(severity)
	if formattedSeverity != "" && Severities[formattedSeverity][Applicable] == nil {
		return "", errorutils.CheckErrorf("only the following severities are supported: " + coreutils.ListToText(maps.Keys(Severities)))
	}

	return formattedSeverity, nil
}

func GetSeverity(severityTitle string, applicable ApplicabilityStatus) *Severity {
	if Severities[severityTitle] == nil {
		return &Severity{title: severityTitle}
	}

	switch applicable {
	case NotApplicable:
		return Severities[severityTitle][NotApplicable]
	case Applicable:
		return Severities[severityTitle][Applicable]
	default:
		return Severities[severityTitle][ApplicabilityUndetermined]
	}
}

type operationalRiskViolationReadableData struct {
	isEol         string
	cadence       string
	commits       string
	committers    string
	eolMessage    string
	riskReason    string
	latestVersion string
	newerVersions string
}

func getOperationalRiskViolationReadableData(violation services.Violation) *operationalRiskViolationReadableData {
	isEol, cadence, commits, committers, newerVersions, latestVersion := "N/A", "N/A", "N/A", "N/A", "N/A", "N/A"
	if violation.IsEol != nil {
		isEol = strconv.FormatBool(*violation.IsEol)
	}
	if violation.Cadence != nil {
		cadence = strconv.FormatFloat(*violation.Cadence, 'f', -1, 64)
	}
	if violation.Committers != nil {
		committers = strconv.FormatInt(int64(*violation.Committers), 10)
	}
	if violation.Commits != nil {
		commits = strconv.FormatInt(*violation.Commits, 10)
	}
	if violation.NewerVersions != nil {
		newerVersions = strconv.FormatInt(int64(*violation.NewerVersions), 10)
	}
	if violation.LatestVersion != "" {
		latestVersion = violation.LatestVersion
	}
	return &operationalRiskViolationReadableData{
		isEol:         isEol,
		cadence:       cadence,
		commits:       commits,
		committers:    committers,
		eolMessage:    violation.EolMessage,
		riskReason:    violation.RiskReason,
		latestVersion: latestVersion,
		newerVersions: newerVersions,
	}
}

// simplifyVulnerabilities returns a new slice of services.Vulnerability that contains only the unique vulnerabilities from the input slice
// The uniqueness of the vulnerabilities is determined by the GetUniqueKey function
func simplifyVulnerabilities(scanVulnerabilities []services.Vulnerability, multipleRoots bool) []services.Vulnerability {
	var uniqueVulnerabilities = make(map[string]*services.Vulnerability)
	for _, vulnerability := range scanVulnerabilities {
		for vulnerableComponentId := range vulnerability.Components {
			vulnerableDependency, vulnerableVersion, _ := SplitComponentId(vulnerableComponentId)
			packageKey := GetUniqueKey(vulnerableDependency, vulnerableVersion, vulnerability.IssueId, len(vulnerability.Components[vulnerableComponentId].FixedVersions) > 0)
			if uniqueVulnerability, exist := uniqueVulnerabilities[packageKey]; exist {
				fixedVersions := appendUniqueFixVersions(uniqueVulnerability.Components[vulnerableComponentId].FixedVersions, vulnerability.Components[vulnerableComponentId].FixedVersions...)
				impactPaths := appendUniqueImpactPaths(uniqueVulnerability.Components[vulnerableComponentId].ImpactPaths, vulnerability.Components[vulnerableComponentId].ImpactPaths, multipleRoots)
				uniqueVulnerabilities[packageKey].Components[vulnerableComponentId] = services.Component{
					FixedVersions: fixedVersions,
					ImpactPaths:   impactPaths,
				}
				continue
			}
			uniqueVulnerabilities[packageKey] = &services.Vulnerability{
				Cves:                vulnerability.Cves,
				Severity:            vulnerability.Severity,
				Components:          map[string]services.Component{vulnerableComponentId: vulnerability.Components[vulnerableComponentId]},
				IssueId:             vulnerability.IssueId,
				Technology:          vulnerability.Technology,
				ExtendedInformation: vulnerability.ExtendedInformation,
				Summary:             vulnerability.Summary,
			}
		}
	}
	// convert map to slice
	result := make([]services.Vulnerability, 0, len(uniqueVulnerabilities))
	for _, v := range uniqueVulnerabilities {
		result = append(result, *v)
	}
	return result
}

// simplifyViolations returns a new slice of services.Violations that contains only the unique violations from the input slice
// The uniqueness of the violations is determined by the GetUniqueKey function
func simplifyViolations(scanViolations []services.Violation, multipleRoots bool) []services.Violation {
	var uniqueViolations = make(map[string]*services.Violation)
	for _, violation := range scanViolations {
		for vulnerableComponentId := range violation.Components {
			vulnerableDependency, vulnerableVersion, _ := SplitComponentId(vulnerableComponentId)
			packageKey := GetUniqueKey(vulnerableDependency, vulnerableVersion, violation.IssueId, len(violation.Components[vulnerableComponentId].FixedVersions) > 0)
			if uniqueVulnerability, exist := uniqueViolations[packageKey]; exist {
				fixedVersions := appendUniqueFixVersions(uniqueVulnerability.Components[vulnerableComponentId].FixedVersions, violation.Components[vulnerableComponentId].FixedVersions...)
				impactPaths := appendUniqueImpactPaths(uniqueVulnerability.Components[vulnerableComponentId].ImpactPaths, violation.Components[vulnerableComponentId].ImpactPaths, multipleRoots)
				uniqueViolations[packageKey].Components[vulnerableComponentId] = services.Component{
					FixedVersions: fixedVersions,
					ImpactPaths:   impactPaths,
				}
				continue
			}
			uniqueViolations[packageKey] = &services.Violation{
				Severity:      violation.Severity,
				ViolationType: violation.ViolationType,
				Components:    map[string]services.Component{vulnerableComponentId: violation.Components[vulnerableComponentId]},
				WatchName:     violation.WatchName,
				IssueId:       violation.IssueId,
				Cves:          violation.Cves,
				LicenseKey:    violation.LicenseKey,
				LicenseName:   violation.LicenseName,
				Technology:    violation.Technology,
			}
		}
	}
	// convert map to slice
	result := make([]services.Violation, 0, len(uniqueViolations))
	for _, v := range uniqueViolations {
		result = append(result, *v)
	}
	return result
}

// appendImpactPathsWithoutDuplicates appends the elements of a source [][]ImpactPathNode struct to a target [][]ImpactPathNode, without adding any duplicate elements.
// This implementation uses the ComponentId field of the ImpactPathNode struct to check for duplicates, as it is guaranteed to be unique.
func appendUniqueImpactPaths(target [][]services.ImpactPathNode, source [][]services.ImpactPathNode, multipleRoots bool) [][]services.ImpactPathNode {
	if multipleRoots {
		return appendUniqueImpactPathsForMultipleRoots(target, source)
	}
	impactPathMap := make(map[string][]services.ImpactPathNode)
	for _, path := range target {
		// The first node component id is the key and the value is the whole path
		key := getImpactPathKey(path)
		impactPathMap[key] = path
	}

	for _, path := range source {
		key := getImpactPathKey(path)
		if _, exists := impactPathMap[key]; !exists {
			impactPathMap[key] = path
			target = append(target, path)
		}
	}
	return target
}

// getImpactPathKey return a key that is used as a key to identify and deduplicate impact paths.
// If an impact path length is equal to directDependencyPathLength, then the direct dependency is the key, and it's in the directDependencyIndex place.
func getImpactPathKey(path []services.ImpactPathNode) string {
	key := path[rootIndex].ComponentId
	if len(path) == directDependencyPathLength {
		key = path[directDependencyIndex].ComponentId
	}
	return key
}

// appendUniqueImpactPathsForMultipleRoots appends the source impact path to the target impact path while avoiding duplicates.
// Specifically, it is designed for handling multiple root projects, such as Maven or Gradle, by comparing each pair of paths and identifying the path that is closest to the direct dependency.
func appendUniqueImpactPathsForMultipleRoots(target [][]services.ImpactPathNode, source [][]services.ImpactPathNode) [][]services.ImpactPathNode {
	for targetPathIndex, targetPath := range target {
		for sourcePathIndex, sourcePath := range source {
			var subset []services.ImpactPathNode
			if len(sourcePath) <= len(targetPath) {
				subset = isImpactPathIsSubset(targetPath, sourcePath)
				if len(subset) != 0 {
					target[targetPathIndex] = subset
				}
			} else {
				subset = isImpactPathIsSubset(sourcePath, targetPath)
				if len(subset) != 0 {
					source[sourcePathIndex] = subset
				}
			}
		}
	}

	return appendUniqueImpactPaths(target, source, false)
}

// isImpactPathIsSubset checks if targetPath is a subset of sourcePath, and returns the subset if exists
func isImpactPathIsSubset(target []services.ImpactPathNode, source []services.ImpactPathNode) []services.ImpactPathNode {
	var subsetImpactPath []services.ImpactPathNode
	impactPathNodesMap := make(map[string]bool)
	for _, node := range target {
		impactPathNodesMap[node.ComponentId] = true
	}

	for _, node := range source {
		if impactPathNodesMap[node.ComponentId] {
			subsetImpactPath = append(subsetImpactPath, node)
		}
	}

	if len(subsetImpactPath) == len(target) || len(subsetImpactPath) == len(source) {
		return subsetImpactPath
	}
	return []services.ImpactPathNode{}
}

// appendUniqueFixVersions returns a new slice of strings that contains elements from both input slices without duplicates
func appendUniqueFixVersions(targetFixVersions []string, sourceFixVersions ...string) []string {
	fixVersionsSet := datastructures.MakeSet[string]()
	var result []string
	for _, fixVersion := range sourceFixVersions {
		fixVersionsSet.Add(fixVersion)
		result = append(result, fixVersion)
	}

	for _, fixVersion := range targetFixVersions {
		if exist := fixVersionsSet.Exists(fixVersion); !exist {
			result = append(result, fixVersion)
		}
	}
	return result
}

// GetUniqueKey returns a unique string key of format "vulnerableDependency:vulnerableVersion:xrayID:fixVersionExist"
func GetUniqueKey(vulnerableDependency, vulnerableVersion, xrayID string, fixVersionExist bool) string {
	return strings.Join([]string{vulnerableDependency, vulnerableVersion, xrayID, strconv.FormatBool(fixVersionExist)}, ":")
}

func convertCves(cves []services.Cve) []formats.CveRow {
	var cveRows []formats.CveRow
	for _, cveObj := range cves {
		cveRows = append(cveRows, formats.CveRow{Id: cveObj.Id, CvssV2: cveObj.CvssV2Score, CvssV3: cveObj.CvssV3Score})
	}
	return cveRows
}

// If at least one cve is applicable - final value is applicable
// Else if at least one cve is undetermined - final value is undetermined
// Else (case when all cves aren't applicable) -> final value is not applicable
func getApplicableCveValue(extendedResults *ExtendedScanResults, xrayCves []formats.CveRow) ApplicabilityStatus {
	if !extendedResults.EntitledForJas || len(extendedResults.ApplicabilityScanResults) == 0 {
		return NotScanned
	}
	if len(xrayCves) == 0 {
		return ApplicabilityUndetermined
	}
	cveExistsInResult := false
	finalApplicableValue := NotApplicable
	for _, applicabilityRun := range extendedResults.ApplicabilityScanResults {
		for _, cve := range xrayCves {
			relatedResults := GetResultsByRuleId(applicabilityRun, GetRuleIdFromCveId(cve.Id))
			if len(relatedResults) == 0 {
				finalApplicableValue = ApplicabilityUndetermined
			}
			for _, relatedResult := range relatedResults {
				cveExistsInResult = true
				if isApplicableResult(relatedResult) {
					return Applicable
				}
			}
		}
	}
	if cveExistsInResult {
		return finalApplicableValue
	}
	return ApplicabilityUndetermined
}

<<<<<<< HEAD
func getCveApplicability(cve formats.CveRow, applicabilityScanResults []*sarif.Run, applicableValue ApplicabilityStatus, components map[string]services.Component) (applicability *formats.Applicability, value ApplicabilityStatus) {
	if len(applicabilityScanResults) == 0 {
		// nothing change return same
		return nil, applicableValue
=======
func getCveApplicability(cve formats.CveRow, applicabilityScanResults []*sarif.Run) (applicability *formats.Applicability) {
	if len(applicabilityScanResults) == 0 {
		return nil
>>>>>>> 6e94c82e
	}
	for _, applicabilityRun := range applicabilityScanResults {
		description := ""
		if relatedRule, _ := applicabilityRun.GetRuleById(GetRuleIdFromCveId(cve.Id)); relatedRule != nil {
			description = GetRuleFullDescription(relatedRule)
		}
		relatedResult, _ := applicabilityRun.GetResultByRuleId(GetRuleIdFromCveId(cve.Id))
		if relatedResult == nil {
			continue
		}
		// Set applicable details
		applicability = &formats.Applicability{
			Status:             isApplicableResult(relatedResult),
			ScannerDescription: description,
		}
		// Add new evidences from locations
		for _, location := range relatedResult.Locations {
<<<<<<< HEAD
			fileName := GetLocationFileName(location)
			if shouldSkipEvidance(components, fileName) {
				continue
			}
			applicability.Evidence = append(applicability.Evidence, formats.Evidence{
				SourceCodeLocationRow: formats.SourceCodeLocationRow{
					File:       fileName,
=======
			applicability.Evidence = append(applicability.Evidence, formats.Evidence{
				SourceCodeLocationRow: formats.SourceCodeLocationRow{
					File:       GetLocationFileName(location),
>>>>>>> 6e94c82e
					LineColumn: GetStartLocationInFile(location),
					Snippet:    GetLocationSnippet(location),
				},
				Reason: GetResultMsgText(relatedResult),
			})
		}
<<<<<<< HEAD
		if len(applicability.Evidence) == 0 {
			return nil, NotApplicable
		}
=======
>>>>>>> 6e94c82e
	}
	return
}

<<<<<<< HEAD
func shouldSkipEvidance(components map[string]services.Component, filePath string) bool {
	for key, _ := range components {
		dependencyName := strings.Split(strings.TrimPrefix(key, "npm://"), ":")[0]
		if strings.Contains(filePath, "node_modules/"+dependencyName) {
			return true
		}
	}
	return false
}

=======
>>>>>>> 6e94c82e
func printApplicableCveValue(applicableValue ApplicabilityStatus, isTable bool) string {
	if isTable && (log.IsStdOutTerminal() && log.IsColorsSupported() || os.Getenv("GITLAB_CI") != "") {
		if applicableValue == Applicable {
			return color.New(color.Red).Render(applicableValue)
		} else if applicableValue == NotApplicable {
			return color.New(color.Green).Render(applicableValue)
		}
	}
	return string(applicableValue)
}<|MERGE_RESOLUTION|>--- conflicted
+++ resolved
@@ -90,11 +90,7 @@
 			cves := convertCves(violation.Cves)
 			applicableValue := getApplicableCveValue(extendedResults, cves)
 			for _, cve := range cves {
-<<<<<<< HEAD
-				cve.Applicability, applicableValue = getCveApplicability(cve, extendedResults.ApplicabilityScanResults, applicableValue, nil)
-=======
 				cve.Applicability = getCveApplicability(cve, extendedResults.ApplicabilityScanResults)
->>>>>>> 6e94c82e
 			}
 			currSeverity := GetSeverity(violation.Severity, applicableValue)
 			jfrogResearchInfo := convertJfrogResearchInformation(violation.ExtendedInformation)
@@ -214,11 +210,7 @@
 		cves := convertCves(vulnerability.Cves)
 		applicableValue := getApplicableCveValue(extendedResults, cves)
 		for _, cve := range cves {
-<<<<<<< HEAD
-			cve.Applicability, applicableValue = getCveApplicability(cve, extendedResults.ApplicabilityScanResults, "", vulnerability.Components)
-=======
 			cve.Applicability = getCveApplicability(cve, extendedResults.ApplicabilityScanResults)
->>>>>>> 6e94c82e
 		}
 		currSeverity := GetSeverity(vulnerability.Severity, applicableValue)
 		jfrogResearchInfo := convertJfrogResearchInformation(vulnerability.ExtendedInformation)
@@ -953,16 +945,10 @@
 	return ApplicabilityUndetermined
 }
 
-<<<<<<< HEAD
-func getCveApplicability(cve formats.CveRow, applicabilityScanResults []*sarif.Run, applicableValue ApplicabilityStatus, components map[string]services.Component) (applicability *formats.Applicability, value ApplicabilityStatus) {
+func getCveApplicability(cve formats.CveRow, applicabilityScanResults []*sarif.Run, applicableValue *formats.Applicability, components map[string]services.Component) (applicability *formats.Applicability) {
 	if len(applicabilityScanResults) == 0 {
 		// nothing change return same
-		return nil, applicableValue
-=======
-func getCveApplicability(cve formats.CveRow, applicabilityScanResults []*sarif.Run) (applicability *formats.Applicability) {
-	if len(applicabilityScanResults) == 0 {
-		return nil
->>>>>>> 6e94c82e
+		return applicableValue
 	}
 	for _, applicabilityRun := range applicabilityScanResults {
 		description := ""
@@ -980,36 +966,26 @@
 		}
 		// Add new evidences from locations
 		for _, location := range relatedResult.Locations {
-<<<<<<< HEAD
 			fileName := GetLocationFileName(location)
 			if shouldSkipEvidance(components, fileName) {
 				continue
 			}
 			applicability.Evidence = append(applicability.Evidence, formats.Evidence{
 				SourceCodeLocationRow: formats.SourceCodeLocationRow{
-					File:       fileName,
-=======
-			applicability.Evidence = append(applicability.Evidence, formats.Evidence{
-				SourceCodeLocationRow: formats.SourceCodeLocationRow{
 					File:       GetLocationFileName(location),
->>>>>>> 6e94c82e
 					LineColumn: GetStartLocationInFile(location),
 					Snippet:    GetLocationSnippet(location),
 				},
 				Reason: GetResultMsgText(relatedResult),
 			})
 		}
-<<<<<<< HEAD
 		if len(applicability.Evidence) == 0 {
-			return nil, NotApplicable
-		}
-=======
->>>>>>> 6e94c82e
+			return NotApplicable
+		}
 	}
 	return
 }
 
-<<<<<<< HEAD
 func shouldSkipEvidance(components map[string]services.Component, filePath string) bool {
 	for key, _ := range components {
 		dependencyName := strings.Split(strings.TrimPrefix(key, "npm://"), ":")[0]
@@ -1020,8 +996,6 @@
 	return false
 }
 
-=======
->>>>>>> 6e94c82e
 func printApplicableCveValue(applicableValue ApplicabilityStatus, isTable bool) string {
 	if isTable && (log.IsStdOutTerminal() && log.IsColorsSupported() || os.Getenv("GITLAB_CI") != "") {
 		if applicableValue == Applicable {
