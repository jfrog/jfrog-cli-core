package utils

import (
	"fmt"
	"os"
	"path/filepath"
	"sort"
	"strconv"
	"strings"

	"github.com/jfrog/gofrog/datastructures"
	"github.com/owenrumney/go-sarif/v2/sarif"
	"golang.org/x/exp/maps"
	"golang.org/x/text/cases"
	"golang.org/x/text/language"

	"github.com/jfrog/jfrog-cli-core/v2/xray/formats"

	"github.com/gookit/color"
	"github.com/jfrog/jfrog-cli-core/v2/utils/coreutils"
	"github.com/jfrog/jfrog-client-go/utils/errorutils"
	"github.com/jfrog/jfrog-client-go/utils/log"
	"github.com/jfrog/jfrog-client-go/xray/services"
)

const (
	rootIndex                  = 0
	directDependencyIndex      = 1
	directDependencyPathLength = 2
	nodeModules                = "node_modules"
	NpmPackageTypeIdentifier   = "npm://"
)

// PrintViolationsTable prints the violations in 4 tables: security violations, license compliance violations, operational risk violations and ignore rule URLs.
// Set multipleRoots to true in case the given violations array contains (or may contain) results of several projects or files (like in binary scan).
// In case multipleRoots is true, the field Component will show the root of each impact path, otherwise it will show the root's child.
// In case one (or more) of the violations contains the field FailBuild set to true, CliError with exit code 3 will be returned.
// Set printExtended to true to print fields with 'extended' tag.
// If the scan argument is set to true, print the scan tables.
func PrintViolationsTable(violations []services.Violation, extendedResults *ExtendedScanResults, multipleRoots, printExtended, isBinaryScan bool) error {
	securityViolationsRows, licenseViolationsRows, operationalRiskViolationsRows, err := prepareViolations(violations, extendedResults, multipleRoots, true, true)
	if err != nil {
		return err
	}
	// Print tables, if scan is true; print the scan tables.
	if isBinaryScan {
		err = coreutils.PrintTable(formats.ConvertToVulnerabilityScanTableRow(securityViolationsRows), "Security Violations", "No security violations were found", printExtended)
		if err != nil {
			return err
		}
		err = coreutils.PrintTable(formats.ConvertToLicenseViolationScanTableRow(licenseViolationsRows), "License Compliance Violations", "No license compliance violations were found", printExtended)
		if err != nil {
			return err
		}
		if len(operationalRiskViolationsRows) > 0 {
			return coreutils.PrintTable(formats.ConvertToOperationalRiskViolationScanTableRow(operationalRiskViolationsRows), "Operational Risk Violations", "No operational risk violations were found", printExtended)
		}
	} else {
		err = coreutils.PrintTable(formats.ConvertToVulnerabilityTableRow(securityViolationsRows), "Security Violations", "No security violations were found", printExtended)
		if err != nil {
			return err
		}
		err = coreutils.PrintTable(formats.ConvertToLicenseViolationTableRow(licenseViolationsRows), "License Compliance Violations", "No license compliance violations were found", printExtended)
		if err != nil {
			return err
		}
		if len(operationalRiskViolationsRows) > 0 {
			return coreutils.PrintTable(formats.ConvertToOperationalRiskViolationTableRow(operationalRiskViolationsRows), "Operational Risk Violations", "No operational risk violations were found", printExtended)
		}
	}
	return nil
}

// Prepare violations for all non-table formats (without style or emoji)
func PrepareViolations(violations []services.Violation, extendedResults *ExtendedScanResults, multipleRoots, simplifiedOutput bool) ([]formats.VulnerabilityOrViolationRow, []formats.LicenseViolationRow, []formats.OperationalRiskViolationRow, error) {
	return prepareViolations(violations, extendedResults, multipleRoots, false, simplifiedOutput)
}

func prepareViolations(violations []services.Violation, extendedResults *ExtendedScanResults, multipleRoots, isTable, simplifiedOutput bool) ([]formats.VulnerabilityOrViolationRow, []formats.LicenseViolationRow, []formats.OperationalRiskViolationRow, error) {
	if simplifiedOutput {
		violations = simplifyViolations(violations, multipleRoots)
	}
	var securityViolationsRows []formats.VulnerabilityOrViolationRow
	var licenseViolationsRows []formats.LicenseViolationRow
	var operationalRiskViolationsRows []formats.OperationalRiskViolationRow
	for _, violation := range violations {
		impactedPackagesNames, impactedPackagesVersions, impactedPackagesTypes, fixedVersions, components, impactPaths, err := splitComponents(violation.Components)
		if err != nil {
			return nil, nil, nil, err
		}
		switch violation.ViolationType {
		case "security":
			cves := convertCves(violation.Cves)
			if extendedResults.EntitledForJas {
				for i := range cves {
<<<<<<< HEAD
					cves[i].Applicability = getCveApplicabilityField(cves[i], extendedResults.ApplicabilityScanResults)
=======
					cves[i].Applicability = getCveApplicabilityField(cves[i], extendedResults.ApplicabilityScanResults, violation.Components)
>>>>>>> ca639430
				}
			}
			applicabilityStatus := getApplicableCveStatus(extendedResults.EntitledForJas, extendedResults.ApplicabilityScanResults, cves)
			currSeverity := GetSeverity(violation.Severity, applicabilityStatus)
			jfrogResearchInfo := convertJfrogResearchInformation(violation.ExtendedInformation)
			for compIndex := 0; compIndex < len(impactedPackagesNames); compIndex++ {
				securityViolationsRows = append(securityViolationsRows,
					formats.VulnerabilityOrViolationRow{
						Summary:                   violation.Summary,
						Severity:                  currSeverity.printableTitle(isTable),
						SeverityNumValue:          currSeverity.numValue,
						ImpactedDependencyName:    impactedPackagesNames[compIndex],
						ImpactedDependencyVersion: impactedPackagesVersions[compIndex],
						ImpactedDependencyType:    impactedPackagesTypes[compIndex],
						FixedVersions:             fixedVersions[compIndex],
						Components:                components[compIndex],
						Cves:                      cves,
						IssueId:                   violation.IssueId,
						References:                violation.References,
						JfrogResearchInformation:  jfrogResearchInfo,
						ImpactPaths:               impactPaths[compIndex],
						Technology:                coreutils.Technology(violation.Technology),
						Applicable:                printApplicableCveValue(applicabilityStatus, isTable),
					},
				)
			}
		case "license":
			currSeverity := GetSeverity(violation.Severity, ApplicabilityUndetermined)
			for compIndex := 0; compIndex < len(impactedPackagesNames); compIndex++ {
				licenseViolationsRows = append(licenseViolationsRows,
					formats.LicenseViolationRow{
						LicenseKey:                violation.LicenseKey,
						Severity:                  currSeverity.printableTitle(isTable),
						SeverityNumValue:          currSeverity.numValue,
						ImpactedDependencyName:    impactedPackagesNames[compIndex],
						ImpactedDependencyVersion: impactedPackagesVersions[compIndex],
						ImpactedDependencyType:    impactedPackagesTypes[compIndex],
						Components:                components[compIndex],
					},
				)
			}
		case "operational_risk":
			currSeverity := GetSeverity(violation.Severity, ApplicabilityUndetermined)
			violationOpRiskData := getOperationalRiskViolationReadableData(violation)
			for compIndex := 0; compIndex < len(impactedPackagesNames); compIndex++ {
				operationalRiskViolationsRow := &formats.OperationalRiskViolationRow{
					Severity:                  currSeverity.printableTitle(isTable),
					SeverityNumValue:          currSeverity.numValue,
					ImpactedDependencyName:    impactedPackagesNames[compIndex],
					ImpactedDependencyVersion: impactedPackagesVersions[compIndex],
					ImpactedDependencyType:    impactedPackagesTypes[compIndex],
					Components:                components[compIndex],
					IsEol:                     violationOpRiskData.isEol,
					Cadence:                   violationOpRiskData.cadence,
					Commits:                   violationOpRiskData.commits,
					Committers:                violationOpRiskData.committers,
					NewerVersions:             violationOpRiskData.newerVersions,
					LatestVersion:             violationOpRiskData.latestVersion,
					RiskReason:                violationOpRiskData.riskReason,
					EolMessage:                violationOpRiskData.eolMessage,
				}
				operationalRiskViolationsRows = append(operationalRiskViolationsRows, *operationalRiskViolationsRow)
			}
		default:
			// Unsupported type, ignore
		}
	}

	// Sort the rows by severity and whether the row contains fixed versions
	sortVulnerabilityOrViolationRows(securityViolationsRows)
	sort.Slice(licenseViolationsRows, func(i, j int) bool {
		return licenseViolationsRows[i].SeverityNumValue > licenseViolationsRows[j].SeverityNumValue
	})
	sort.Slice(operationalRiskViolationsRows, func(i, j int) bool {
		return operationalRiskViolationsRows[i].SeverityNumValue > operationalRiskViolationsRows[j].SeverityNumValue
	})

	return securityViolationsRows, licenseViolationsRows, operationalRiskViolationsRows, nil
}

// PrintVulnerabilitiesTable prints the vulnerabilities in a table.
// Set multipleRoots to true in case the given vulnerabilities array contains (or may contain) results of several projects or files (like in binary scan).
// In case multipleRoots is true, the field Component will show the root of each impact path, otherwise it will show the root's child.
// Set printExtended to true to print fields with 'extended' tag.
// If the scan argument is set to true, print the scan tables.
func PrintVulnerabilitiesTable(vulnerabilities []services.Vulnerability, extendedResults *ExtendedScanResults, multipleRoots, printExtended, isBinaryScan bool) error {
	vulnerabilitiesRows, err := prepareVulnerabilities(vulnerabilities, extendedResults, multipleRoots, true, true)
	if err != nil {
		return err
	}

	if isBinaryScan {
		return coreutils.PrintTable(formats.ConvertToVulnerabilityScanTableRow(vulnerabilitiesRows), "Vulnerable Components", "✨ No vulnerable components were found ✨", printExtended)
	}
	var emptyTableMessage string
	if len(extendedResults.ScannedTechnologies) > 0 {
		emptyTableMessage = "✨ No vulnerable dependencies were found ✨"
	} else {
		emptyTableMessage = coreutils.PrintYellow("🔧 Couldn't determine a package manager or build tool used by this project 🔧")
	}
	return coreutils.PrintTable(formats.ConvertToVulnerabilityTableRow(vulnerabilitiesRows), "Vulnerable Dependencies", emptyTableMessage, printExtended)
}

// Prepare vulnerabilities for all non-table formats (without style or emoji)
func PrepareVulnerabilities(vulnerabilities []services.Vulnerability, extendedResults *ExtendedScanResults, multipleRoots, simplifiedOutput bool) ([]formats.VulnerabilityOrViolationRow, error) {
	return prepareVulnerabilities(vulnerabilities, extendedResults, multipleRoots, false, simplifiedOutput)
}

func prepareVulnerabilities(vulnerabilities []services.Vulnerability, extendedResults *ExtendedScanResults, multipleRoots, isTable, simplifiedOutput bool) ([]formats.VulnerabilityOrViolationRow, error) {
	if simplifiedOutput {
		vulnerabilities = simplifyVulnerabilities(vulnerabilities, multipleRoots)
	}
	var vulnerabilitiesRows []formats.VulnerabilityOrViolationRow
	for _, vulnerability := range vulnerabilities {
		impactedPackagesNames, impactedPackagesVersions, impactedPackagesTypes, fixedVersions, components, impactPaths, err := splitComponents(vulnerability.Components)
		if err != nil {
			return nil, err
		}
		cves := convertCves(vulnerability.Cves)
		if extendedResults.EntitledForJas {
			for i := range cves {
<<<<<<< HEAD
				cves[i].Applicability = getCveApplicabilityField(cves[i], extendedResults.ApplicabilityScanResults)
=======
				cves[i].Applicability = getCveApplicabilityField(cves[i], extendedResults.ApplicabilityScanResults, vulnerability.Components)
>>>>>>> ca639430
			}
		}
		applicabilityStatus := getApplicableCveStatus(extendedResults.EntitledForJas, extendedResults.ApplicabilityScanResults, cves)
		currSeverity := GetSeverity(vulnerability.Severity, applicabilityStatus)
		jfrogResearchInfo := convertJfrogResearchInformation(vulnerability.ExtendedInformation)
		for compIndex := 0; compIndex < len(impactedPackagesNames); compIndex++ {
			vulnerabilitiesRows = append(vulnerabilitiesRows,
				formats.VulnerabilityOrViolationRow{
					Summary:                   vulnerability.Summary,
					Severity:                  currSeverity.printableTitle(isTable),
					SeverityNumValue:          currSeverity.numValue,
					ImpactedDependencyName:    impactedPackagesNames[compIndex],
					ImpactedDependencyVersion: impactedPackagesVersions[compIndex],
					ImpactedDependencyType:    impactedPackagesTypes[compIndex],
					FixedVersions:             fixedVersions[compIndex],
					Components:                components[compIndex],
					Cves:                      cves,
					IssueId:                   vulnerability.IssueId,
					References:                vulnerability.References,
					JfrogResearchInformation:  jfrogResearchInfo,
					ImpactPaths:               impactPaths[compIndex],
					Technology:                coreutils.Technology(vulnerability.Technology),
					Applicable:                printApplicableCveValue(applicabilityStatus, isTable),
				},
			)
		}
	}

	sortVulnerabilityOrViolationRows(vulnerabilitiesRows)
	return vulnerabilitiesRows, nil
}

func sortVulnerabilityOrViolationRows(rows []formats.VulnerabilityOrViolationRow) {
	sort.Slice(rows, func(i, j int) bool {
		if rows[i].SeverityNumValue != rows[j].SeverityNumValue {
			return rows[i].SeverityNumValue > rows[j].SeverityNumValue
		}
		return len(rows[i].FixedVersions) > 0 && len(rows[j].FixedVersions) > 0
	})
}

// PrintLicensesTable prints the licenses in a table.
// Set multipleRoots to true in case the given licenses array contains (or may contain) results of several projects or files (like in binary scan).
// In case multipleRoots is true, the field Component will show the root of each impact path, otherwise it will show the root's child.
// Set printExtended to true to print fields with 'extended' tag.
// If the scan argument is set to true, print the scan tables.
func PrintLicensesTable(licenses []services.License, printExtended, isBinaryScan bool) error {
	licensesRows, err := PrepareLicenses(licenses)
	if err != nil {
		return err
	}
	if isBinaryScan {
		return coreutils.PrintTable(formats.ConvertToLicenseScanTableRow(licensesRows), "Licenses", "No licenses were found", printExtended)
	}
	return coreutils.PrintTable(formats.ConvertToLicenseTableRow(licensesRows), "Licenses", "No licenses were found", printExtended)
}

func PrepareLicenses(licenses []services.License) ([]formats.LicenseRow, error) {
	var licensesRows []formats.LicenseRow
	for _, license := range licenses {
		impactedPackagesNames, impactedPackagesVersions, impactedPackagesTypes, _, components, impactPaths, err := splitComponents(license.Components)
		if err != nil {
			return nil, err
		}
		for compIndex := 0; compIndex < len(impactedPackagesNames); compIndex++ {
			licensesRows = append(licensesRows,
				formats.LicenseRow{
					LicenseKey:                license.Key,
					ImpactedDependencyName:    impactedPackagesNames[compIndex],
					ImpactedDependencyVersion: impactedPackagesVersions[compIndex],
					ImpactedDependencyType:    impactedPackagesTypes[compIndex],
					Components:                components[compIndex],
					ImpactPaths:               impactPaths[compIndex],
				},
			)
		}
	}

	return licensesRows, nil
}

// Prepare secrets for all non-table formats (without style or emoji)
func PrepareSecrets(secrets []*sarif.Run) []formats.SourceCodeRow {
	return prepareSecrets(secrets, false)
}

func prepareSecrets(secrets []*sarif.Run, isTable bool) []formats.SourceCodeRow {
	var secretsRows []formats.SourceCodeRow
	for _, secretRun := range secrets {
		for _, secretResult := range secretRun.Results {
			currSeverity := GetSeverity(GetResultSeverity(secretResult), Applicable)
			for _, location := range secretResult.Locations {
				secretsRows = append(secretsRows,
					formats.SourceCodeRow{
						Severity:         currSeverity.printableTitle(isTable),
						Finding:          GetResultMsgText(secretResult),
						SeverityNumValue: currSeverity.numValue,
						Location: formats.Location{
							File:        GetRelativeLocationFileName(location, secretRun.Invocations),
							StartLine:   GetLocationStartLine(location),
							StartColumn: GetLocationStartColumn(location),
							EndLine:     GetLocationEndLine(location),
							EndColumn:   GetLocationEndColumn(location),
							Snippet:     GetLocationSnippet(location),
						},
					},
				)
			}
		}
	}

	sort.Slice(secretsRows, func(i, j int) bool {
		return secretsRows[i].SeverityNumValue > secretsRows[j].SeverityNumValue
	})

	return secretsRows
}

func PrintSecretsTable(secrets []*sarif.Run, entitledForSecretsScan bool) error {
	if entitledForSecretsScan {
		secretsRows := prepareSecrets(secrets, true)
		log.Output()
		return coreutils.PrintTable(formats.ConvertToSecretsTableRow(secretsRows), "Secret Detection",
			"✨ No secrets were found ✨", false)
	}
	return nil
}

// Prepare iacs for all non-table formats (without style or emoji)
func PrepareIacs(iacs []*sarif.Run) []formats.SourceCodeRow {
	return prepareIacs(iacs, false)
}

func prepareIacs(iacs []*sarif.Run, isTable bool) []formats.SourceCodeRow {
	var iacRows []formats.SourceCodeRow
	for _, iacRun := range iacs {
		for _, iacResult := range iacRun.Results {
			scannerDescription := ""
			if rule, err := iacRun.GetRuleById(*iacResult.RuleID); err == nil {
				scannerDescription = GetRuleFullDescription(rule)
			}
			currSeverity := GetSeverity(GetResultSeverity(iacResult), Applicable)
			for _, location := range iacResult.Locations {
				iacRows = append(iacRows,
					formats.SourceCodeRow{
						Severity:           currSeverity.printableTitle(isTable),
						Finding:            GetResultMsgText(iacResult),
						ScannerDescription: scannerDescription,
						SeverityNumValue:   currSeverity.numValue,
						Location: formats.Location{
							File:        GetRelativeLocationFileName(location, iacRun.Invocations),
							StartLine:   GetLocationStartLine(location),
							StartColumn: GetLocationStartColumn(location),
							EndLine:     GetLocationEndLine(location),
							EndColumn:   GetLocationEndColumn(location),
							Snippet:     GetLocationSnippet(location),
						},
					},
				)
			}
		}
	}

	sort.Slice(iacRows, func(i, j int) bool {
		return iacRows[i].SeverityNumValue > iacRows[j].SeverityNumValue
	})

	return iacRows
}

func PrintIacTable(iacs []*sarif.Run, entitledForIacScan bool) error {
	if entitledForIacScan {
		iacRows := prepareIacs(iacs, true)
		log.Output()
		return coreutils.PrintTable(formats.ConvertToIacOrSastTableRow(iacRows), "Infrastructure as Code Vulnerabilities",
			"✨ No Infrastructure as Code vulnerabilities were found ✨", false)
	}
	return nil
}

func PrepareSast(sasts []*sarif.Run) []formats.SourceCodeRow {
	return prepareSast(sasts, false)
}

func prepareSast(sasts []*sarif.Run, isTable bool) []formats.SourceCodeRow {
	var sastRows []formats.SourceCodeRow
	for _, sastRun := range sasts {
		for _, sastResult := range sastRun.Results {
			scannerDescription := ""
			if rule, err := sastRun.GetRuleById(*sastResult.RuleID); err == nil {
				scannerDescription = GetRuleFullDescription(rule)
			}
			currSeverity := GetSeverity(GetResultSeverity(sastResult), Applicable)

			for _, location := range sastResult.Locations {
				codeFlows := GetLocationRelatedCodeFlowsFromResult(location, sastResult)
				sastRows = append(sastRows,
					formats.SourceCodeRow{
						Severity:           currSeverity.printableTitle(isTable),
						Finding:            GetResultMsgText(sastResult),
						ScannerDescription: scannerDescription,
						SeverityNumValue:   currSeverity.numValue,
						Location: formats.Location{
							File:        GetRelativeLocationFileName(location, sastRun.Invocations),
							StartLine:   GetLocationStartLine(location),
							StartColumn: GetLocationStartColumn(location),
							EndLine:     GetLocationEndLine(location),
							EndColumn:   GetLocationEndColumn(location),
							Snippet:     GetLocationSnippet(location),
						},
						CodeFlow: codeFlowToLocationFlow(codeFlows, sastRun.Invocations, isTable),
					},
				)
			}
		}
	}

	sort.Slice(sastRows, func(i, j int) bool {
		return sastRows[i].SeverityNumValue > sastRows[j].SeverityNumValue
	})

	return sastRows
}

func codeFlowToLocationFlow(flows []*sarif.CodeFlow, invocations []*sarif.Invocation, isTable bool) (flowRows [][]formats.Location) {
	if isTable {
		// Not displaying in table
		return
	}
	for _, codeFlow := range flows {
		for _, stackTrace := range codeFlow.ThreadFlows {
			rowFlow := []formats.Location{}
			for _, stackTraceEntry := range stackTrace.Locations {
				rowFlow = append(rowFlow, formats.Location{
					File:        GetRelativeLocationFileName(stackTraceEntry.Location, invocations),
					StartLine:   GetLocationStartLine(stackTraceEntry.Location),
					StartColumn: GetLocationStartColumn(stackTraceEntry.Location),
					EndLine:     GetLocationEndLine(stackTraceEntry.Location),
					EndColumn:   GetLocationEndColumn(stackTraceEntry.Location),
					Snippet:     GetLocationSnippet(stackTraceEntry.Location),
				})
			}
			flowRows = append(flowRows, rowFlow)
		}
	}
	return
}

func PrintSastTable(sast []*sarif.Run, entitledForSastScan bool) error {
	if entitledForSastScan {
		sastRows := prepareSast(sast, true)
		log.Output()
		return coreutils.PrintTable(formats.ConvertToIacOrSastTableRow(sastRows), "Static Application Security Testing (SAST)",
			"✨ No Static Application Security Testing vulnerabilities were found ✨", false)
	}
	return nil
}

func convertJfrogResearchInformation(extendedInfo *services.ExtendedInformation) *formats.JfrogResearchInformation {
	if extendedInfo == nil {
		return nil
	}
	var severityReasons []formats.JfrogResearchSeverityReason
	for _, severityReason := range extendedInfo.JfrogResearchSeverityReasons {
		severityReasons = append(severityReasons, formats.JfrogResearchSeverityReason{
			Name:        severityReason.Name,
			Description: severityReason.Description,
			IsPositive:  severityReason.IsPositive,
		})
	}
	return &formats.JfrogResearchInformation{
		Summary:         extendedInfo.ShortDescription,
		Details:         extendedInfo.FullDescription,
		Severity:        extendedInfo.JfrogResearchSeverity,
		SeverityReasons: severityReasons,
		Remediation:     extendedInfo.Remediation,
	}
}

func splitComponents(impactedPackages map[string]services.Component) (impactedPackagesNames, impactedPackagesVersions, impactedPackagesTypes []string, fixedVersions [][]string, directComponents [][]formats.ComponentRow, impactPaths [][][]formats.ComponentRow, err error) {
	if len(impactedPackages) == 0 {
		err = errorutils.CheckErrorf("failed while parsing the response from Xray: violation doesn't have any components")
		return
	}
	for currCompId, currComp := range impactedPackages {
		currCompName, currCompVersion, currCompType := SplitComponentId(currCompId)
		impactedPackagesNames = append(impactedPackagesNames, currCompName)
		impactedPackagesVersions = append(impactedPackagesVersions, currCompVersion)
		impactedPackagesTypes = append(impactedPackagesTypes, currCompType)
		fixedVersions = append(fixedVersions, currComp.FixedVersions)
		currDirectComponents, currImpactPaths := getDirectComponentsAndImpactPaths(currComp.ImpactPaths)
		directComponents = append(directComponents, currDirectComponents)
		impactPaths = append(impactPaths, currImpactPaths)
	}
	return
}

var packageTypes = map[string]string{
	"gav":      "Maven",
	"docker":   "Docker",
	"rpm":      "RPM",
	"deb":      "Debian",
	"nuget":    "NuGet",
	"generic":  "Generic",
	"npm":      "npm",
	"pip":      "Python",
	"pypi":     "Python",
	"composer": "Composer",
	"go":       "Go",
	"alpine":   "Alpine",
}

// SplitComponentId splits a Xray component ID to the component name, version and package type.
// In case componentId doesn't contain a version, the returned version will be an empty string.
// In case componentId's format is invalid, it will be returned as the component name
// and empty strings will be returned instead of the version and the package type.
// Examples:
//  1. componentId: "gav://antparent:ant:1.6.5"
//     Returned values:
//     Component name: "antparent:ant"
//     Component version: "1.6.5"
//     Package type: "Maven"
//  2. componentId: "generic://sha256:244fd47e07d1004f0aed9c156aa09083c82bf8944eceb67c946ff7430510a77b/foo.jar"
//     Returned values:
//     Component name: "foo.jar"
//     Component version: ""
//     Package type: "Generic"
//  3. componentId: "invalid-comp-id"
//     Returned values:
//     Component name: "invalid-comp-id"
//     Component version: ""
//     Package type: ""
func SplitComponentId(componentId string) (string, string, string) {
	compIdParts := strings.Split(componentId, "://")
	// Invalid component ID
	if len(compIdParts) != 2 {
		return componentId, "", ""
	}

	packageType := compIdParts[0]
	packageId := compIdParts[1]

	// Generic identifier structure: generic://sha256:<Checksum>/name
	if packageType == "generic" {
		lastSlashIndex := strings.LastIndex(packageId, "/")
		return packageId[lastSlashIndex+1:], "", packageTypes[packageType]
	}

	var compName, compVersion string
	switch packageType {
	case "rpm":
		// RPM identifier structure: rpm://os-version:package:epoch-version:version
		// os-version is optional.
		splitCompId := strings.Split(packageId, ":")
		if len(splitCompId) >= 3 {
			compName = splitCompId[len(splitCompId)-3]
			compVersion = fmt.Sprintf("%s:%s", splitCompId[len(splitCompId)-2], splitCompId[len(splitCompId)-1])
		}
	default:
		// All other identifiers look like this: package-type://package-name:version.
		// Sometimes there's a namespace or a group before the package name, separated by a '/' or a ':'.
		lastColonIndex := strings.LastIndex(packageId, ":")

		if lastColonIndex != -1 {
			compName = packageId[:lastColonIndex]
			compVersion = packageId[lastColonIndex+1:]
		}
	}

	// If there's an error while parsing the component ID
	if compName == "" {
		compName = packageId
	}

	return compName, compVersion, packageTypes[packageType]
}

// Gets a slice of the direct dependencies or packages of the scanned component, that depends on the vulnerable package, and converts the impact paths.
func getDirectComponentsAndImpactPaths(impactPaths [][]services.ImpactPathNode) (components []formats.ComponentRow, impactPathsRows [][]formats.ComponentRow) {
	componentsMap := make(map[string]formats.ComponentRow)

	// The first node in the impact path is the scanned component itself. The second one is the direct dependency.
	impactPathLevel := 1
	for _, impactPath := range impactPaths {
		impactPathIndex := impactPathLevel
		if len(impactPath) <= impactPathLevel {
			impactPathIndex = len(impactPath) - 1
		}
		componentId := impactPath[impactPathIndex].ComponentId
		if _, exist := componentsMap[componentId]; !exist {
			compName, compVersion, _ := SplitComponentId(componentId)
			componentsMap[componentId] = formats.ComponentRow{Name: compName, Version: compVersion}
		}

		// Convert the impact path
		var compImpactPathRows []formats.ComponentRow
		for _, pathNode := range impactPath {
			nodeCompName, nodeCompVersion, _ := SplitComponentId(pathNode.ComponentId)
			compImpactPathRows = append(compImpactPathRows, formats.ComponentRow{
				Name:    nodeCompName,
				Version: nodeCompVersion,
			})
		}
		impactPathsRows = append(impactPathsRows, compImpactPathRows)
	}

	for _, row := range componentsMap {
		components = append(components, row)
	}
	return
}

type Severity struct {
	title    string
	numValue int
	style    color.Style
	emoji    string
}

func (s *Severity) printableTitle(isTable bool) string {
	if isTable && (log.IsStdOutTerminal() && log.IsColorsSupported() || os.Getenv("GITLAB_CI") != "") {
		return s.style.Render(s.emoji + s.title)
	}
	return s.title
}

var Severities = map[string]map[ApplicabilityStatus]*Severity{
	"Critical": {
		Applicable:                {emoji: "💀", title: "Critical", numValue: 15, style: color.New(color.BgLightRed, color.LightWhite)},
		ApplicabilityUndetermined: {emoji: "💀", title: "Critical", numValue: 14, style: color.New(color.BgLightRed, color.LightWhite)},
		NotApplicable:             {emoji: "💀", title: "Critical", numValue: 5, style: color.New(color.Gray)},
	},
	"High": {
		Applicable:                {emoji: "🔥", title: "High", numValue: 13, style: color.New(color.Red)},
		ApplicabilityUndetermined: {emoji: "🔥", title: "High", numValue: 12, style: color.New(color.Red)},
		NotApplicable:             {emoji: "🔥", title: "High", numValue: 4, style: color.New(color.Gray)},
	},
	"Medium": {
		Applicable:                {emoji: "🎃", title: "Medium", numValue: 11, style: color.New(color.Yellow)},
		ApplicabilityUndetermined: {emoji: "🎃", title: "Medium", numValue: 10, style: color.New(color.Yellow)},
		NotApplicable:             {emoji: "🎃", title: "Medium", numValue: 3, style: color.New(color.Gray)},
	},
	"Low": {
		Applicable:                {emoji: "👻", title: "Low", numValue: 9},
		ApplicabilityUndetermined: {emoji: "👻", title: "Low", numValue: 8},
		NotApplicable:             {emoji: "👻", title: "Low", numValue: 2, style: color.New(color.Gray)},
	},
	"Unknown": {
		Applicable:                {emoji: "😐", title: "Unknown", numValue: 7},
		ApplicabilityUndetermined: {emoji: "😐", title: "Unknown", numValue: 6},
		NotApplicable:             {emoji: "😐", title: "Unknown", numValue: 1, style: color.New(color.Gray)},
	},
}

func (s *Severity) NumValue() int {
	return s.numValue
}

func (s *Severity) Emoji() string {
	return s.emoji
}

func GetSeveritiesFormat(severity string) (string, error) {
	formattedSeverity := cases.Title(language.Und).String(severity)
	if formattedSeverity != "" && Severities[formattedSeverity][Applicable] == nil {
		return "", errorutils.CheckErrorf("only the following severities are supported: " + coreutils.ListToText(maps.Keys(Severities)))
	}

	return formattedSeverity, nil
}

func GetSeverity(severityTitle string, applicable ApplicabilityStatus) *Severity {
	if Severities[severityTitle] == nil {
		return &Severity{title: severityTitle}
	}

	switch applicable {
	case NotApplicable:
		return Severities[severityTitle][NotApplicable]
	case Applicable:
		return Severities[severityTitle][Applicable]
	default:
		return Severities[severityTitle][ApplicabilityUndetermined]
	}
}

type operationalRiskViolationReadableData struct {
	isEol         string
	cadence       string
	commits       string
	committers    string
	eolMessage    string
	riskReason    string
	latestVersion string
	newerVersions string
}

func getOperationalRiskViolationReadableData(violation services.Violation) *operationalRiskViolationReadableData {
	isEol, cadence, commits, committers, newerVersions, latestVersion := "N/A", "N/A", "N/A", "N/A", "N/A", "N/A"
	if violation.IsEol != nil {
		isEol = strconv.FormatBool(*violation.IsEol)
	}
	if violation.Cadence != nil {
		cadence = strconv.FormatFloat(*violation.Cadence, 'f', -1, 64)
	}
	if violation.Committers != nil {
		committers = strconv.FormatInt(int64(*violation.Committers), 10)
	}
	if violation.Commits != nil {
		commits = strconv.FormatInt(*violation.Commits, 10)
	}
	if violation.NewerVersions != nil {
		newerVersions = strconv.FormatInt(int64(*violation.NewerVersions), 10)
	}
	if violation.LatestVersion != "" {
		latestVersion = violation.LatestVersion
	}
	return &operationalRiskViolationReadableData{
		isEol:         isEol,
		cadence:       cadence,
		commits:       commits,
		committers:    committers,
		eolMessage:    violation.EolMessage,
		riskReason:    violation.RiskReason,
		latestVersion: latestVersion,
		newerVersions: newerVersions,
	}
}

// simplifyVulnerabilities returns a new slice of services.Vulnerability that contains only the unique vulnerabilities from the input slice
// The uniqueness of the vulnerabilities is determined by the GetUniqueKey function
func simplifyVulnerabilities(scanVulnerabilities []services.Vulnerability, multipleRoots bool) []services.Vulnerability {
	var uniqueVulnerabilities = make(map[string]*services.Vulnerability)
	for _, vulnerability := range scanVulnerabilities {
		for vulnerableComponentId := range vulnerability.Components {
			vulnerableDependency, vulnerableVersion, _ := SplitComponentId(vulnerableComponentId)
			packageKey := GetUniqueKey(vulnerableDependency, vulnerableVersion, vulnerability.IssueId, len(vulnerability.Components[vulnerableComponentId].FixedVersions) > 0)
			if uniqueVulnerability, exist := uniqueVulnerabilities[packageKey]; exist {
				fixedVersions := appendUniqueFixVersions(uniqueVulnerability.Components[vulnerableComponentId].FixedVersions, vulnerability.Components[vulnerableComponentId].FixedVersions...)
				impactPaths := appendUniqueImpactPaths(uniqueVulnerability.Components[vulnerableComponentId].ImpactPaths, vulnerability.Components[vulnerableComponentId].ImpactPaths, multipleRoots)
				uniqueVulnerabilities[packageKey].Components[vulnerableComponentId] = services.Component{
					FixedVersions: fixedVersions,
					ImpactPaths:   impactPaths,
				}
				continue
			}
			uniqueVulnerabilities[packageKey] = &services.Vulnerability{
				Cves:                vulnerability.Cves,
				Severity:            vulnerability.Severity,
				Components:          map[string]services.Component{vulnerableComponentId: vulnerability.Components[vulnerableComponentId]},
				IssueId:             vulnerability.IssueId,
				Technology:          vulnerability.Technology,
				ExtendedInformation: vulnerability.ExtendedInformation,
				Summary:             vulnerability.Summary,
			}
		}
	}
	// convert map to slice
	result := make([]services.Vulnerability, 0, len(uniqueVulnerabilities))
	for _, v := range uniqueVulnerabilities {
		result = append(result, *v)
	}
	return result
}

// simplifyViolations returns a new slice of services.Violations that contains only the unique violations from the input slice
// The uniqueness of the violations is determined by the GetUniqueKey function
func simplifyViolations(scanViolations []services.Violation, multipleRoots bool) []services.Violation {
	var uniqueViolations = make(map[string]*services.Violation)
	for _, violation := range scanViolations {
		for vulnerableComponentId := range violation.Components {
			vulnerableDependency, vulnerableVersion, _ := SplitComponentId(vulnerableComponentId)
			packageKey := GetUniqueKey(vulnerableDependency, vulnerableVersion, violation.IssueId, len(violation.Components[vulnerableComponentId].FixedVersions) > 0)
			if uniqueVulnerability, exist := uniqueViolations[packageKey]; exist {
				fixedVersions := appendUniqueFixVersions(uniqueVulnerability.Components[vulnerableComponentId].FixedVersions, violation.Components[vulnerableComponentId].FixedVersions...)
				impactPaths := appendUniqueImpactPaths(uniqueVulnerability.Components[vulnerableComponentId].ImpactPaths, violation.Components[vulnerableComponentId].ImpactPaths, multipleRoots)
				uniqueViolations[packageKey].Components[vulnerableComponentId] = services.Component{
					FixedVersions: fixedVersions,
					ImpactPaths:   impactPaths,
				}
				continue
			}
			uniqueViolations[packageKey] = &services.Violation{
				Severity:      violation.Severity,
				ViolationType: violation.ViolationType,
				Components:    map[string]services.Component{vulnerableComponentId: violation.Components[vulnerableComponentId]},
				WatchName:     violation.WatchName,
				IssueId:       violation.IssueId,
				Cves:          violation.Cves,
				LicenseKey:    violation.LicenseKey,
				LicenseName:   violation.LicenseName,
				Technology:    violation.Technology,
			}
		}
	}
	// convert map to slice
	result := make([]services.Violation, 0, len(uniqueViolations))
	for _, v := range uniqueViolations {
		result = append(result, *v)
	}
	return result
}

// appendImpactPathsWithoutDuplicates appends the elements of a source [][]ImpactPathNode struct to a target [][]ImpactPathNode, without adding any duplicate elements.
// This implementation uses the ComponentId field of the ImpactPathNode struct to check for duplicates, as it is guaranteed to be unique.
func appendUniqueImpactPaths(target [][]services.ImpactPathNode, source [][]services.ImpactPathNode, multipleRoots bool) [][]services.ImpactPathNode {
	if multipleRoots {
		return appendUniqueImpactPathsForMultipleRoots(target, source)
	}
	impactPathMap := make(map[string][]services.ImpactPathNode)
	for _, path := range target {
		// The first node component id is the key and the value is the whole path
		key := getImpactPathKey(path)
		impactPathMap[key] = path
	}

	for _, path := range source {
		key := getImpactPathKey(path)
		if _, exists := impactPathMap[key]; !exists {
			impactPathMap[key] = path
			target = append(target, path)
		}
	}
	return target
}

// getImpactPathKey return a key that is used as a key to identify and deduplicate impact paths.
// If an impact path length is equal to directDependencyPathLength, then the direct dependency is the key, and it's in the directDependencyIndex place.
func getImpactPathKey(path []services.ImpactPathNode) string {
	key := path[rootIndex].ComponentId
	if len(path) == directDependencyPathLength {
		key = path[directDependencyIndex].ComponentId
	}
	return key
}

// appendUniqueImpactPathsForMultipleRoots appends the source impact path to the target impact path while avoiding duplicates.
// Specifically, it is designed for handling multiple root projects, such as Maven or Gradle, by comparing each pair of paths and identifying the path that is closest to the direct dependency.
func appendUniqueImpactPathsForMultipleRoots(target [][]services.ImpactPathNode, source [][]services.ImpactPathNode) [][]services.ImpactPathNode {
	for targetPathIndex, targetPath := range target {
		for sourcePathIndex, sourcePath := range source {
			var subset []services.ImpactPathNode
			if len(sourcePath) <= len(targetPath) {
				subset = isImpactPathIsSubset(targetPath, sourcePath)
				if len(subset) != 0 {
					target[targetPathIndex] = subset
				}
			} else {
				subset = isImpactPathIsSubset(sourcePath, targetPath)
				if len(subset) != 0 {
					source[sourcePathIndex] = subset
				}
			}
		}
	}

	return appendUniqueImpactPaths(target, source, false)
}

// isImpactPathIsSubset checks if targetPath is a subset of sourcePath, and returns the subset if exists
func isImpactPathIsSubset(target []services.ImpactPathNode, source []services.ImpactPathNode) []services.ImpactPathNode {
	var subsetImpactPath []services.ImpactPathNode
	impactPathNodesMap := make(map[string]bool)
	for _, node := range target {
		impactPathNodesMap[node.ComponentId] = true
	}

	for _, node := range source {
		if impactPathNodesMap[node.ComponentId] {
			subsetImpactPath = append(subsetImpactPath, node)
		}
	}

	if len(subsetImpactPath) == len(target) || len(subsetImpactPath) == len(source) {
		return subsetImpactPath
	}
	return []services.ImpactPathNode{}
}

// appendUniqueFixVersions returns a new slice of strings that contains elements from both input slices without duplicates
func appendUniqueFixVersions(targetFixVersions []string, sourceFixVersions ...string) []string {
	fixVersionsSet := datastructures.MakeSet[string]()
	var result []string
	for _, fixVersion := range sourceFixVersions {
		fixVersionsSet.Add(fixVersion)
		result = append(result, fixVersion)
	}

	for _, fixVersion := range targetFixVersions {
		if exist := fixVersionsSet.Exists(fixVersion); !exist {
			result = append(result, fixVersion)
		}
	}
	return result
}

// GetUniqueKey returns a unique string key of format "vulnerableDependency:vulnerableVersion:xrayID:fixVersionExist"
func GetUniqueKey(vulnerableDependency, vulnerableVersion, xrayID string, fixVersionExist bool) string {
	return strings.Join([]string{vulnerableDependency, vulnerableVersion, xrayID, strconv.FormatBool(fixVersionExist)}, ":")
}

func convertCves(cves []services.Cve) []formats.CveRow {
	var cveRows []formats.CveRow
	for _, cveObj := range cves {
		cveRows = append(cveRows, formats.CveRow{Id: cveObj.Id, CvssV2: cveObj.CvssV2Score, CvssV3: cveObj.CvssV3Score})
	}
	return cveRows
}

// If at least one cve is applicable - final value is applicable
// Else if at least one cve is undetermined - final value is undetermined
// Else (case when all cves aren't applicable) -> final value is not applicable
func getApplicableCveStatus(entitledForJas bool, applicabilityScanResults []*sarif.Run, cves []formats.CveRow) ApplicabilityStatus {
	if !entitledForJas || len(applicabilityScanResults) == 0 {
		return NotScanned
	}
	if len(cves) == 0 {
		return ApplicabilityUndetermined
	}
	foundUndetermined := false
	for _, cve := range cves {
		if cve.Applicability != nil {
			if cve.Applicability.Status == string(Applicable) {
				return Applicable
			}
			if cve.Applicability.Status == string(ApplicabilityUndetermined) {
				foundUndetermined = true
			}
		}
	}
	if foundUndetermined {
		return ApplicabilityUndetermined
	}
	return NotApplicable
}

<<<<<<< HEAD
func getCveApplicabilityField(cve formats.CveRow, applicabilityScanResults []*sarif.Run) *formats.Applicability {
	applicability := &formats.Applicability{Status: string(ApplicabilityUndetermined)}
=======
func getCveApplicabilityField(cve formats.CveRow, applicabilityScanResults []*sarif.Run, components map[string]services.Component) *formats.Applicability {
	if len(applicabilityScanResults) == 0 {
		return nil
	}

	applicability := formats.Applicability{}
	resultFound := false
>>>>>>> ca639430
	for _, applicabilityRun := range applicabilityScanResults {
		result, _ := applicabilityRun.GetResultByRuleId(CveToApplicabilityRuleId(cve.Id))
		if result == nil {
			continue
		}
		resultFound = true
		rule, _ := applicabilityRun.GetRuleById(CveToApplicabilityRuleId(cve.Id))
		if rule != nil {
			applicability.ScannerDescription = GetRuleFullDescription(rule)
		}
		// Add new evidences from locations
		for _, location := range result.Locations {
			fileName := GetRelativeLocationFileName(location, applicabilityRun.Invocations)
			if shouldDisqualifyEvidence(components, fileName) {
				continue
			}
			applicability.Evidence = append(applicability.Evidence, formats.Evidence{
				Location: formats.Location{
					File:        fileName,
					StartLine:   GetLocationStartLine(location),
					StartColumn: GetLocationStartColumn(location),
					EndLine:     GetLocationEndLine(location),
					EndColumn:   GetLocationEndColumn(location),
					Snippet:     GetLocationSnippet(location),
				},
				Reason: GetResultMsgText(result),
			})
		}
	}
	switch {
	case !resultFound:
		applicability.Status = string(ApplicabilityUndetermined)
	case len(applicability.Evidence) == 0:
		applicability.Status = string(NotApplicable)
	default:
		applicability.Status = string(Applicable)
	}
	return &applicability
}

func printApplicableCveValue(applicableValue ApplicabilityStatus, isTable bool) string {
	if isTable && (log.IsStdOutTerminal() && log.IsColorsSupported() || os.Getenv("GITLAB_CI") != "") {
		if applicableValue == Applicable {
			return color.New(color.Red).Render(applicableValue)
		} else if applicableValue == NotApplicable {
			return color.New(color.Green).Render(applicableValue)
		}
	}
	return string(applicableValue)
}

// Relevant only when "third-party-contextual-analysis" flag is on,
// which mean we scan the environment folders as well (node_modules for example...)
// When a certain package is reported applicable, and the evidence found
// is inside the source code of the same package, we should disqualify it.
//
// For example,
// Cve applicability was found inside the 'mquery' package.
// filePath = myProject/node_modules/mquery/badCode.js , disqualify = True.
// Disqualify the above evidence, as the reported applicability is used inside its own package.
//
// filePath = myProject/node_modules/mpath/badCode.js  , disqualify = False.
// Found use of a badCode inside the node_modules from a different package, report applicable.
func shouldDisqualifyEvidence(components map[string]services.Component, evidenceFilePath string) (disqualify bool) {
	for key := range components {
		if !strings.HasPrefix(key, NpmPackageTypeIdentifier) {
			return
		}
		dependencyName := extractDependencyNameFromComponent(key, NpmPackageTypeIdentifier)
		// Check both Unix & Windows paths.
		if strings.Contains(evidenceFilePath, nodeModules+"/"+dependencyName) || strings.Contains(evidenceFilePath, filepath.Join(nodeModules, dependencyName)) {
			return true
		}
	}
	return
}

func extractDependencyNameFromComponent(key string, techIdentifier string) (dependencyName string) {
	packageAndVersion := strings.TrimPrefix(key, techIdentifier)
	split := strings.Split(packageAndVersion, ":")
	if len(split) < 2 {
		return
	}
	dependencyName = split[0]
	return
}<|MERGE_RESOLUTION|>--- conflicted
+++ resolved
@@ -93,11 +93,7 @@
 			cves := convertCves(violation.Cves)
 			if extendedResults.EntitledForJas {
 				for i := range cves {
-<<<<<<< HEAD
-					cves[i].Applicability = getCveApplicabilityField(cves[i], extendedResults.ApplicabilityScanResults)
-=======
 					cves[i].Applicability = getCveApplicabilityField(cves[i], extendedResults.ApplicabilityScanResults, violation.Components)
->>>>>>> ca639430
 				}
 			}
 			applicabilityStatus := getApplicableCveStatus(extendedResults.EntitledForJas, extendedResults.ApplicabilityScanResults, cves)
@@ -219,11 +215,7 @@
 		cves := convertCves(vulnerability.Cves)
 		if extendedResults.EntitledForJas {
 			for i := range cves {
-<<<<<<< HEAD
-				cves[i].Applicability = getCveApplicabilityField(cves[i], extendedResults.ApplicabilityScanResults)
-=======
 				cves[i].Applicability = getCveApplicabilityField(cves[i], extendedResults.ApplicabilityScanResults, vulnerability.Components)
->>>>>>> ca639430
 			}
 		}
 		applicabilityStatus := getApplicableCveStatus(extendedResults.EntitledForJas, extendedResults.ApplicabilityScanResults, cves)
@@ -960,10 +952,6 @@
 	return NotApplicable
 }
 
-<<<<<<< HEAD
-func getCveApplicabilityField(cve formats.CveRow, applicabilityScanResults []*sarif.Run) *formats.Applicability {
-	applicability := &formats.Applicability{Status: string(ApplicabilityUndetermined)}
-=======
 func getCveApplicabilityField(cve formats.CveRow, applicabilityScanResults []*sarif.Run, components map[string]services.Component) *formats.Applicability {
 	if len(applicabilityScanResults) == 0 {
 		return nil
@@ -971,7 +959,6 @@
 
 	applicability := formats.Applicability{}
 	resultFound := false
->>>>>>> ca639430
 	for _, applicabilityRun := range applicabilityScanResults {
 		result, _ := applicabilityRun.GetResultByRuleId(CveToApplicabilityRuleId(cve.Id))
 		if result == nil {
