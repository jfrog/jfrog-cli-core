package utils

import (
	"fmt"
	"github.com/jfrog/gofrog/datastructures"
<<<<<<< HEAD
	"github.com/jfrog/jfrog-cli-core/v2/xray/commands/audit/generic/jas"
=======
	"golang.org/x/exp/maps"
	"golang.org/x/text/cases"
	"golang.org/x/text/language"
>>>>>>> a8b56214
	"os"
	"sort"
	"strconv"
	"strings"

	"github.com/jfrog/jfrog-cli-core/v2/xray/formats"

	"github.com/gookit/color"
	"github.com/jfrog/jfrog-cli-core/v2/utils/coreutils"
	"github.com/jfrog/jfrog-client-go/utils/errorutils"
	"github.com/jfrog/jfrog-client-go/utils/log"
	"github.com/jfrog/jfrog-client-go/xray/services"
)

const (
	rootIndex                  = 0
	directDependencyIndex      = 1
	directDependencyPathLength = 2
)

// PrintViolationsTable prints the violations in 4 tables: security violations, license compliance violations, operational risk violations and ignore rule URLs.
// Set multipleRoots to true in case the given violations array contains (or may contain) results of several projects or files (like in binary scan).
// In case multipleRoots is true, the field Component will show the root of each impact path, otherwise it will show the root's child.
// In case one (or more) of the violations contains the field FailBuild set to true, CliError with exit code 3 will be returned.
// Set printExtended to true to print fields with 'extended' tag.
// If the scan argument is set to true, print the scan tables.
func PrintViolationsTable(violations []services.Violation, extendedResults *jas.ExtendedScanResults, multipleRoots, printExtended, scan bool) error {
	securityViolationsRows, licenseViolationsRows, operationalRiskViolationsRows, err := prepareViolations(violations, extendedResults, multipleRoots, true, true)
	if err != nil {
		return err
	}
	// Print tables, if scan is true; print the scan tables.
	if scan {
		err = coreutils.PrintTable(formats.ConvertToVulnerabilityScanTableRow(securityViolationsRows), "Security Violations", "No security violations were found", printExtended)
		if err != nil {
			return err
		}
		err = coreutils.PrintTable(formats.ConvertToLicenseViolationScanTableRow(licenseViolationsRows), "License Compliance Violations", "No license compliance violations were found", printExtended)
		if err != nil {
			return err
		}
		if len(operationalRiskViolationsRows) > 0 {
			return coreutils.PrintTable(formats.ConvertToOperationalRiskViolationScanTableRow(operationalRiskViolationsRows), "Operational Risk Violations", "No operational risk violations were found", printExtended)
		}
	} else {
		err = coreutils.PrintTable(formats.ConvertToVulnerabilityTableRow(securityViolationsRows), "Security Violations", "No security violations were found", printExtended)
		if err != nil {
			return err
		}
		err = coreutils.PrintTable(formats.ConvertToLicenseViolationTableRow(licenseViolationsRows), "License Compliance Violations", "No license compliance violations were found", printExtended)
		if err != nil {
			return err
		}
		if len(operationalRiskViolationsRows) > 0 {
			return coreutils.PrintTable(formats.ConvertToOperationalRiskViolationTableRow(operationalRiskViolationsRows), "Operational Risk Violations", "No operational risk violations were found", printExtended)
		}
	}
	return nil
}

// Prepare violations for all non-table formats (without style or emoji)
func PrepareViolations(violations []services.Violation, extendedResults *jas.ExtendedScanResults, multipleRoots, simplifiedOutput bool) ([]formats.VulnerabilityOrViolationRow, []formats.LicenseViolationRow, []formats.OperationalRiskViolationRow, error) {
	return prepareViolations(violations, extendedResults, multipleRoots, false, simplifiedOutput)
}

func prepareViolations(violations []services.Violation, extendedResults *jas.ExtendedScanResults, multipleRoots, isTable, simplifiedOutput bool) ([]formats.VulnerabilityOrViolationRow, []formats.LicenseViolationRow, []formats.OperationalRiskViolationRow, error) {
	if simplifiedOutput {
		violations = simplifyViolations(violations, multipleRoots)
	}
	var securityViolationsRows []formats.VulnerabilityOrViolationRow
	var licenseViolationsRows []formats.LicenseViolationRow
	var operationalRiskViolationsRows []formats.OperationalRiskViolationRow
	for _, violation := range violations {
		impactedPackagesNames, impactedPackagesVersions, impactedPackagesTypes, fixedVersions, components, impactPaths, err := splitComponents(violation.Components)
		if err != nil {
			return nil, nil, nil, err
		}
		currSeverity := GetSeverity(violation.Severity)
		switch violation.ViolationType {
		case "security":
			cves := ConvertCves(violation.Cves)
			jfrogResearchInfo := convertJfrogResearchInformation(violation.ExtendedInformation)
			for compIndex := 0; compIndex < len(impactedPackagesNames); compIndex++ {
				securityViolationsRows = append(securityViolationsRows,
					formats.VulnerabilityOrViolationRow{
						Summary:                   violation.Summary,
						Severity:                  currSeverity.printableTitle(isTable),
						SeverityNumValue:          currSeverity.numValue,
						ImpactedDependencyName:    impactedPackagesNames[compIndex],
						ImpactedDependencyVersion: impactedPackagesVersions[compIndex],
						ImpactedDependencyType:    impactedPackagesTypes[compIndex],
						FixedVersions:             fixedVersions[compIndex],
						Components:                components[compIndex],
						Cves:                      cves,
						IssueId:                   violation.IssueId,
						References:                violation.References,
						JfrogResearchInformation:  jfrogResearchInfo,
						ImpactPaths:               impactPaths[compIndex],
						Technology:                coreutils.Technology(violation.Technology),
						Applicable:                printApplicableCveValue(getApplicableCveValue(extendedResults, cves[0]), isTable),
					},
				)
			}
		case "license":
			for compIndex := 0; compIndex < len(impactedPackagesNames); compIndex++ {
				licenseViolationsRows = append(licenseViolationsRows,
					formats.LicenseViolationRow{
						LicenseKey:                violation.LicenseKey,
						Severity:                  currSeverity.printableTitle(isTable),
						SeverityNumValue:          currSeverity.numValue,
						ImpactedDependencyName:    impactedPackagesNames[compIndex],
						ImpactedDependencyVersion: impactedPackagesVersions[compIndex],
						ImpactedDependencyType:    impactedPackagesTypes[compIndex],
						Components:                components[compIndex],
					},
				)
			}
		case "operational_risk":
			violationOpRiskData := getOperationalRiskViolationReadableData(violation)
			for compIndex := 0; compIndex < len(impactedPackagesNames); compIndex++ {
				operationalRiskViolationsRow := &formats.OperationalRiskViolationRow{
					Severity:                  currSeverity.printableTitle(isTable),
					SeverityNumValue:          currSeverity.numValue,
					ImpactedDependencyName:    impactedPackagesNames[compIndex],
					ImpactedDependencyVersion: impactedPackagesVersions[compIndex],
					ImpactedDependencyType:    impactedPackagesTypes[compIndex],
					Components:                components[compIndex],
					IsEol:                     violationOpRiskData.isEol,
					Cadence:                   violationOpRiskData.cadence,
					Commits:                   violationOpRiskData.commits,
					Committers:                violationOpRiskData.committers,
					NewerVersions:             violationOpRiskData.newerVersions,
					LatestVersion:             violationOpRiskData.latestVersion,
					RiskReason:                violationOpRiskData.riskReason,
					EolMessage:                violationOpRiskData.eolMessage,
				}
				operationalRiskViolationsRows = append(operationalRiskViolationsRows, *operationalRiskViolationsRow)
			}
		default:
			// Unsupported type, ignore
		}
	}

	// Sort the rows by severity and whether the row contains fixed versions
	sort.Slice(securityViolationsRows, func(i, j int) bool {
		if securityViolationsRows[i].SeverityNumValue != securityViolationsRows[j].SeverityNumValue {
			return securityViolationsRows[i].SeverityNumValue > securityViolationsRows[j].SeverityNumValue
		} else if securityViolationsRows[i].Applicable != securityViolationsRows[j].Applicable {
			return getApplicableCveNumValue(securityViolationsRows[j].Applicable) >
				getApplicableCveNumValue(securityViolationsRows[i].Applicable)
		}
		return len(securityViolationsRows[i].FixedVersions) > 0 && len(securityViolationsRows[j].FixedVersions) > 0
	})
	sort.Slice(licenseViolationsRows, func(i, j int) bool {
		return licenseViolationsRows[i].SeverityNumValue > licenseViolationsRows[j].SeverityNumValue
	})
	sort.Slice(operationalRiskViolationsRows, func(i, j int) bool {
		return operationalRiskViolationsRows[i].SeverityNumValue > operationalRiskViolationsRows[j].SeverityNumValue
	})

	return securityViolationsRows, licenseViolationsRows, operationalRiskViolationsRows, nil
}

// PrintVulnerabilitiesTable prints the vulnerabilities in a table.
// Set multipleRoots to true in case the given vulnerabilities array contains (or may contain) results of several projects or files (like in binary scan).
// In case multipleRoots is true, the field Component will show the root of each impact path, otherwise it will show the root's child.
// Set printExtended to true to print fields with 'extended' tag.
// If the scan argument is set to true, print the scan tables.
func PrintVulnerabilitiesTable(vulnerabilities []services.Vulnerability, extendedResults *jas.ExtendedScanResults, multipleRoots, printExtended, scan bool) error {
	vulnerabilitiesRows, err := prepareVulnerabilities(vulnerabilities, extendedResults, multipleRoots, true, true)
	if err != nil {
		return err
	}

	if scan {
		return coreutils.PrintTable(formats.ConvertToVulnerabilityScanTableRow(vulnerabilitiesRows), "Vulnerabilities", "✨ No vulnerabilities were found ✨", printExtended)
	}

	return coreutils.PrintTable(formats.ConvertToVulnerabilityTableRow(vulnerabilitiesRows), "Vulnerabilities", "✨ No vulnerabilities were found ✨", printExtended)
}

// Prepare vulnerabilities for all non-table formats (without style or emoji)
func PrepareVulnerabilities(vulnerabilities []services.Vulnerability, extendedResults *jas.ExtendedScanResults, multipleRoots, simplifiedOutput bool) ([]formats.VulnerabilityOrViolationRow, error) {
	return prepareVulnerabilities(vulnerabilities, extendedResults, multipleRoots, false, simplifiedOutput)
}

func prepareVulnerabilities(vulnerabilities []services.Vulnerability, extendedResults *jas.ExtendedScanResults, multipleRoots, isTable, simplifiedOutput bool) ([]formats.VulnerabilityOrViolationRow, error) {
	if simplifiedOutput {
		vulnerabilities = simplifyVulnerabilities(vulnerabilities, multipleRoots)
	}
	var vulnerabilitiesRows []formats.VulnerabilityOrViolationRow
	for _, vulnerability := range vulnerabilities {
		impactedPackagesNames, impactedPackagesVersions, impactedPackagesTypes, fixedVersions, components, impactPaths, err := splitComponents(vulnerability.Components)
		if err != nil {
			return nil, err
		}
<<<<<<< HEAD
		cves := ConvertCves(vulnerability.Cves)
		currSeverity := getSeverity(vulnerability.Severity)
=======
		cves := convertCves(vulnerability.Cves)
		currSeverity := GetSeverity(vulnerability.Severity)
>>>>>>> a8b56214
		jfrogResearchInfo := convertJfrogResearchInformation(vulnerability.ExtendedInformation)
		for compIndex := 0; compIndex < len(impactedPackagesNames); compIndex++ {
			vulnerabilitiesRows = append(vulnerabilitiesRows,
				formats.VulnerabilityOrViolationRow{
					Summary:                   vulnerability.Summary,
					Severity:                  currSeverity.printableTitle(isTable),
					SeverityNumValue:          currSeverity.numValue,
					ImpactedDependencyName:    impactedPackagesNames[compIndex],
					ImpactedDependencyVersion: impactedPackagesVersions[compIndex],
					ImpactedDependencyType:    impactedPackagesTypes[compIndex],
					FixedVersions:             fixedVersions[compIndex],
					Components:                components[compIndex],
					Cves:                      cves,
					IssueId:                   vulnerability.IssueId,
					References:                vulnerability.References,
					JfrogResearchInformation:  jfrogResearchInfo,
					ImpactPaths:               impactPaths[compIndex],
					Technology:                coreutils.Technology(vulnerability.Technology),
					Applicable:                printApplicableCveValue(getApplicableCveValue(extendedResults, cves[0]), isTable),
				},
			)
		}
	}

	sort.Slice(vulnerabilitiesRows, func(i, j int) bool {
		if vulnerabilitiesRows[i].SeverityNumValue != vulnerabilitiesRows[j].SeverityNumValue {
			return vulnerabilitiesRows[i].SeverityNumValue > vulnerabilitiesRows[j].SeverityNumValue
		} else if vulnerabilitiesRows[i].Applicable != vulnerabilitiesRows[j].Applicable {
			return getApplicableCveNumValue(vulnerabilitiesRows[j].Applicable) >
				getApplicableCveNumValue(vulnerabilitiesRows[i].Applicable)
		}
		return len(vulnerabilitiesRows[i].FixedVersions) > 0 && len(vulnerabilitiesRows[j].FixedVersions) > 0
	})
	return vulnerabilitiesRows, nil
}

// PrintLicensesTable prints the licenses in a table.
// Set multipleRoots to true in case the given licenses array contains (or may contain) results of several projects or files (like in binary scan).
// In case multipleRoots is true, the field Component will show the root of each impact path, otherwise it will show the root's child.
// Set printExtended to true to print fields with 'extended' tag.
// If the scan argument is set to true, print the scan tables.
func PrintLicensesTable(licenses []services.License, printExtended, scan bool) error {
	licensesRows, err := PrepareLicenses(licenses)
	if err != nil {
		return err
	}
	if scan {
		return coreutils.PrintTable(formats.ConvertToLicenseScanTableRow(licensesRows), "Licenses", "No licenses were found", printExtended)
	}
	return coreutils.PrintTable(formats.ConvertToLicenseTableRow(licensesRows), "Licenses", "No licenses were found", printExtended)
}

func PrepareLicenses(licenses []services.License) ([]formats.LicenseRow, error) {
	var licensesRows []formats.LicenseRow
	for _, license := range licenses {
		impactedPackagesNames, impactedPackagesVersions, impactedPackagesTypes, _, components, impactPaths, err := splitComponents(license.Components)
		if err != nil {
			return nil, err
		}
		for compIndex := 0; compIndex < len(impactedPackagesNames); compIndex++ {
			licensesRows = append(licensesRows,
				formats.LicenseRow{
					LicenseKey:                license.Key,
					ImpactedDependencyName:    impactedPackagesNames[compIndex],
					ImpactedDependencyVersion: impactedPackagesVersions[compIndex],
					ImpactedDependencyType:    impactedPackagesTypes[compIndex],
					Components:                components[compIndex],
					ImpactPaths:               impactPaths[compIndex],
				},
			)
		}
	}

	return licensesRows, nil
}

// Prepare secrets for all non-table formats (without style or emoji)
func PrepareSecrets(secrets []jas.Secret) []formats.SecretsRow {
	return prepareSecrets(secrets, false)
}

func prepareSecrets(secrets []jas.Secret, isTable bool) []formats.SecretsRow {
	var secretsRows []formats.SecretsRow
	for _, secret := range secrets {
		currSeverity := getSeverity(secret.Severity)
		secretsRows = append(secretsRows,
			formats.SecretsRow{
				Severity:         currSeverity.printableTitle(isTable),
				SeverityNumValue: currSeverity.numValue,
				File:             secret.File,
				LineColumn:       secret.LineColumn,
				Text:             secret.Text,
				SecretType:       secret.Type,
			},
		)
	}

	sort.Slice(secretsRows, func(i, j int) bool {
		return secretsRows[i].SeverityNumValue > secretsRows[j].SeverityNumValue
	})

	return secretsRows
}

func PrintSecretsTable(secrets []jas.Secret, entitledForSecretsScan bool) error {
	if entitledForSecretsScan {
		secretsRows := prepareSecrets(secrets, true)
		return coreutils.PrintTable(formats.ConvertToSecretsTableRow(secretsRows), "Secrets",
			"✨ No secrets were found ✨", false)
	}
	return nil
}

// Prepare iacs for all non-table formats (without style or emoji)
func PrepareIacs(iacs []jas.Iac) []formats.IacRow {
	return prepareIacs(iacs, false)
}

func prepareIacs(iacs []jas.Iac, isTable bool) []formats.IacRow {
	var iacRows []formats.IacRow
	for _, iac := range iacs {
		currSeverity := getSeverity(iac.Severity)
		iacRows = append(iacRows,
			formats.IacRow{
				Severity:         currSeverity.printableTitle(isTable),
				SeverityNumValue: currSeverity.numValue,
				File:             iac.File,
				LineColumn:       iac.LineColumn,
				Text:             iac.Text,
				IacType:          iac.Type,
			},
		)
	}

	sort.Slice(iacRows, func(i, j int) bool {
		return iacRows[i].SeverityNumValue > iacRows[j].SeverityNumValue
	})

	return iacRows
}

func PrintIacTable(iacs []jas.Iac, entitledForIacScan bool) error {
	if entitledForIacScan {
		iacRows := prepareIacs(iacs, true)
		return coreutils.PrintTable(formats.ConvertToIacTableRow(iacRows), "Iac Violations",
			"✨ No Iac violations were found ✨", false)
	}
	return nil
}

func ConvertCves(cves []services.Cve) []formats.CveRow {
	var cveRows []formats.CveRow
	for _, cveObj := range cves {
		cveRows = append(cveRows, formats.CveRow{Id: cveObj.Id, CvssV2: cveObj.CvssV2Score, CvssV3: cveObj.CvssV3Score})
	}
	return cveRows
}

func convertJfrogResearchInformation(extendedInfo *services.ExtendedInformation) *formats.JfrogResearchInformation {
	if extendedInfo == nil {
		return nil
	}
	var severityReasons []formats.JfrogResearchSeverityReason
	for _, severityReason := range extendedInfo.JfrogResearchSeverityReasons {
		severityReasons = append(severityReasons, formats.JfrogResearchSeverityReason{
			Name:        severityReason.Name,
			Description: severityReason.Description,
			IsPositive:  severityReason.IsPositive,
		})
	}
	return &formats.JfrogResearchInformation{
		Summary:         extendedInfo.ShortDescription,
		Details:         extendedInfo.FullDescription,
		Severity:        extendedInfo.JfrogResearchSeverity,
		SeverityReasons: severityReasons,
		Remediation:     extendedInfo.Remediation,
	}
}

func splitComponents(impactedPackages map[string]services.Component) (impactedPackagesNames, impactedPackagesVersions, impactedPackagesTypes []string, fixedVersions [][]string, directComponents [][]formats.ComponentRow, impactPaths [][][]formats.ComponentRow, err error) {
	if len(impactedPackages) == 0 {
		err = errorutils.CheckErrorf("failed while parsing the response from Xray: violation doesn't have any components")
		return
	}
	for currCompId, currComp := range impactedPackages {
		currCompName, currCompVersion, currCompType := SplitComponentId(currCompId)
		impactedPackagesNames = append(impactedPackagesNames, currCompName)
		impactedPackagesVersions = append(impactedPackagesVersions, currCompVersion)
		impactedPackagesTypes = append(impactedPackagesTypes, currCompType)
		fixedVersions = append(fixedVersions, currComp.FixedVersions)
		currDirectComponents, currImpactPaths := getDirectComponentsAndImpactPaths(currComp.ImpactPaths)
		directComponents = append(directComponents, currDirectComponents)
		impactPaths = append(impactPaths, currImpactPaths)
	}
	return
}

var packageTypes = map[string]string{
	"gav":      "Maven",
	"docker":   "Docker",
	"rpm":      "RPM",
	"deb":      "Debian",
	"nuget":    "NuGet",
	"generic":  "Generic",
	"npm":      "npm",
	"pip":      "Python",
	"pypi":     "Python",
	"composer": "Composer",
	"go":       "Go",
	"alpine":   "Alpine",
}

// SplitComponentId splits a Xray component ID to the component name, version and package type.
// In case componentId doesn't contain a version, the returned version will be an empty string.
// In case componentId's format is invalid, it will be returned as the component name
// and empty strings will be returned instead of the version and the package type.
// Examples:
//  1. componentId: "gav://antparent:ant:1.6.5"
//     Returned values:
//     Component name: "antparent:ant"
//     Component version: "1.6.5"
//     Package type: "Maven"
//  2. componentId: "generic://sha256:244fd47e07d1004f0aed9c156aa09083c82bf8944eceb67c946ff7430510a77b/foo.jar"
//     Returned values:
//     Component name: "foo.jar"
//     Component version: ""
//     Package type: "Generic"
//  3. componentId: "invalid-comp-id"
//     Returned values:
//     Component name: "invalid-comp-id"
//     Component version: ""
//     Package type: ""
func SplitComponentId(componentId string) (string, string, string) {
	compIdParts := strings.Split(componentId, "://")
	// Invalid component ID
	if len(compIdParts) != 2 {
		return componentId, "", ""
	}

	packageType := compIdParts[0]
	packageId := compIdParts[1]

	// Generic identifier structure: generic://sha256:<Checksum>/name
	if packageType == "generic" {
		lastSlashIndex := strings.LastIndex(packageId, "/")
		return packageId[lastSlashIndex+1:], "", packageTypes[packageType]
	}

	var compName, compVersion string
	switch packageType {
	case "rpm":
		// RPM identifier structure: rpm://os-version:package:epoch-version:version
		// os-version is optional.
		splitCompId := strings.Split(packageId, ":")
		if len(splitCompId) >= 3 {
			compName = splitCompId[len(splitCompId)-3]
			compVersion = fmt.Sprintf("%s:%s", splitCompId[len(splitCompId)-2], splitCompId[len(splitCompId)-1])
		}
	default:
		// All other identifiers look like this: package-type://package-name:version.
		// Sometimes there's a namespace or a group before the package name, separated by a '/' or a ':'.
		lastColonIndex := strings.LastIndex(packageId, ":")

		if lastColonIndex != -1 {
			compName = packageId[:lastColonIndex]
			compVersion = packageId[lastColonIndex+1:]
		}
	}

	// If there's an error while parsing the component ID
	if compName == "" {
		compName = packageId
	}

	return compName, compVersion, packageTypes[packageType]
}

// Gets a slice of the direct dependencies or packages of the scanned component, that depends on the vulnerable package, and converts the impact paths.
func getDirectComponentsAndImpactPaths(impactPaths [][]services.ImpactPathNode) (components []formats.ComponentRow, impactPathsRows [][]formats.ComponentRow) {
	componentsMap := make(map[string]formats.ComponentRow)

	// The first node in the impact path is the scanned component itself. The second one is the direct dependency.
	impactPathLevel := 1
	for _, impactPath := range impactPaths {
		impactPathIndex := impactPathLevel
		if len(impactPath) <= impactPathLevel {
			impactPathIndex = len(impactPath) - 1
		}
		componentId := impactPath[impactPathIndex].ComponentId
		if _, exist := componentsMap[componentId]; !exist {
			compName, compVersion, _ := SplitComponentId(componentId)
			componentsMap[componentId] = formats.ComponentRow{Name: compName, Version: compVersion}
		}

		// Convert the impact path
		var compImpactPathRows []formats.ComponentRow
		for _, pathNode := range impactPath {
			nodeCompName, nodeCompVersion, _ := SplitComponentId(pathNode.ComponentId)
			compImpactPathRows = append(compImpactPathRows, formats.ComponentRow{
				Name:    nodeCompName,
				Version: nodeCompVersion,
			})
		}
		impactPathsRows = append(impactPathsRows, compImpactPathRows)
	}

	for _, row := range componentsMap {
		components = append(components, row)
	}
	return
}

type Severity struct {
	title    string
	numValue int
	style    color.Style
	emoji    string
}

var severities = map[string]*Severity{
	"Critical": {emoji: "💀", title: "Critical", numValue: 4, style: color.New(color.BgLightRed, color.LightWhite)},
	"High":     {emoji: "🔥", title: "High", numValue: 3, style: color.New(color.Red)},
	"Medium":   {emoji: "🎃", title: "Medium", numValue: 2, style: color.New(color.Yellow)},
	"Low":      {emoji: "👻", title: "Low", numValue: 1},
}

func (s *Severity) printableTitle(isTable bool) string {
	if isTable && (log.IsStdOutTerminal() && log.IsColorsSupported() || os.Getenv("GITLAB_CI") != "") {
		return s.style.Render(s.emoji + s.title)
	}
	return s.title
}

func (s *Severity) NumValue() int {
	return s.numValue
}

func GetSeveritiesFormat(severity string) (string, error) {
	formattedSeverity := cases.Title(language.Und).String(severity)
	if formattedSeverity != "" && severities[formattedSeverity] == nil {
		return "", errorutils.CheckErrorf("only the following severities are supported: " + coreutils.ListToText(maps.Keys(severities)))
	}

	return formattedSeverity, nil
}

func GetSeverity(severityTitle string) *Severity {
	if severities[severityTitle] == nil {
		return &Severity{title: severityTitle}
	}
	return severities[severityTitle]
}

type operationalRiskViolationReadableData struct {
	isEol         string
	cadence       string
	commits       string
	committers    string
	eolMessage    string
	riskReason    string
	latestVersion string
	newerVersions string
}

func getOperationalRiskViolationReadableData(violation services.Violation) *operationalRiskViolationReadableData {
	isEol, cadence, commits, committers, newerVersions, latestVersion := "N/A", "N/A", "N/A", "N/A", "N/A", "N/A"
	if violation.IsEol != nil {
		isEol = strconv.FormatBool(*violation.IsEol)
	}
	if violation.Cadence != nil {
		cadence = strconv.FormatFloat(*violation.Cadence, 'f', -1, 64)
	}
	if violation.Committers != nil {
		committers = strconv.FormatInt(int64(*violation.Committers), 10)
	}
	if violation.Commits != nil {
		commits = strconv.FormatInt(*violation.Commits, 10)
	}
	if violation.NewerVersions != nil {
		newerVersions = strconv.FormatInt(int64(*violation.NewerVersions), 10)
	}
	if violation.LatestVersion != "" {
		latestVersion = violation.LatestVersion
	}
	return &operationalRiskViolationReadableData{
		isEol:         isEol,
		cadence:       cadence,
		commits:       commits,
		committers:    committers,
		eolMessage:    violation.EolMessage,
		riskReason:    violation.RiskReason,
		latestVersion: latestVersion,
		newerVersions: newerVersions,
	}
}

// simplifyVulnerabilities returns a new slice of services.Vulnerability that contains only the unique vulnerabilities from the input slice
// The uniqueness of the vulnerabilities is determined by the getUniqueKey function
func simplifyVulnerabilities(scanVulnerabilities []services.Vulnerability, multipleRoots bool) []services.Vulnerability {
	var uniqueVulnerabilities = make(map[string]*services.Vulnerability)
	for _, vulnerability := range scanVulnerabilities {
		for vulnerableComponentId := range vulnerability.Components {
			vulnerableDependency, vulnerableVersion, _ := SplitComponentId(vulnerableComponentId)
			packageKey := getUniqueKey(vulnerableDependency, vulnerableVersion, vulnerability.Cves, len(vulnerability.Components[vulnerableComponentId].FixedVersions) > 0)
			if uniqueVulnerability, exist := uniqueVulnerabilities[packageKey]; exist {
				fixedVersions := appendUniqueFixVersions(uniqueVulnerability.Components[vulnerableComponentId].FixedVersions, vulnerability.Components[vulnerableComponentId].FixedVersions...)
				impactPaths := appendUniqueImpactPaths(uniqueVulnerability.Components[vulnerableComponentId].ImpactPaths, vulnerability.Components[vulnerableComponentId].ImpactPaths, multipleRoots)
				uniqueVulnerabilities[packageKey].Components[vulnerableComponentId] = services.Component{
					FixedVersions: fixedVersions,
					ImpactPaths:   impactPaths,
				}
				continue
			}
			uniqueVulnerabilities[packageKey] = &services.Vulnerability{
				Cves:       vulnerability.Cves,
				Severity:   vulnerability.Severity,
				Components: map[string]services.Component{vulnerableComponentId: vulnerability.Components[vulnerableComponentId]},
				IssueId:    vulnerability.IssueId,
				Technology: vulnerability.Technology,
			}
		}
	}
	// convert map to slice
	result := make([]services.Vulnerability, 0, len(uniqueVulnerabilities))
	for _, v := range uniqueVulnerabilities {
		result = append(result, *v)
	}
	return result
}

// simplifyViolations returns a new slice of services.Violations that contains only the unique violations from the input slice
// The uniqueness of the violations is determined by the getUniqueKey function
func simplifyViolations(scanViolations []services.Violation, multipleRoots bool) []services.Violation {
	var uniqueViolations = make(map[string]*services.Violation)
	for _, violation := range scanViolations {
		for vulnerableComponentId := range violation.Components {
			vulnerableDependency, vulnerableVersion, _ := SplitComponentId(vulnerableComponentId)
			packageKey := getUniqueKey(vulnerableDependency, vulnerableVersion, violation.Cves, len(violation.Components[vulnerableComponentId].FixedVersions) > 0)
			if uniqueVulnerability, exist := uniqueViolations[packageKey]; exist {
				fixedVersions := appendUniqueFixVersions(uniqueVulnerability.Components[vulnerableComponentId].FixedVersions, violation.Components[vulnerableComponentId].FixedVersions...)
				impactPaths := appendUniqueImpactPaths(uniqueVulnerability.Components[vulnerableComponentId].ImpactPaths, violation.Components[vulnerableComponentId].ImpactPaths, multipleRoots)
				uniqueViolations[packageKey].Components[vulnerableComponentId] = services.Component{
					FixedVersions: fixedVersions,
					ImpactPaths:   impactPaths,
				}
				continue
			}
			uniqueViolations[packageKey] = &services.Violation{
				Severity:      violation.Severity,
				ViolationType: violation.ViolationType,
				Components:    map[string]services.Component{vulnerableComponentId: violation.Components[vulnerableComponentId]},
				WatchName:     violation.WatchName,
				IssueId:       violation.IssueId,
				Cves:          violation.Cves,
				LicenseKey:    violation.LicenseKey,
				LicenseName:   violation.LicenseName,
				Technology:    violation.Technology,
			}
		}
	}
	// convert map to slice
	result := make([]services.Violation, 0, len(uniqueViolations))
	for _, v := range uniqueViolations {
		result = append(result, *v)
	}
	return result
}

// appendImpactPathsWithoutDuplicates appends the elements of a source [][]ImpactPathNode struct to a target [][]ImpactPathNode, without adding any duplicate elements.
// This implementation uses the ComponentId field of the ImpactPathNode struct to check for duplicates, as it is guaranteed to be unique.
func appendUniqueImpactPaths(target [][]services.ImpactPathNode, source [][]services.ImpactPathNode, multipleRoots bool) [][]services.ImpactPathNode {
	if multipleRoots {
		return appendUniqueImpactPathsForMultipleRoots(target, source)
	}
	impactPathMap := make(map[string][]services.ImpactPathNode)
	for _, path := range target {
		// The first node component id is the key and the value is the whole path
		key := getImpactPathKey(path)
		impactPathMap[key] = path
	}

	for _, path := range source {
		key := getImpactPathKey(path)
		if _, exists := impactPathMap[key]; !exists {
			impactPathMap[key] = path
			target = append(target, path)
		}
	}
	return target
}

// getImpactPathKey return a key that is used as a key to identify and deduplicate impact paths.
// If an impact path length is equal to directDependencyPathLength, then the direct dependency is the key, and it's in the directDependencyIndex place.
func getImpactPathKey(path []services.ImpactPathNode) string {
	key := path[rootIndex].ComponentId
	if len(path) == directDependencyPathLength {
		key = path[directDependencyIndex].ComponentId
	}
	return key
}

// appendUniqueImpactPathsForMultipleRoots appends the source impact path to the target impact path while avoiding duplicates.
// Specifically, it is designed for handling multiple root projects, such as Maven or Gradle, by comparing each pair of paths and identifying the path that is closest to the direct dependency.
func appendUniqueImpactPathsForMultipleRoots(target [][]services.ImpactPathNode, source [][]services.ImpactPathNode) [][]services.ImpactPathNode {
	for targetPathIndex, targetPath := range target {
		for sourcePathIndex, sourcePath := range source {
			var subset []services.ImpactPathNode
			if len(sourcePath) <= len(targetPath) {
				subset = isImpactPathIsSubset(targetPath, sourcePath)
				if len(subset) != 0 {
					target[targetPathIndex] = subset
				}
			} else {
				subset = isImpactPathIsSubset(sourcePath, targetPath)
				if len(subset) != 0 {
					source[sourcePathIndex] = subset
				}
			}
		}
	}

	return appendUniqueImpactPaths(target, source, false)
}

// isImpactPathIsSubset checks if targetPath is a subset of sourcePath, and returns the subset if exists
func isImpactPathIsSubset(target []services.ImpactPathNode, source []services.ImpactPathNode) []services.ImpactPathNode {
	var subsetImpactPath []services.ImpactPathNode
	impactPathNodesMap := make(map[string]bool)
	for _, node := range target {
		impactPathNodesMap[node.ComponentId] = true
	}

	for _, node := range source {
		if impactPathNodesMap[node.ComponentId] {
			subsetImpactPath = append(subsetImpactPath, node)
		}
	}

	if len(subsetImpactPath) == len(target) || len(subsetImpactPath) == len(source) {
		return subsetImpactPath
	}
	return []services.ImpactPathNode{}
}

// appendUniqueFixVersions returns a new slice of strings that contains elements from both input slices without duplicates
func appendUniqueFixVersions(targetFixVersions []string, sourceFixVersions ...string) []string {
	fixVersionsSet := datastructures.MakeSet[string]()
	var result []string
	for _, fixVersion := range sourceFixVersions {
		fixVersionsSet.Add(fixVersion)
		result = append(result, fixVersion)
	}

	for _, fixVersion := range targetFixVersions {
		if exist := fixVersionsSet.Exists(fixVersion); !exist {
			result = append(result, fixVersion)
		}
	}
	return result
}

// getUniqueKey returns a unique string key of format "vulnerableDependency:vulnerableVersion:cveId:fixVersionExist"
func getUniqueKey(vulnerableDependency, vulnerableVersion string, cves []services.Cve, fixVersionExist bool) string {
	var cveId string
	if len(cves) != 0 {
		cveId = cves[0].Id
	}
	return fmt.Sprintf("%s:%s:%s:%t", vulnerableDependency, vulnerableVersion, cveId, fixVersionExist)
}

func getApplicableCveValue(extendedResults *jas.ExtendedScanResults, xrayCve formats.CveRow) string {
	if !extendedResults.EligibleForApplicabilityScan {
		return ""
	}
	applicableCveValue, ok := extendedResults.ApplicabilityScannerResults[xrayCve.Id]
	if !ok {
		return "Unknown"
	}
	return applicableCveValue
}

func getApplicableCveNumValue(stringValue string) int {
	if stringValue == "Yes" {
		return 3
	} else if stringValue == "unknown" {
		return 2
	}
	return 1
}

func printApplicableCveValue(applicableValue string, isTable bool) string {
	if applicableValue == "Yes" && isTable && (log.IsStdOutTerminal() && log.IsColorsSupported() || os.Getenv("GITLAB_CI") != "") {
		return color.New(color.Red).Render("Yes")
	}
	return applicableValue
}<|MERGE_RESOLUTION|>--- conflicted
+++ resolved
@@ -3,13 +3,10 @@
 import (
 	"fmt"
 	"github.com/jfrog/gofrog/datastructures"
-<<<<<<< HEAD
-	"github.com/jfrog/jfrog-cli-core/v2/xray/commands/audit/generic/jas"
-=======
 	"golang.org/x/exp/maps"
 	"golang.org/x/text/cases"
 	"golang.org/x/text/language"
->>>>>>> a8b56214
+	"github.com/jfrog/jfrog-cli-core/v2/xray/commands/audit/generic/jas"
 	"os"
 	"sort"
 	"strconv"
@@ -206,13 +203,8 @@
 		if err != nil {
 			return nil, err
 		}
-<<<<<<< HEAD
 		cves := ConvertCves(vulnerability.Cves)
-		currSeverity := getSeverity(vulnerability.Severity)
-=======
-		cves := convertCves(vulnerability.Cves)
 		currSeverity := GetSeverity(vulnerability.Severity)
->>>>>>> a8b56214
 		jfrogResearchInfo := convertJfrogResearchInformation(vulnerability.ExtendedInformation)
 		for compIndex := 0; compIndex < len(impactedPackagesNames); compIndex++ {
 			vulnerabilitiesRows = append(vulnerabilitiesRows,
