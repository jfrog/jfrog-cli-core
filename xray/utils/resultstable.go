package utils

import (
	"fmt"
<<<<<<< HEAD
=======
	"github.com/jfrog/gofrog/datastructures"
>>>>>>> 6eb87f75
	"os"
	"sort"
	"strconv"
	"strings"

	"github.com/jfrog/jfrog-cli-core/v2/xray/formats"

	"github.com/gookit/color"
	"github.com/jfrog/jfrog-cli-core/v2/utils/coreutils"
	"github.com/jfrog/jfrog-client-go/utils/errorutils"
	"github.com/jfrog/jfrog-client-go/utils/log"
	"github.com/jfrog/jfrog-client-go/xray/services"
)

const (
	noContextMessage = "Note: no context was provided, so no policy could be determined to scan against.\n" +
		"You can get a list of custom violations by providing one of the command options: --watches, --repo-path or --project.\n" +
		"Read more about configuring Xray policies here: https://www.jfrog.com/confluence/display/JFROG/Creating+Xray+Policies+and+Rules\n"
	rootIndex                  = 0
	directDependencyIndex      = 1
	directDependencyPathLength = 2
)

// PrintViolationsTable prints the violations in 4 tables: security violations, license compliance violations, operational risk violations and ignore rule URLs.
// Set multipleRoots to true in case the given violations array contains (or may contain) results of several projects or files (like in binary scan).
// In case multipleRoots is true, the field Component will show the root of each impact path, otherwise it will show the root's child.
// In case one (or more) of the violations contains the field FailBuild set to true, CliError with exit code 3 will be returned.
// Set printExtended to true to print fields with 'extended' tag.
func PrintViolationsTable(violations []services.Violation, multipleRoots, printExtended bool) error {
	securityViolationsRows, licenseViolationsRows, operationalRiskViolationsRows, err := prepareViolations(violations, multipleRoots, true, true)
	if err != nil {
		return err
	}

	// Print tables
	err = coreutils.PrintTable(formats.ConvertToVulnerabilityTableRow(securityViolationsRows), "Security Violations", "No security violations were found", printExtended)
	if err != nil {
		return err
	}
	err = coreutils.PrintTable(formats.ConvertToLicenseViolationTableRow(licenseViolationsRows), "License Compliance Violations", "No license compliance violations were found", printExtended)
	if err != nil {
		return err
	}
	if len(operationalRiskViolationsRows) > 0 {
		return coreutils.PrintTable(formats.ConvertToOperationalRiskViolationTableRow(operationalRiskViolationsRows), "Operational Risk Violations", "No operational risk violations were found", printExtended)
	}
	return nil
}

// Prepare violations for all non-table formats (without style or emoji)
func PrepareViolations(violations []services.Violation, multipleRoots, simplifiedOutput bool) ([]formats.VulnerabilityOrViolationRow, []formats.LicenseViolationRow, []formats.OperationalRiskViolationRow, error) {
	return prepareViolations(violations, multipleRoots, false, simplifiedOutput)
}

func prepareViolations(violations []services.Violation, multipleRoots, isTable, simplifiedOutput bool) ([]formats.VulnerabilityOrViolationRow, []formats.LicenseViolationRow, []formats.OperationalRiskViolationRow, error) {
	if simplifiedOutput {
		violations = simplifyViolations(violations, multipleRoots)
	}
	var securityViolationsRows []formats.VulnerabilityOrViolationRow
	var licenseViolationsRows []formats.LicenseViolationRow
	var operationalRiskViolationsRows []formats.OperationalRiskViolationRow
	for _, violation := range violations {
		impactedPackagesNames, impactedPackagesVersions, impactedPackagesTypes, fixedVersions, components, impactPaths, err := splitComponents(violation.Components)
		if err != nil {
			return nil, nil, nil, err
		}
		currSeverity := getSeverity(violation.Severity)
		switch violation.ViolationType {
		case "security":
			cves := convertCves(violation.Cves)
			jfrogResearchInfo := convertJfrogResearchInformation(violation.ExtendedInformation)
			for compIndex := 0; compIndex < len(impactedPackagesNames); compIndex++ {
				securityViolationsRows = append(securityViolationsRows,
					formats.VulnerabilityOrViolationRow{
						Summary:                   violation.Summary,
						Severity:                  currSeverity.printableTitle(isTable),
						SeverityNumValue:          currSeverity.numValue,
						ImpactedDependencyName:    impactedPackagesNames[compIndex],
						ImpactedDependencyVersion: impactedPackagesVersions[compIndex],
						ImpactedDependencyType:    impactedPackagesTypes[compIndex],
						FixedVersions:             fixedVersions[compIndex],
						Components:                components[compIndex],
						Cves:                      cves,
						IssueId:                   violation.IssueId,
						References:                violation.References,
						JfrogResearchInformation:  jfrogResearchInfo,
						ImpactPaths:               impactPaths[compIndex],
						Technology:                coreutils.Technology(violation.Technology),
					},
				)
			}
		case "license":
			for compIndex := 0; compIndex < len(impactedPackagesNames); compIndex++ {
				licenseViolationsRows = append(licenseViolationsRows,
					formats.LicenseViolationRow{
						LicenseKey:                violation.LicenseKey,
						Severity:                  currSeverity.printableTitle(isTable),
						SeverityNumValue:          currSeverity.numValue,
						ImpactedDependencyName:    impactedPackagesNames[compIndex],
						ImpactedDependencyVersion: impactedPackagesVersions[compIndex],
						ImpactedDependencyType:    impactedPackagesTypes[compIndex],
						Components:                components[compIndex],
					},
				)
			}
		case "operational_risk":
			violationOpRiskData := getOperationalRiskViolationReadableData(violation)
			for compIndex := 0; compIndex < len(impactedPackagesNames); compIndex++ {
				operationalRiskViolationsRow := &formats.OperationalRiskViolationRow{
					Severity:                  currSeverity.printableTitle(isTable),
					SeverityNumValue:          currSeverity.numValue,
					ImpactedDependencyName:    impactedPackagesNames[compIndex],
					ImpactedDependencyVersion: impactedPackagesVersions[compIndex],
					ImpactedDependencyType:    impactedPackagesTypes[compIndex],
					Components:                components[compIndex],
					IsEol:                     violationOpRiskData.isEol,
					Cadence:                   violationOpRiskData.cadence,
					Commits:                   violationOpRiskData.commits,
					Committers:                violationOpRiskData.committers,
					NewerVersions:             violationOpRiskData.newerVersions,
					LatestVersion:             violationOpRiskData.latestVersion,
					RiskReason:                violationOpRiskData.riskReason,
					EolMessage:                violationOpRiskData.eolMessage,
				}
				operationalRiskViolationsRows = append(operationalRiskViolationsRows, *operationalRiskViolationsRow)
			}
		default:
			// Unsupported type, ignore
		}
	}

	// Sort the rows by severity and whether the row contains fixed versions
	sort.Slice(securityViolationsRows, func(i, j int) bool {
		if securityViolationsRows[i].SeverityNumValue != securityViolationsRows[j].SeverityNumValue {
			return securityViolationsRows[i].SeverityNumValue > securityViolationsRows[j].SeverityNumValue
		}
		return len(securityViolationsRows[i].FixedVersions) > 0 && len(securityViolationsRows[j].FixedVersions) > 0
	})
	sort.Slice(licenseViolationsRows, func(i, j int) bool {
		return licenseViolationsRows[i].SeverityNumValue > licenseViolationsRows[j].SeverityNumValue
	})
	sort.Slice(operationalRiskViolationsRows, func(i, j int) bool {
		return operationalRiskViolationsRows[i].SeverityNumValue > operationalRiskViolationsRows[j].SeverityNumValue
	})

	return securityViolationsRows, licenseViolationsRows, operationalRiskViolationsRows, nil
}

// PrintVulnerabilitiesTable prints the vulnerabilities in a table.
// Set multipleRoots to true in case the given vulnerabilities array contains (or may contain) results of several projects or files (like in binary scan).
// In case multipleRoots is true, the field Component will show the root of each impact path, otherwise it will show the root's child.
// Set printExtended to true to print fields with 'extended' tag.
func PrintVulnerabilitiesTable(vulnerabilities []services.Vulnerability, multipleRoots, printExtended bool) error {
	log.Output(noContextMessage + "Below are all vulnerabilities detected.")

	vulnerabilitiesRows, err := prepareVulnerabilities(vulnerabilities, multipleRoots, true, true)
	if err != nil {
		return err
	}

	return coreutils.PrintTable(formats.ConvertToVulnerabilityTableRow(vulnerabilitiesRows), "Vulnerabilities", "✨ No vulnerabilities were found ✨", printExtended)
}

// Prepare vulnerabilities for all non-table formats (without style or emoji)
func PrepareVulnerabilities(vulnerabilities []services.Vulnerability, multipleRoots, simplifiedOutput bool) ([]formats.VulnerabilityOrViolationRow, error) {
	return prepareVulnerabilities(vulnerabilities, multipleRoots, false, simplifiedOutput)
}

func prepareVulnerabilities(vulnerabilities []services.Vulnerability, multipleRoots, isTable, simplifiedOutput bool) ([]formats.VulnerabilityOrViolationRow, error) {
	if simplifiedOutput {
		vulnerabilities = simplifyVulnerabilities(vulnerabilities, multipleRoots)
	}
	var vulnerabilitiesRows []formats.VulnerabilityOrViolationRow
	for _, vulnerability := range vulnerabilities {
		impactedPackagesNames, impactedPackagesVersions, impactedPackagesTypes, fixedVersions, components, impactPaths, err := splitComponents(vulnerability.Components)
		if err != nil {
			return nil, err
		}
		cves := convertCves(vulnerability.Cves)
		currSeverity := getSeverity(vulnerability.Severity)
		jfrogResearchInfo := convertJfrogResearchInformation(vulnerability.ExtendedInformation)
		for compIndex := 0; compIndex < len(impactedPackagesNames); compIndex++ {
			vulnerabilitiesRows = append(vulnerabilitiesRows,
				formats.VulnerabilityOrViolationRow{
					Summary:                   vulnerability.Summary,
					Severity:                  currSeverity.printableTitle(isTable),
					SeverityNumValue:          currSeverity.numValue,
					ImpactedDependencyName:    impactedPackagesNames[compIndex],
					ImpactedDependencyVersion: impactedPackagesVersions[compIndex],
					ImpactedDependencyType:    impactedPackagesTypes[compIndex],
					FixedVersions:             fixedVersions[compIndex],
					Components:                components[compIndex],
					Cves:                      cves,
					IssueId:                   vulnerability.IssueId,
					References:                vulnerability.References,
					JfrogResearchInformation:  jfrogResearchInfo,
					ImpactPaths:               impactPaths[compIndex],
					Technology:                coreutils.Technology(vulnerability.Technology),
				},
			)
		}
	}

	sort.Slice(vulnerabilitiesRows, func(i, j int) bool {
		if vulnerabilitiesRows[i].SeverityNumValue != vulnerabilitiesRows[j].SeverityNumValue {
			return vulnerabilitiesRows[i].SeverityNumValue > vulnerabilitiesRows[j].SeverityNumValue
		}
		return len(vulnerabilitiesRows[i].FixedVersions) > 0 && len(vulnerabilitiesRows[j].FixedVersions) > 0
	})
	return vulnerabilitiesRows, nil
}

// PrintLicensesTable prints the licenses in a table.
// Set multipleRoots to true in case the given licenses array contains (or may contain) results of several projects or files (like in binary scan).
// In case multipleRoots is true, the field Component will show the root of each impact path, otherwise it will show the root's child.
// Set printExtended to true to print fields with 'extended' tag.
func PrintLicensesTable(licenses []services.License, printExtended bool) error {
	licensesRows, err := PrepareLicenses(licenses)
	if err != nil {
		return err
	}

	return coreutils.PrintTable(formats.ConvertToLicenseTableRow(licensesRows), "Licenses", "No licenses were found", printExtended)
}

func PrepareLicenses(licenses []services.License) ([]formats.LicenseRow, error) {
	var licensesRows []formats.LicenseRow
	for _, license := range licenses {
		impactedPackagesNames, impactedPackagesVersions, impactedPackagesTypes, _, components, impactPaths, err := splitComponents(license.Components)
		if err != nil {
			return nil, err
		}
		for compIndex := 0; compIndex < len(impactedPackagesNames); compIndex++ {
			licensesRows = append(licensesRows,
				formats.LicenseRow{
					LicenseKey:                license.Key,
					ImpactedDependencyName:    impactedPackagesNames[compIndex],
					ImpactedDependencyVersion: impactedPackagesVersions[compIndex],
					ImpactedDependencyType:    impactedPackagesTypes[compIndex],
					Components:                components[compIndex],
					ImpactPaths:               impactPaths[compIndex],
				},
			)
		}
	}

	return licensesRows, nil
}

func convertCves(cves []services.Cve) []formats.CveRow {
	var cveRows []formats.CveRow
	for _, cveObj := range cves {
		cveRows = append(cveRows, formats.CveRow{Id: cveObj.Id, CvssV2: cveObj.CvssV2Score, CvssV3: cveObj.CvssV3Score})
	}
	return cveRows
}

func convertJfrogResearchInformation(extendedInfo *services.ExtendedInformation) *formats.JfrogResearchInformation {
	if extendedInfo == nil {
		return nil
	}
	var severityReasons []formats.JfrogResearchSeverityReason
	for _, severityReason := range extendedInfo.JfrogResearchSeverityReasons {
		severityReasons = append(severityReasons, formats.JfrogResearchSeverityReason{
			Name:        severityReason.Name,
			Description: severityReason.Description,
			IsPositive:  severityReason.IsPositive,
		})
	}
	return &formats.JfrogResearchInformation{
		Summary:         extendedInfo.ShortDescription,
		Details:         extendedInfo.FullDescription,
		Severity:        extendedInfo.JfrogResearchSeverity,
		SeverityReasons: severityReasons,
		Remediation:     extendedInfo.Remediation,
	}
}

func splitComponents(impactedPackages map[string]services.Component) (impactedPackagesNames, impactedPackagesVersions, impactedPackagesTypes []string, fixedVersions [][]string, directComponents [][]formats.ComponentRow, impactPaths [][][]formats.ComponentRow, err error) {
	if len(impactedPackages) == 0 {
		err = errorutils.CheckErrorf("failed while parsing the response from Xray: violation doesn't have any components")
		return
	}
	for currCompId, currComp := range impactedPackages {
		currCompName, currCompVersion, currCompType := SplitComponentId(currCompId)
		impactedPackagesNames = append(impactedPackagesNames, currCompName)
		impactedPackagesVersions = append(impactedPackagesVersions, currCompVersion)
		impactedPackagesTypes = append(impactedPackagesTypes, currCompType)
		fixedVersions = append(fixedVersions, currComp.FixedVersions)
		currDirectComponents, currImpactPaths := getDirectComponentsAndImpactPaths(currComp.ImpactPaths)
		directComponents = append(directComponents, currDirectComponents)
		impactPaths = append(impactPaths, currImpactPaths)
	}
	return
}

var packageTypes = map[string]string{
	"gav":      "Maven",
	"docker":   "Docker",
	"rpm":      "RPM",
	"deb":      "Debian",
	"nuget":    "NuGet",
	"generic":  "Generic",
	"npm":      "npm",
	"pip":      "Python",
	"pypi":     "Python",
	"composer": "Composer",
	"go":       "Go",
	"alpine":   "Alpine",
}

// SplitComponentId splits a Xray component ID to the component name, version and package type.
// In case componentId doesn't contain a version, the returned version will be an empty string.
// In case componentId's format is invalid, it will be returned as the component name
// and empty strings will be returned instead of the version and the package type.
// Examples:
//  1. componentId: "gav://antparent:ant:1.6.5"
//     Returned values:
//     Component name: "antparent:ant"
//     Component version: "1.6.5"
//     Package type: "Maven"
//  2. componentId: "generic://sha256:244fd47e07d1004f0aed9c156aa09083c82bf8944eceb67c946ff7430510a77b/foo.jar"
//     Returned values:
//     Component name: "foo.jar"
//     Component version: ""
//     Package type: "Generic"
//  3. componentId: "invalid-comp-id"
//     Returned values:
//     Component name: "invalid-comp-id"
//     Component version: ""
//     Package type: ""
func SplitComponentId(componentId string) (string, string, string) {
	compIdParts := strings.Split(componentId, "://")
	// Invalid component ID
	if len(compIdParts) != 2 {
		return componentId, "", ""
	}

	packageType := compIdParts[0]
	packageId := compIdParts[1]

	// Generic identifier structure: generic://sha256:<Checksum>/name
	if packageType == "generic" {
		lastSlashIndex := strings.LastIndex(packageId, "/")
		return packageId[lastSlashIndex+1:], "", packageTypes[packageType]
	}

	var compName, compVersion string
	switch packageType {
	case "rpm":
		// RPM identifier structure: rpm://os-version:package:epoch-version:version
		// os-version is optional.
		splitCompId := strings.Split(packageId, ":")
		if len(splitCompId) >= 3 {
			compName = splitCompId[len(splitCompId)-3]
			compVersion = fmt.Sprintf("%s:%s", splitCompId[len(splitCompId)-2], splitCompId[len(splitCompId)-1])
		}
	default:
		// All other identifiers look like this: package-type://package-name:version.
		// Sometimes there's a namespace or a group before the package name, separated by a '/' or a ':'.
		lastColonIndex := strings.LastIndex(packageId, ":")

		if lastColonIndex != -1 {
			compName = packageId[:lastColonIndex]
			compVersion = packageId[lastColonIndex+1:]
		}
	}

	// If there's an error while parsing the component ID
	if compName == "" {
		compName = packageId
	}

	return compName, compVersion, packageTypes[packageType]
}

// Gets a slice of the direct dependencies or packages of the scanned component, that depends on the vulnerable package, and converts the impact paths.
func getDirectComponentsAndImpactPaths(impactPaths [][]services.ImpactPathNode) (components []formats.ComponentRow, impactPathsRows [][]formats.ComponentRow) {
	componentsMap := make(map[string]formats.ComponentRow)

	// The first node in the impact path is the scanned component itself. The second one is the direct dependency.
	impactPathLevel := 1
	for _, impactPath := range impactPaths {
		impactPathIndex := impactPathLevel
		if len(impactPath) <= impactPathLevel {
			impactPathIndex = len(impactPath) - 1
		}
		componentId := impactPath[impactPathIndex].ComponentId
		if _, exist := componentsMap[componentId]; !exist {
			compName, compVersion, _ := SplitComponentId(componentId)
			componentsMap[componentId] = formats.ComponentRow{Name: compName, Version: compVersion}
		}

		// Convert the impact path
		var compImpactPathRows []formats.ComponentRow
		for _, pathNode := range impactPath {
			nodeCompName, nodeCompVersion, _ := SplitComponentId(pathNode.ComponentId)
			compImpactPathRows = append(compImpactPathRows, formats.ComponentRow{
				Name:    nodeCompName,
				Version: nodeCompVersion,
			})
		}
		impactPathsRows = append(impactPathsRows, compImpactPathRows)
	}

	for _, row := range componentsMap {
		components = append(components, row)
	}
	return
}

type severity struct {
	title    string
	numValue int
	style    color.Style
	emoji    string
}

func (s *severity) printableTitle(isTable bool) string {
	if isTable && log.IsStdOutTerminal() && log.IsColorsSupported() {
		return s.style.Render(s.emoji + s.title)
	}
	if os.Getenv("GITLAB_CI") != "" {
		return s.style.Render(s.emoji + s.title)
	}
	return s.title
}

var severities = map[string]*severity{
	"Critical": {emoji: "💀", title: "Critical", numValue: 4, style: color.New(color.BgLightRed, color.LightWhite)},
	"High":     {emoji: "🔥", title: "High", numValue: 3, style: color.New(color.Red)},
	"Medium":   {emoji: "🎃", title: "Medium", numValue: 2, style: color.New(color.Yellow)},
	"Low":      {emoji: "👻", title: "Low", numValue: 1},
}

func getSeverity(severityTitle string) *severity {
	if severities[severityTitle] == nil {
		return &severity{title: severityTitle}
	}
	return severities[severityTitle]
}

type operationalRiskViolationReadableData struct {
	isEol         string
	cadence       string
	commits       string
	committers    string
	eolMessage    string
	riskReason    string
	latestVersion string
	newerVersions string
}

func getOperationalRiskViolationReadableData(violation services.Violation) *operationalRiskViolationReadableData {
	isEol, cadence, commits, committers, newerVersions, latestVersion := "N/A", "N/A", "N/A", "N/A", "N/A", "N/A"
	if violation.IsEol != nil {
		isEol = strconv.FormatBool(*violation.IsEol)
	}
	if violation.Cadence != nil {
		cadence = strconv.FormatFloat(*violation.Cadence, 'f', -1, 64)
	}
	if violation.Committers != nil {
		committers = strconv.FormatInt(int64(*violation.Committers), 10)
	}
	if violation.Commits != nil {
		commits = strconv.FormatInt(*violation.Commits, 10)
	}
	if violation.NewerVersions != nil {
		newerVersions = strconv.FormatInt(int64(*violation.NewerVersions), 10)
	}
	if violation.LatestVersion != "" {
		latestVersion = violation.LatestVersion
	}
	return &operationalRiskViolationReadableData{
		isEol:         isEol,
		cadence:       cadence,
		commits:       commits,
		committers:    committers,
		eolMessage:    violation.EolMessage,
		riskReason:    violation.RiskReason,
		latestVersion: latestVersion,
		newerVersions: newerVersions,
	}
}

// simplifyVulnerabilities returns a new slice of services.Vulnerability that contains only the unique vulnerabilities from the input slice
// The uniqueness of the vulnerabilities is determined by the getUniqueKey function
func simplifyVulnerabilities(scanVulnerabilities []services.Vulnerability, multipleRoots bool) []services.Vulnerability {
	var uniqueVulnerabilities = make(map[string]*services.Vulnerability)
	for _, vulnerability := range scanVulnerabilities {
		for vulnerableComponentId := range vulnerability.Components {
			vulnerableDependency, vulnerableVersion, _ := SplitComponentId(vulnerableComponentId)
			packageKey := getUniqueKey(vulnerableDependency, vulnerableVersion, vulnerability.Cves, len(vulnerability.Components[vulnerableComponentId].FixedVersions) > 0)
			if uniqueVulnerability, exist := uniqueVulnerabilities[packageKey]; exist {
				fixedVersions := appendUniqueFixVersions(uniqueVulnerability.Components[vulnerableComponentId].FixedVersions, vulnerability.Components[vulnerableComponentId].FixedVersions...)
				impactPaths := appendUniqueImpactPaths(uniqueVulnerability.Components[vulnerableComponentId].ImpactPaths, vulnerability.Components[vulnerableComponentId].ImpactPaths, multipleRoots)
				uniqueVulnerabilities[packageKey].Components[vulnerableComponentId] = services.Component{
					FixedVersions: fixedVersions,
					ImpactPaths:   impactPaths,
				}
				continue
			}
			uniqueVulnerabilities[packageKey] = &services.Vulnerability{
				Cves:       vulnerability.Cves,
				Severity:   vulnerability.Severity,
				Components: map[string]services.Component{vulnerableComponentId: vulnerability.Components[vulnerableComponentId]},
				IssueId:    vulnerability.IssueId,
				Technology: vulnerability.Technology,
			}
		}
	}
	// convert map to slice
	result := make([]services.Vulnerability, 0, len(uniqueVulnerabilities))
	for _, v := range uniqueVulnerabilities {
		result = append(result, *v)
	}
	return result
}

// simplifyViolations returns a new slice of services.Violations that contains only the unique violations from the input slice
// The uniqueness of the violations is determined by the getUniqueKey function
func simplifyViolations(scanViolations []services.Violation, multipleRoots bool) []services.Violation {
	var uniqueViolations = make(map[string]*services.Violation)
	for _, violation := range scanViolations {
		for vulnerableComponentId := range violation.Components {
			vulnerableDependency, vulnerableVersion, _ := SplitComponentId(vulnerableComponentId)
			packageKey := getUniqueKey(vulnerableDependency, vulnerableVersion, violation.Cves, len(violation.Components[vulnerableComponentId].FixedVersions) > 0)
			if uniqueVulnerability, exist := uniqueViolations[packageKey]; exist {
				fixedVersions := appendUniqueFixVersions(uniqueVulnerability.Components[vulnerableComponentId].FixedVersions, violation.Components[vulnerableComponentId].FixedVersions...)
				impactPaths := appendUniqueImpactPaths(uniqueVulnerability.Components[vulnerableComponentId].ImpactPaths, violation.Components[vulnerableComponentId].ImpactPaths, multipleRoots)
				uniqueViolations[packageKey].Components[vulnerableComponentId] = services.Component{
					FixedVersions: fixedVersions,
					ImpactPaths:   impactPaths,
				}
				continue
			}
			uniqueViolations[packageKey] = &services.Violation{
				Severity:      violation.Severity,
				ViolationType: violation.ViolationType,
				Components:    map[string]services.Component{vulnerableComponentId: violation.Components[vulnerableComponentId]},
				WatchName:     violation.WatchName,
				IssueId:       violation.IssueId,
				Cves:          violation.Cves,
				LicenseKey:    violation.LicenseKey,
				LicenseName:   violation.LicenseName,
				Technology:    violation.Technology,
			}
		}
	}
	// convert map to slice
	result := make([]services.Violation, 0, len(uniqueViolations))
	for _, v := range uniqueViolations {
		result = append(result, *v)
	}
	return result
}

// appendImpactPathsWithoutDuplicates appends the elements of a source [][]ImpactPathNode struct to a target [][]ImpactPathNode, without adding any duplicate elements.
// This implementation uses the ComponentId field of the ImpactPathNode struct to check for duplicates, as it is guaranteed to be unique.
func appendUniqueImpactPaths(target [][]services.ImpactPathNode, source [][]services.ImpactPathNode, multipleRoots bool) [][]services.ImpactPathNode {
	if multipleRoots {
		return appendUniqueImpactPathsForMultipleRoots(target, source)
	}
	impactPathMap := make(map[string][]services.ImpactPathNode)
	for _, path := range target {
		// The first node component id is the key and the value is the whole path
		key := getImpactPathKey(path)
		impactPathMap[key] = path
	}

	for _, path := range source {
		key := getImpactPathKey(path)
		if _, exists := impactPathMap[key]; !exists {
			impactPathMap[key] = path
			target = append(target, path)
		}
	}
	return target
}

// getImpactPathKey return a key that is used as a key to identify and deduplicate impact paths.
// If an impact path length is equal to directDependencyPathLength, then the direct dependency is the key, and it's in the directDependencyIndex place.
func getImpactPathKey(path []services.ImpactPathNode) string {
	key := path[rootIndex].ComponentId
	if len(path) == directDependencyPathLength {
		key = path[directDependencyIndex].ComponentId
	}
	return key
}

// appendUniqueImpactPathsForMultipleRoots appends the source impact path to the target impact path while avoiding duplicates.
// Specifically, it is designed for handling multiple root projects, such as Maven or Gradle, by comparing each pair of paths and identifying the path that is closest to the direct dependency.
func appendUniqueImpactPathsForMultipleRoots(target [][]services.ImpactPathNode, source [][]services.ImpactPathNode) [][]services.ImpactPathNode {
	for targetPathIndex, targetPath := range target {
		for sourcePathIndex, sourcePath := range source {
			var subset []services.ImpactPathNode
			if len(sourcePath) <= len(targetPath) {
				subset = isImpactPathIsSubset(targetPath, sourcePath)
				if len(subset) != 0 {
					target[targetPathIndex] = subset
				}
			} else {
				subset = isImpactPathIsSubset(sourcePath, targetPath)
				if len(subset) != 0 {
					source[sourcePathIndex] = subset
				}
			}
		}
	}

	return appendUniqueImpactPaths(target, source, false)
}

// isImpactPathIsSubset checks if targetPath is a subset of sourcePath, and returns the subset if exists
func isImpactPathIsSubset(target []services.ImpactPathNode, source []services.ImpactPathNode) []services.ImpactPathNode {
	var subsetImpactPath []services.ImpactPathNode
	impactPathNodesMap := make(map[string]bool)
	for _, node := range target {
		impactPathNodesMap[node.ComponentId] = true
	}

	for _, node := range source {
		if impactPathNodesMap[node.ComponentId] {
			subsetImpactPath = append(subsetImpactPath, node)
		}
	}

	if len(subsetImpactPath) == len(target) || len(subsetImpactPath) == len(source) {
		return subsetImpactPath
	}
	return []services.ImpactPathNode{}
}

// appendUniqueFixVersions returns a new slice of strings that contains elements from both input slices without duplicates
func appendUniqueFixVersions(targetFixVersions []string, sourceFixVersions ...string) []string {
	fixVersionsSet := datastructures.MakeSet[string]()
	var result []string
	for _, fixVersion := range sourceFixVersions {
		fixVersionsSet.Add(fixVersion)
		result = append(result, fixVersion)
	}

	for _, fixVersion := range targetFixVersions {
		if exist := fixVersionsSet.Exists(fixVersion); !exist {
			result = append(result, fixVersion)
		}
	}
	return result
}

// getUniqueKey returns a unique string key of format "vulnerableDependency:vulnerableVersion:cveId:fixVersionExist"
func getUniqueKey(vulnerableDependency, vulnerableVersion string, cves []services.Cve, fixVersionExist bool) string {
	var cveId string
	if len(cves) != 0 {
		cveId = cves[0].Id
	}
	return fmt.Sprintf("%s:%s:%s:%t", vulnerableDependency, vulnerableVersion, cveId, fixVersionExist)
}<|MERGE_RESOLUTION|>--- conflicted
+++ resolved
@@ -2,10 +2,7 @@
 
 import (
 	"fmt"
-<<<<<<< HEAD
-=======
 	"github.com/jfrog/gofrog/datastructures"
->>>>>>> 6eb87f75
 	"os"
 	"sort"
 	"strconv"
@@ -431,6 +428,7 @@
 	if os.Getenv("GITLAB_CI") != "" {
 		return s.style.Render(s.emoji + s.title)
 	}
+
 	return s.title
 }
 
