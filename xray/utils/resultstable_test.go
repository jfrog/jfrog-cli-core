--- conflicted
+++ resolved
@@ -21,12 +21,9 @@
 		{[]services.Violation{{Components: components, FailBuild: false}, {Components: components, FailBuild: true}, {Components: components, FailBuild: false}}, true},
 		{[]services.Violation{{Components: components, FailBuild: true}, {Components: components, FailBuild: true}, {Components: components, FailBuild: true}}, true},
 	}
+
 	for _, test := range tests {
-<<<<<<< HEAD
 		err := PrintViolationsTable(test.violations, &jas.ExtendedScanResults{}, false, true)
-=======
-		err := PrintViolationsTable(test.violations, false, true, false)
->>>>>>> 57a7c04a
 		assert.NoError(t, err)
 		if CheckIfFailBuild([]services.ScanResponse{{Violations: test.violations}}) {
 			err = NewFailBuildError()
