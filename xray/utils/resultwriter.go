package utils

import (
	"bytes"
	"encoding/json"
	"fmt"
	"strconv"
	"strings"

	"github.com/jfrog/jfrog-cli-core/v2/utils/coreutils"
	"github.com/jfrog/jfrog-cli-core/v2/xray/formats"
	clientUtils "github.com/jfrog/jfrog-client-go/utils"
	"github.com/jfrog/jfrog-client-go/utils/errorutils"
	"github.com/jfrog/jfrog-client-go/utils/io/fileutils"
	"github.com/jfrog/jfrog-client-go/utils/log"
	"github.com/jfrog/jfrog-client-go/xray/services"
	"github.com/owenrumney/go-sarif/v2/sarif"
)

type OutputFormat string

const (
	// OutputFormat values
	Table      OutputFormat = "table"
	Json       OutputFormat = "json"
	SimpleJson OutputFormat = "simple-json"
	Sarif      OutputFormat = "sarif"

	BaseDocumentationURL = "https://docs.jfrog-applications.jfrog.io/jfrog-security-features/"
)

const MissingCveScore = "0"
const maxPossibleCve = 10.0

var OutputFormats = []string{string(Table), string(Json), string(SimpleJson), string(Sarif)}

var CurationOutputFormats = []string{string(Table), string(Json)}

type ResultsWriter struct {
	// The scan results.
	results *ExtendedScanResults
	// SimpleJsonError  Errors to be added to output of the SimpleJson format.
	simpleJsonError []formats.SimpleJsonError
	// Format  The output format.
	format OutputFormat
	// IncludeVulnerabilities  If true, include all vulnerabilities as part of the output. Else, include violations only.
	includeVulnerabilities bool
	// IncludeLicenses  If true, also include license violations as part of the output.
	includeLicenses bool
	// IsMultipleRoots  multipleRoots is set to true, in case the given results array contains (or may contain) results of several projects (like in binary scan).
	isMultipleRoots bool
	// PrintExtended, If true, show extended results.
	printExtended bool
	// The scanType (binary,dependency)
	scanType services.ScanType
	// Messages - Option array of messages, to be displayed if the format is Table
	messages []string
}

func NewResultsWriter(extendedScanResults *ExtendedScanResults) *ResultsWriter {
	return &ResultsWriter{results: extendedScanResults}
}

func (rw *ResultsWriter) SetOutputFormat(format OutputFormat) *ResultsWriter {
	rw.format = format
	return rw
}

func (rw *ResultsWriter) SetScanType(scanType services.ScanType) *ResultsWriter {
	rw.scanType = scanType
	return rw
}

func (rw *ResultsWriter) SetSimpleJsonError(jsonErrors []formats.SimpleJsonError) *ResultsWriter {
	rw.simpleJsonError = jsonErrors
	return rw
}

func (rw *ResultsWriter) SetIncludeVulnerabilities(includeVulnerabilities bool) *ResultsWriter {
	rw.includeVulnerabilities = includeVulnerabilities
	return rw
}

func (rw *ResultsWriter) SetIncludeLicenses(licenses bool) *ResultsWriter {
	rw.includeLicenses = licenses
	return rw
}

func (rw *ResultsWriter) SetIsMultipleRootProject(isMultipleRootProject bool) *ResultsWriter {
	rw.isMultipleRoots = isMultipleRootProject
	return rw
}

func (rw *ResultsWriter) SetPrintExtendedTable(extendedTable bool) *ResultsWriter {
	rw.printExtended = extendedTable
	return rw
}

func (rw *ResultsWriter) SetExtraMessages(messages []string) *ResultsWriter {
	rw.messages = messages
	return rw

}

// PrintScanResults prints the scan results in the specified format.
// Note that errors are printed only with SimpleJson format.
func (rw *ResultsWriter) PrintScanResults() error {
	switch rw.format {
	case Table:
		return rw.printScanResultsTables()
	case SimpleJson:
		jsonTable, err := rw.convertScanToSimpleJson()
		if err != nil {
			return err
		}
		return PrintJson(jsonTable)
	case Json:
		return PrintJson(rw.results.getXrayScanResults())
	case Sarif:
		sarifFile, err := rw.generateSarifContentFromResults(false)
		if err != nil {
			return err
		}
		log.Output(sarifFile)
	}
	return nil
}
func (rw *ResultsWriter) printScanResultsTables() (err error) {
	printMessages(rw.messages)
	violations, vulnerabilities, licenses := SplitScanResults(rw.results.getXrayScanResults())
	if len(rw.results.getXrayScanResults()) > 0 {
		var resultsPath string
		if resultsPath, err = writeJsonResults(rw.results); err != nil {
			return
		}
		printMessage(coreutils.PrintTitle("The full scan results are available here: ") + coreutils.PrintLink(resultsPath))
	}
	log.Output()
	if rw.includeVulnerabilities {
		err = PrintVulnerabilitiesTable(vulnerabilities, rw.results, rw.isMultipleRoots, rw.printExtended, rw.scanType)
	} else {
		err = PrintViolationsTable(violations, rw.results, rw.isMultipleRoots, rw.printExtended, rw.scanType)
	}
	if err != nil {
		return
	}
	if rw.includeLicenses {
		if err = PrintLicensesTable(licenses, rw.printExtended, rw.scanType); err != nil {
			return
		}
	}
	if err = PrintSecretsTable(rw.results.SecretsScanResults, rw.results.EntitledForJas); err != nil {
		return
	}
	if err = PrintIacTable(rw.results.IacScanResults, rw.results.EntitledForJas); err != nil {
		return
	}
<<<<<<< HEAD
	return PrintSastTable(results.SastScanResults, results.EntitledForJas)
=======
	if !IsSastSupported() {
		return
	}
	return PrintSastTable(rw.results.SastScanResults, rw.results.EntitledForJas)
>>>>>>> 7a180ec2
}

func printMessages(messages []string) {
	if len(messages) > 0 {
		log.Output()
	}
	for _, m := range messages {
		printMessage(m)
	}
}

func printMessage(message string) {
	log.Output("💬" + message)
}

func (rw *ResultsWriter) generateSarifContentFromResults(markdownOutput bool) (sarifStr string, err error) {
	report, err := NewReport()
	if err != nil {
		return
	}
	xrayRun, err := rw.convertXrayResponsesToSarifRun(markdownOutput)
	if err != nil {
		return
	}

	report.Runs = append(report.Runs, xrayRun)
	report.Runs = append(report.Runs, rw.results.ApplicabilityScanResults...)
	report.Runs = append(report.Runs, rw.results.IacScanResults...)
	report.Runs = append(report.Runs, rw.results.SecretsScanResults...)
	report.Runs = append(report.Runs, rw.results.SastScanResults...)

	out, err := json.Marshal(report)
	if err != nil {
		return "", errorutils.CheckError(err)
	}

	return clientUtils.IndentJson(out), nil
}

func (rw *ResultsWriter) convertXrayResponsesToSarifRun(markdownOutput bool) (run *sarif.Run, err error) {
	xrayJson, err := rw.convertXrayScanToSimpleJson(true)
	if err != nil {
		return
	}
<<<<<<< HEAD
	xrayRun := sarif.NewRunWithInformationURI("JFrog Xray SCA", BaseDocumentationURL+"sca")
	xrayRun.Tool.Driver.Version = &extendedResults.XrayVersion
=======
	xrayRun := sarif.NewRunWithInformationURI("JFrog Xray Sca", "https://jfrog.com/xray/")
	xrayRun.Tool.Driver.Version = &rw.results.XrayVersion
>>>>>>> 7a180ec2
	if len(xrayJson.Vulnerabilities) > 0 || len(xrayJson.SecurityViolations) > 0 {
		if err = extractXrayIssuesToSarifRun(xrayRun, xrayJson, markdownOutput); err != nil {
			return
		}
	}
	run = xrayRun
	return
}

func extractXrayIssuesToSarifRun(run *sarif.Run, xrayJson formats.SimpleJsonResults, markdownOutput bool) error {
	for _, vulnerability := range xrayJson.Vulnerabilities {
		if err := addXrayCveIssueToSarifRun(
			vulnerability.Cves,
			vulnerability.IssueId,
			vulnerability.Severity,
			vulnerability.Technology.GetPackageDescriptor(),
			vulnerability.Components,
			vulnerability.Applicable,
			vulnerability.ImpactedDependencyName,
			vulnerability.ImpactedDependencyVersion,
			vulnerability.Summary,
			vulnerability.FixedVersions,
			markdownOutput,
			run,
		); err != nil {
			return err
		}
	}
	for _, violation := range xrayJson.SecurityViolations {
		if err := addXrayCveIssueToSarifRun(
			violation.Cves,
			violation.IssueId,
			violation.Severity,
			violation.Technology.GetPackageDescriptor(),
			violation.Components,
			violation.Applicable,
			violation.ImpactedDependencyName,
			violation.ImpactedDependencyVersion,
			violation.Summary,
			violation.FixedVersions,
			markdownOutput,
			run,
		); err != nil {
			return err
		}
	}
	for _, license := range xrayJson.LicensesViolations {
		msg := getVulnerabilityOrViolationSarifHeadline(license.LicenseKey, license.ImpactedDependencyName, license.ImpactedDependencyVersion)
		if rule, isNewRule := addResultToSarifRun(license.LicenseKey, msg, license.Severity, nil, run); isNewRule {
			rule.WithDescription("License watch violations")
		}
	}
	return nil
}

func addXrayCveIssueToSarifRun(cves []formats.CveRow, issueId, severity, file string, components []formats.ComponentRow, applicable, impactedDependencyName, impactedDependencyVersion, summary string, fixedVersions []string, markdownOutput bool, run *sarif.Run) error {
	maxCveScore, err := findMaxCVEScore(cves)
	if err != nil {
		return err
	}
	cveId := GetIssueIdentifier(cves, issueId)
	msg := getVulnerabilityOrViolationSarifHeadline(impactedDependencyName, impactedDependencyVersion, cveId)
	location, err := getXrayIssueLocationIfValidExists(file, run, markdownOutput)
	if err != nil {
		return err
	}
	if rule, isNewRule := addResultToSarifRun(cveId, msg, severity, location, run); isNewRule {
		cveRuleProperties := sarif.NewPropertyBag()
		if maxCveScore != MissingCveScore {
			cveRuleProperties.Add("security-severity", maxCveScore)
		}
		rule.WithProperties(cveRuleProperties.Properties)
		if markdownOutput {
			formattedDirectDependencies, err := getDirectDependenciesFormatted(components)
			if err != nil {
				return err
			}
			markdownDescription := getSarifTableDescription(formattedDirectDependencies, maxCveScore, applicable, fixedVersions) + "\n"
			rule.WithMarkdownHelp(markdownDescription)
		} else {
			rule.WithDescription(summary)
		}
	}
	return nil
}

// Xray GetPackageDescriptor can return multiple types of content.
// This could cause the sarif content not to be valid. if not override, we should handle all those situations:
// Full path - should be used as is
// Relative path - should be converted to full path
// Non path - should not be used as location
func getXrayIssueLocationIfValidExists(file string, run *sarif.Run, override bool) (location *sarif.Location, err error) {
	location = sarif.NewLocation().WithPhysicalLocation(sarif.NewPhysicalLocation().WithArtifactLocation(sarif.NewArtifactLocation().WithUri(file)))
	if override {
		// Use the content as is
		return
	}
	// Check if full path
	exists, err := fileutils.IsFileExists(file, false)
	if err != nil || exists {
		return
	}
	// Check if relative path
	fullPath := GetFullLocationFileName(file, run.Invocations)
	location = sarif.NewLocation().WithPhysicalLocation(sarif.NewPhysicalLocation().WithArtifactLocation(sarif.NewArtifactLocation().WithUri("file://" + fullPath)))
	if exists, err = fileutils.IsFileExists(fullPath, false); err != nil || exists {
		return
	}
	// Not usable content
	return nil, nil
}

func addResultToSarifRun(issueId, msg, severity string, location *sarif.Location, run *sarif.Run) (rule *sarif.ReportingDescriptor, isNewRule bool) {
	if rule, _ = run.GetRuleById(issueId); rule == nil {
		isNewRule = true
		rule = run.AddRule(issueId)
	}
	if result := run.CreateResultForRule(issueId).WithMessage(sarif.NewTextMessage(msg)).WithLevel(ConvertToSarifLevel(severity)); location != nil {
		result.AddLocation(location)
	}
	return
}

func (rw *ResultsWriter) convertXrayScanToSimpleJson(simplifiedOutput bool) (formats.SimpleJsonResults, error) {
	violations, vulnerabilities, licenses := SplitScanResults(rw.results.XrayResults)
	jsonTable := formats.SimpleJsonResults{}
	if len(vulnerabilities) > 0 {
		vulJsonTable, err := PrepareVulnerabilities(vulnerabilities, rw.results, rw.isMultipleRoots, simplifiedOutput)
		if err != nil {
			return formats.SimpleJsonResults{}, err
		}
		jsonTable.Vulnerabilities = vulJsonTable
	}
	if len(violations) > 0 {
		secViolationsJsonTable, licViolationsJsonTable, opRiskViolationsJsonTable, err := PrepareViolations(violations, rw.results, rw.isMultipleRoots, simplifiedOutput)
		if err != nil {
			return formats.SimpleJsonResults{}, err
		}
		jsonTable.SecurityViolations = secViolationsJsonTable
		jsonTable.LicensesViolations = licViolationsJsonTable
		jsonTable.OperationalRiskViolations = opRiskViolationsJsonTable
	}
	if rw.includeLicenses {
		licJsonTable, err := PrepareLicenses(licenses)
		if err != nil {
			return formats.SimpleJsonResults{}, err
		}
		jsonTable.Licenses = licJsonTable
	}

	return jsonTable, nil
}

func (rw *ResultsWriter) convertScanToSimpleJson() (formats.SimpleJsonResults, error) {
	jsonTable, err := rw.convertXrayScanToSimpleJson(false)
	if err != nil {
		return formats.SimpleJsonResults{}, err
	}
	if len(rw.results.SecretsScanResults) > 0 {
		jsonTable.Secrets = PrepareSecrets(rw.results.SecretsScanResults)
	}
	if len(rw.results.IacScanResults) > 0 {
		jsonTable.Iacs = PrepareIacs(rw.results.IacScanResults)
	}
	if len(rw.results.SastScanResults) > 0 {
		jsonTable.Sast = PrepareSast(rw.results.SastScanResults)
	}
	jsonTable.Errors = rw.simpleJsonError

	return jsonTable, nil
}

func GetIssueIdentifier(cvesRow []formats.CveRow, issueId string) string {
	var identifier string
	if len(cvesRow) != 0 {
		var cvesBuilder strings.Builder
		for _, cve := range cvesRow {
			cvesBuilder.WriteString(cve.Id + ", ")
		}
		identifier = strings.TrimSuffix(cvesBuilder.String(), ", ")
	}
	if identifier == "" {
		identifier = issueId
	}

	return identifier
}

func getVulnerabilityOrViolationSarifHeadline(depName, version, key string) string {
	return fmt.Sprintf("[%s] %s %s", key, depName, version)
}

func getDirectDependenciesFormatted(directDependencies []formats.ComponentRow) (string, error) {
	var formattedDirectDependencies strings.Builder
	for _, dependency := range directDependencies {
		if _, err := formattedDirectDependencies.WriteString(fmt.Sprintf("`%s %s`<br/>", dependency.Name, dependency.Version)); err != nil {
			return "", err
		}
	}
	return strings.TrimSuffix(formattedDirectDependencies.String(), "<br/>"), nil
}

func getSarifTableDescription(formattedDirectDependencies, maxCveScore, applicable string, fixedVersions []string) string {
	descriptionFixVersions := "No fix available"
	if len(fixedVersions) > 0 {
		descriptionFixVersions = strings.Join(fixedVersions, ", ")
	}
	if applicable == NotScanned.String() {
		return fmt.Sprintf("| Severity Score | Direct Dependencies | Fixed Versions     |\n| :---:        |    :----:   |          :---: |\n| %s      | %s       | %s   |",
			maxCveScore, formattedDirectDependencies, descriptionFixVersions)
	}
	return fmt.Sprintf("| Severity Score | Contextual Analysis | Direct Dependencies | Fixed Versions     |\n|  :---:  |  :---:  |  :---:  |  :---:  |\n| %s      | %s       | %s       | %s   |",
		maxCveScore, applicable, formattedDirectDependencies, descriptionFixVersions)
}

func findMaxCVEScore(cves []formats.CveRow) (string, error) {
	maxCve := 0.0
	for _, cve := range cves {
		if cve.CvssV3 == "" {
			continue
		}
		floatCve, err := strconv.ParseFloat(cve.CvssV3, 32)
		if err != nil {
			return "", err
		}
		if floatCve > maxCve {
			maxCve = floatCve
		}
		// if found maximum possible cve score, no need to keep iterating
		if maxCve == maxPossibleCve {
			break
		}
	}
	strCve := fmt.Sprintf("%.1f", maxCve)

	return strCve, nil
}

// Splits scan responses into aggregated lists of violations, vulnerabilities and licenses.
func SplitScanResults(results []services.ScanResponse) ([]services.Violation, []services.Vulnerability, []services.License) {
	var violations []services.Violation
	var vulnerabilities []services.Vulnerability
	var licenses []services.License
	for _, result := range results {
		violations = append(violations, result.Violations...)
		vulnerabilities = append(vulnerabilities, result.Vulnerabilities...)
		licenses = append(licenses, result.Licenses...)
	}
	return violations, vulnerabilities, licenses
}

func writeJsonResults(results *ExtendedScanResults) (resultsPath string, err error) {
	out, err := fileutils.CreateTempFile()
	if errorutils.CheckError(err) != nil {
		return
	}
	defer func() {
		e := out.Close()
		if err == nil {
			err = e
		}
	}()
	bytesRes, err := json.Marshal(&results)
	if errorutils.CheckError(err) != nil {
		return
	}
	var content bytes.Buffer
	err = json.Indent(&content, bytesRes, "", "  ")
	if errorutils.CheckError(err) != nil {
		return
	}
	_, err = out.Write(content.Bytes())
	if errorutils.CheckError(err) != nil {
		return
	}
	resultsPath = out.Name()
	return
}

func PrintJson(output interface{}) error {
	results, err := json.Marshal(output)
	if err != nil {
		return errorutils.CheckError(err)
	}
	log.Output(clientUtils.IndentJson(results))
	return nil
}

func CheckIfFailBuild(results []services.ScanResponse) bool {
	for _, result := range results {
		for _, violation := range result.Violations {
			if violation.FailBuild {
				return true
			}
		}
	}
	return false
}

func IsEmptyScanResponse(results []services.ScanResponse) bool {
	for _, result := range results {
		if len(result.Violations) > 0 || len(result.Vulnerabilities) > 0 || len(result.Licenses) > 0 {
			return false
		}
	}
	return true
}

func NewFailBuildError() error {
	return coreutils.CliError{ExitCode: coreutils.ExitCodeVulnerableBuild, ErrorMsg: "One or more of the violations found are set to fail builds that include them"}
}<|MERGE_RESOLUTION|>--- conflicted
+++ resolved
@@ -155,14 +155,7 @@
 	if err = PrintIacTable(rw.results.IacScanResults, rw.results.EntitledForJas); err != nil {
 		return
 	}
-<<<<<<< HEAD
-	return PrintSastTable(results.SastScanResults, results.EntitledForJas)
-=======
-	if !IsSastSupported() {
-		return
-	}
 	return PrintSastTable(rw.results.SastScanResults, rw.results.EntitledForJas)
->>>>>>> 7a180ec2
 }
 
 func printMessages(messages []string) {
@@ -207,13 +200,8 @@
 	if err != nil {
 		return
 	}
-<<<<<<< HEAD
 	xrayRun := sarif.NewRunWithInformationURI("JFrog Xray SCA", BaseDocumentationURL+"sca")
-	xrayRun.Tool.Driver.Version = &extendedResults.XrayVersion
-=======
-	xrayRun := sarif.NewRunWithInformationURI("JFrog Xray Sca", "https://jfrog.com/xray/")
 	xrayRun.Tool.Driver.Version = &rw.results.XrayVersion
->>>>>>> 7a180ec2
 	if len(xrayJson.Vulnerabilities) > 0 || len(xrayJson.SecurityViolations) > 0 {
 		if err = extractXrayIssuesToSarifRun(xrayRun, xrayJson, markdownOutput); err != nil {
 			return
