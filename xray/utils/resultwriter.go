--- conflicted
+++ resolved
@@ -33,21 +33,6 @@
 var OutputFormats = []string{string(Table), string(Json), string(SimpleJson), string(Sarif)}
 
 var CurationOutputFormats = []string{string(Table), string(Json)}
-
-<<<<<<< HEAD
-type sarifProperties struct {
-	Applicable          string
-	Cves                string
-	Headline            string
-	Severity            string
-	Description         string
-	MarkdownDescription string
-	XrayID              string
-	File                string
-	LineColumn          string
-	Type                string
-	CodeFlows           [][]formats.SourceCodeLocationRow
-}
 
 type ResultsWriter struct {
 	// The scan results.
@@ -115,8 +100,6 @@
 
 }
 
-=======
->>>>>>> 3a430cf6
 // PrintScanResults prints the scan results in the specified format.
 // Note that errors are printed only with SimpleJson format.
 func (rw *ResultsWriter) PrintScanResults() error {
@@ -132,11 +115,7 @@
 	case Json:
 		return PrintJson(rw.results.getXrayScanResults())
 	case Sarif:
-<<<<<<< HEAD
-		sarifFile, err := rw.generateSarifFileFromScan(false, "JFrog Security", coreutils.JFrogComUrl+"xray/")
-=======
-		sarifFile, err := GenerateSarifContentFromResults(results, isMultipleRoots, includeLicenses, false)
->>>>>>> 3a430cf6
+		sarifFile, err := rw.generateSarifContentFromResults(false)
 		if err != nil {
 			return err
 		}
@@ -144,25 +123,6 @@
 	}
 	return nil
 }
-
-func (rw *ResultsWriter) generateSarifFileFromScan(markdownOutput bool, scanningTool, toolURI string) (string, error) {
-	report, err := sarif.New(sarif.Version210)
-	if err != nil {
-		return "", errorutils.CheckError(err)
-	}
-	run := sarif.NewRunWithInformationURI(scanningTool, toolURI)
-	if err = rw.convertScanToSarif(run, markdownOutput); err != nil {
-		return "", err
-	}
-	report.AddRun(run)
-	out, err := json.Marshal(report)
-	if err != nil {
-		return "", errorutils.CheckError(err)
-	}
-
-	return clientUtils.IndentJson(out), nil
-}
-
 func (rw *ResultsWriter) printScanResultsTables() (err error) {
 	printMessages(rw.messages)
 	violations, vulnerabilities, licenses := SplitScanResults(rw.results.getXrayScanResults())
@@ -196,14 +156,7 @@
 	if !IsSastSupported() {
 		return
 	}
-<<<<<<< HEAD
-	return PrintSastTable(rw.results.SastResults, rw.results.EntitledForJas)
-}
-
-func (rw *ResultsWriter) convertScanToSimpleJson(simplifiedOutput bool) (formats.SimpleJsonResults, error) {
-	extendedResults := rw.results
-=======
-	return PrintSastTable(results.SastScanResults, results.EntitledForJas)
+	return PrintSastTable(rw.results.SastScanResults, rw.results.EntitledForJas)
 }
 
 func printMessages(messages []string) {
@@ -219,21 +172,21 @@
 	log.Output("💬" + message)
 }
 
-func GenerateSarifContentFromResults(extendedResults *ExtendedScanResults, isMultipleRoots, includeLicenses, markdownOutput bool) (sarifStr string, err error) {
+func (rw *ResultsWriter) generateSarifContentFromResults(markdownOutput bool) (sarifStr string, err error) {
 	report, err := NewReport()
 	if err != nil {
 		return
 	}
-	xrayRun, err := convertXrayResponsesToSarifRun(extendedResults, isMultipleRoots, includeLicenses, markdownOutput)
+	xrayRun, err := rw.convertXrayResponsesToSarifRun(rw.results, rw.isMultipleRoots, rw.includeLicenses, markdownOutput)
 	if err != nil {
 		return
 	}
 
 	report.Runs = append(report.Runs, xrayRun)
-	report.Runs = append(report.Runs, extendedResults.ApplicabilityScanResults...)
-	report.Runs = append(report.Runs, extendedResults.IacScanResults...)
-	report.Runs = append(report.Runs, extendedResults.SecretsScanResults...)
-	report.Runs = append(report.Runs, extendedResults.SastScanResults...)
+	report.Runs = append(report.Runs, rw.results.ApplicabilityScanResults...)
+	report.Runs = append(report.Runs, rw.results.IacScanResults...)
+	report.Runs = append(report.Runs, rw.results.SecretsScanResults...)
+	report.Runs = append(report.Runs, rw.results.SastScanResults...)
 
 	out, err := json.Marshal(report)
 	if err != nil {
@@ -243,8 +196,8 @@
 	return clientUtils.IndentJson(out), nil
 }
 
-func convertXrayResponsesToSarifRun(extendedResults *ExtendedScanResults, isMultipleRoots, includeLicenses, markdownOutput bool) (run *sarif.Run, err error) {
-	xrayJson, err := convertXrayScanToSimpleJson(extendedResults, isMultipleRoots, includeLicenses, true)
+func (rw *ResultsWriter) convertXrayResponsesToSarifRun(extendedResults *ExtendedScanResults, isMultipleRoots, includeLicenses, markdownOutput bool) (run *sarif.Run, err error) {
+	xrayJson, err := rw.convertXrayScanToSimpleJson(true)
 	if err != nil {
 		return
 	}
@@ -345,19 +298,18 @@
 	return
 }
 
-func convertXrayScanToSimpleJson(extendedResults *ExtendedScanResults, isMultipleRoots, includeLicenses, simplifiedOutput bool) (formats.SimpleJsonResults, error) {
->>>>>>> 3a430cf6
-	violations, vulnerabilities, licenses := SplitScanResults(extendedResults.XrayResults)
+func (rw *ResultsWriter) convertXrayScanToSimpleJson(simplifiedOutput bool) (formats.SimpleJsonResults, error) {
+	violations, vulnerabilities, licenses := SplitScanResults(rw.results.XrayResults)
 	jsonTable := formats.SimpleJsonResults{}
 	if len(vulnerabilities) > 0 {
-		vulJsonTable, err := PrepareVulnerabilities(vulnerabilities, extendedResults, rw.isMultipleRoots, simplifiedOutput)
+		vulJsonTable, err := PrepareVulnerabilities(vulnerabilities, rw.results, rw.isMultipleRoots, simplifiedOutput)
 		if err != nil {
 			return formats.SimpleJsonResults{}, err
 		}
 		jsonTable.Vulnerabilities = vulJsonTable
 	}
 	if len(violations) > 0 {
-		secViolationsJsonTable, licViolationsJsonTable, opRiskViolationsJsonTable, err := PrepareViolations(violations, extendedResults, rw.isMultipleRoots, simplifiedOutput)
+		secViolationsJsonTable, licViolationsJsonTable, opRiskViolationsJsonTable, err := PrepareViolations(violations, rw.results, rw.isMultipleRoots, simplifiedOutput)
 		if err != nil {
 			return formats.SimpleJsonResults{}, err
 		}
@@ -365,78 +317,32 @@
 		jsonTable.LicensesViolations = licViolationsJsonTable
 		jsonTable.OperationalRiskViolations = opRiskViolationsJsonTable
 	}
-<<<<<<< HEAD
-	if len(extendedResults.SecretsScanResults) > 0 {
-		secretsRows := PrepareSecrets(extendedResults.SecretsScanResults)
-		jsonTable.Secrets = secretsRows
-	}
-	if len(extendedResults.IacScanResults) > 0 {
-		iacRows := PrepareIacs(extendedResults.IacScanResults)
-		jsonTable.Iacs = iacRows
-	}
-	if len(extendedResults.SastResults) > 0 {
-		sastRows := PrepareSast(extendedResults.SastResults)
-		jsonTable.Sast = sastRows
-	}
 	if rw.includeLicenses {
-=======
-	if includeLicenses {
->>>>>>> 3a430cf6
 		licJsonTable, err := PrepareLicenses(licenses)
 		if err != nil {
 			return formats.SimpleJsonResults{}, err
 		}
 		jsonTable.Licenses = licJsonTable
 	}
-<<<<<<< HEAD
+
+	return jsonTable, nil
+}
+
+func (rw *ResultsWriter) convertScanToSimpleJson(simplifiedOutput bool) (formats.SimpleJsonResults, error) {
+	jsonTable, err := rw.convertXrayScanToSimpleJson(simplifiedOutput)
+	if err != nil {
+		return formats.SimpleJsonResults{}, err
+	}
+	if len(rw.results.SecretsScanResults) > 0 {
+		jsonTable.Secrets = PrepareSecrets(rw.results.SecretsScanResults)
+	}
+	if len(rw.results.IacScanResults) > 0 {
+		jsonTable.Iacs = PrepareIacs(rw.results.IacScanResults)
+	}
+	if len(rw.results.SastScanResults) > 0 {
+		jsonTable.Sast = PrepareSast(rw.results.SastScanResults)
+	}
 	jsonTable.Errors = rw.simpleJsonError
-=======
->>>>>>> 3a430cf6
-
-	return jsonTable, nil
-}
-
-<<<<<<< HEAD
-func (rw *ResultsWriter) convertScanToSarif(run *sarif.Run, markdownOutput bool) error {
-	jsonTable, err := rw.convertScanToSimpleJson(markdownOutput)
-=======
-func convertScanToSimpleJson(extendedResults *ExtendedScanResults, errors []formats.SimpleJsonError, isMultipleRoots, includeLicenses, simplifiedOutput bool) (formats.SimpleJsonResults, error) {
-	jsonTable, err := convertXrayScanToSimpleJson(extendedResults, isMultipleRoots, includeLicenses, simplifiedOutput)
->>>>>>> 3a430cf6
-	if err != nil {
-		return formats.SimpleJsonResults{}, err
-	}
-<<<<<<< HEAD
-	return convertToSourceCodeResultSarif(run, &jsonTable, markdownOutput)
-}
-
-func printMessages(messages []string) {
-	if len(messages) > 0 {
-		log.Output()
-	}
-	for _, m := range messages {
-		printMessage(m)
-	}
-}
-
-func printMessage(message string) {
-	log.Output("💬" + message)
-}
-func convertToVulnerabilityOrViolationSarif(run *sarif.Run, jsonTable *formats.SimpleJsonResults, markdownOutput bool) error {
-	if len(jsonTable.SecurityViolations) > 0 {
-		return convertViolationsToSarif(jsonTable, run, markdownOutput)
-=======
-	if len(extendedResults.SecretsScanResults) > 0 {
-		jsonTable.Secrets = PrepareSecrets(extendedResults.SecretsScanResults)
->>>>>>> 3a430cf6
-	}
-	if len(extendedResults.IacScanResults) > 0 {
-		jsonTable.Iacs = PrepareIacs(extendedResults.IacScanResults)
-	}
-	if len(extendedResults.SastScanResults) > 0 {
-		jsonTable.Sast = PrepareSast(extendedResults.SastScanResults)
-	}
-	jsonTable.Errors = errors
 
 	return jsonTable, nil
 }
