package utils

import (
	"bytes"
	"encoding/json"
	"fmt"
	"github.com/jfrog/jfrog-cli-core/v2/utils/coreutils"
	"github.com/jfrog/jfrog-cli-core/v2/xray/commands/audit/generic/jas"
	"github.com/jfrog/jfrog-cli-core/v2/xray/formats"
	clientUtils "github.com/jfrog/jfrog-client-go/utils"
	"github.com/jfrog/jfrog-client-go/utils/errorutils"
	"github.com/jfrog/jfrog-client-go/utils/io/fileutils"
	"github.com/jfrog/jfrog-client-go/utils/log"
	"github.com/jfrog/jfrog-client-go/xray/services"
	"github.com/owenrumney/go-sarif/v2/sarif"
	"strconv"
	"strings"
)

type OutputFormat string

const (
	// OutputFormat values
	Table      OutputFormat = "table"
	Json       OutputFormat = "json"
	SimpleJson OutputFormat = "simple-json"
	Sarif      OutputFormat = "sarif"
)

const missingCveScore = "0"
const maxPossibleCve = 10.0

var OutputFormats = []string{string(Table), string(Json), string(SimpleJson), string(Sarif)}

type sarifProperties struct {
	Cves        string
	Headline    string
	Severity    string
	Description string
}

// PrintScanResults prints Xray scan results in the given format.
// Note that errors are printed only on SimpleJson format.
// If the scan argument is set to true, print the scan tables.
func PrintScanResults(results *jas.ExtendedScanResults, errors []formats.SimpleJsonError, format OutputFormat, includeVulnerabilities, includeLicenses, isMultipleRoots, printExtended, scan bool) error {
	xrayScanResults := results.GetXrayScanResults()
	switch format {
	case Table:
		var err error
		violations, vulnerabilities, licenses := SplitScanResults(xrayScanResults)
		if len(xrayScanResults) > 0 {
			resultsPath, err := writeJsonResults(results)
			if err != nil {
				return err
			}
			log.Output("The full scan results are available here: " + resultsPath)
		}
		if includeVulnerabilities {
			err = PrintVulnerabilitiesTable(vulnerabilities, results, isMultipleRoots, printExtended, scan)
		} else {
			err = PrintViolationsTable(violations, results, isMultipleRoots, printExtended, scan)
		}
		if err != nil {
			return err
		}
		if includeLicenses {
			err = PrintLicensesTable(licenses, printExtended, scan)
		}
		if err != nil {
			return err
		}
		err = PrintSecretsTable(results.SecretsScanResults, results.EligibleForSecretScan)
		if err != nil {
			return err
		}
		err = PrintIacTable(results.IacScanResults, results.EligibleForIacScan)
		return err
	case SimpleJson:
		jsonTable, err := convertScanToSimpleJson(xrayScanResults, results, errors, isMultipleRoots, includeLicenses, false)
		if err != nil {
			return err
		}
		return printJson(jsonTable)
	case Json:
		return printJson(results)
	case Sarif:
		sarifFile, err := GenerateSarifFileFromScan(xrayScanResults, results, isMultipleRoots, false)
		if err != nil {
			return err
		}
		log.Output(sarifFile)
	}
	return nil
}

func GenerateSarifFileFromScan(currentScan []services.ScanResponse, extendedResults *jas.ExtendedScanResults, isMultipleRoots, simplifiedOutput bool) (string, error) {
	report, err := sarif.New(sarif.Version210)
	if err != nil {
		return "", errorutils.CheckError(err)
	}
<<<<<<< HEAD
	run := sarif.NewRunWithInformationURI("JFrog Xray", "https://jfrog.com/xray/")
	err = convertScanToSarif(run, currentScan, extendedResults, isMultipleRoots, simplifiedOutput)
=======
	run := sarif.NewRunWithInformationURI("JFrog Xray", coreutils.JFrogComUrl+"xray/")
	err = convertScanToSarif(run, currentScan, isMultipleRoots, simplifiedOutput)
>>>>>>> a8b56214
	if err != nil {
		return "", err
	}
	report.AddRun(run)
	out, err := json.Marshal(report)
	if err != nil {
		return "", errorutils.CheckError(err)
	}

	return clientUtils.IndentJson(out), nil
}

func convertScanToSimpleJson(results []services.ScanResponse, extendedResults *jas.ExtendedScanResults, errors []formats.SimpleJsonError, isMultipleRoots, includeLicenses, simplifiedOutput bool) (formats.SimpleJsonResults, error) {
	violations, vulnerabilities, licenses := SplitScanResults(results)
	jsonTable := formats.SimpleJsonResults{}
	if len(vulnerabilities) > 0 {
		vulJsonTable, err := PrepareVulnerabilities(vulnerabilities, extendedResults, isMultipleRoots, simplifiedOutput)
		if err != nil {
			return formats.SimpleJsonResults{}, err
		}
		jsonTable.Vulnerabilities = vulJsonTable
	}
	if len(violations) > 0 {
		secViolationsJsonTable, licViolationsJsonTable, opRiskViolationsJsonTable, err := PrepareViolations(violations, extendedResults, isMultipleRoots, simplifiedOutput)
		if err != nil {
			return formats.SimpleJsonResults{}, err
		}
		jsonTable.SecurityViolations = secViolationsJsonTable
		jsonTable.LicensesViolations = licViolationsJsonTable
		jsonTable.OperationalRiskViolations = opRiskViolationsJsonTable
	}
	if len(extendedResults.SecretsScanResults) > 0 {
		secretsRows := PrepareSecrets(extendedResults.SecretsScanResults)
		jsonTable.Secrets = secretsRows
	}
	if len(extendedResults.IacScanResults) > 0 {
		iacRows := PrepareIacs(extendedResults.IacScanResults)
		jsonTable.Iacs = iacRows
	}
	if includeLicenses {
		licJsonTable, err := PrepareLicenses(licenses)
		if err != nil {
			return formats.SimpleJsonResults{}, err
		}
		jsonTable.Licenses = licJsonTable
	}
	jsonTable.Errors = errors

	return jsonTable, nil
}

func convertScanToSarif(run *sarif.Run, currentScan []services.ScanResponse, extendedResults *jas.ExtendedScanResults, isMultipleRoots, simplifiedOutput bool) error {
	var errors []formats.SimpleJsonError
	jsonTable, err := convertScanToSimpleJson(currentScan, extendedResults, errors, isMultipleRoots, false, simplifiedOutput)
	if err != nil {
		return err
	}
	if len(jsonTable.SecurityViolations) > 0 {
		return convertViolations(jsonTable, run, simplifiedOutput)
	}
	return convertVulnerabilities(jsonTable, run, simplifiedOutput)
}

func getCves(cvesRow []formats.CveRow, issueId string) string {
	var cvesStr string
	if len(cvesRow) != 0 {
		var cvesBuilder strings.Builder
		for _, cve := range cvesRow {
			cvesBuilder.WriteString(cve.Id + ", ")
		}
		cvesStr = strings.TrimSuffix(cvesBuilder.String(), ", ")
	}
	if cvesStr == "" {
		cvesStr = issueId
	}

	return cvesStr
}

func getHeadline(impactedPackage, version, key, fixVersion string) string {
	if fixVersion != "" {
		return fmt.Sprintf("[%s] Upgrade %s:%s to %s", key, impactedPackage, version, fixVersion)
	}
	return fmt.Sprintf("[%s] %s:%s", key, impactedPackage, version)
}

func convertViolations(jsonTable formats.SimpleJsonResults, run *sarif.Run, simplifiedOutput bool) error {
	for _, violation := range jsonTable.SecurityViolations {
		sarifProperties, err := getSarifProperties(violation, simplifiedOutput)
		if err != nil {
			return err
		}
		err = addScanResultsToSarifRun(run, sarifProperties.Severity, violation.IssueId, sarifProperties.Headline, sarifProperties.Description, violation.Technology)
		if err != nil {
			return err
		}
	}
	for _, license := range jsonTable.LicensesViolations {
		impactedPackageFull := getHeadline(license.ImpactedDependencyName, license.ImpactedDependencyVersion, license.LicenseKey, "")
		err := addScanResultsToSarifRun(run, "", license.ImpactedDependencyVersion, impactedPackageFull, license.LicenseKey, coreutils.Technology(strings.ToLower(license.ImpactedDependencyType)))
		if err != nil {
			return err
		}
	}

	return nil
}

func getSarifProperties(vulnerabilityRow formats.VulnerabilityOrViolationRow, simplifiedOutput bool) (sarifProperties, error) {
	cves := getCves(vulnerabilityRow.Cves, vulnerabilityRow.IssueId)
	fixVersion := getMinimalFixVersion(vulnerabilityRow.FixedVersions)
	headline := getHeadline(vulnerabilityRow.ImpactedDependencyName, vulnerabilityRow.ImpactedDependencyVersion, cves, fixVersion)
	maxCveScore, err := findMaxCVEScore(vulnerabilityRow.Cves)
	if err != nil {
		return sarifProperties{}, err
	}
	formattedDirectDependecies := getDirectDependenciesFormatted(vulnerabilityRow.Components)
	description := vulnerabilityRow.Summary
	if simplifiedOutput {
		description = getDescription(formattedDirectDependecies, maxCveScore, vulnerabilityRow.FixedVersions)
	}
	return sarifProperties{
		Cves:        cves,
		Headline:    headline,
		Severity:    maxCveScore,
		Description: description,
	}, err
}

func convertVulnerabilities(jsonTable formats.SimpleJsonResults, run *sarif.Run, simplifiedOutput bool) error {
	for _, vulnerability := range jsonTable.Vulnerabilities {
		sarifProperties, err := getSarifProperties(vulnerability, simplifiedOutput)
		if err != nil {
			return err
		}
		err = addScanResultsToSarifRun(run, sarifProperties.Severity, vulnerability.IssueId, sarifProperties.Headline, sarifProperties.Description, vulnerability.Technology)
		if err != nil {
			return err
		}
	}

	return nil
}

func getDirectDependenciesFormatted(directDependencies []formats.ComponentRow) string {
	var formattedDirectDependencies strings.Builder
	for _, dependency := range directDependencies {
		formattedDirectDependencies.WriteString(fmt.Sprintf("`%s:%s`, ", dependency.Name, dependency.Version))
	}
	return strings.TrimSuffix(formattedDirectDependencies.String(), ", ")
}

func getDescription(formattedDirectDependencies, maxCveScore string, fixedVersions []string) string {
	descriptionFixVersions := "No fix available"
	if len(fixedVersions) > 0 {
		descriptionFixVersions = strings.Join(fixedVersions, ", ")
	}
	return fmt.Sprintf("| Severity Score | Direct Dependencies | Fixed Versions     |\n| :---        |    :----:   |          ---: |\n| %s      | %s       | %s   |",
		maxCveScore, formattedDirectDependencies, descriptionFixVersions)
}

func getMinimalFixVersion(fixVersions []string) string {
	if len(fixVersions) > 0 {
		return fixVersions[0]
	}
	return ""
}

// Adding the Xray scan results details to the sarif struct, for each issue found in the scan
func addScanResultsToSarifRun(run *sarif.Run, severity, issueId, impactedPackage, description string, technology coreutils.Technology) error {
	techPackageDescriptor := technology.GetPackageDescriptor()
	pb := sarif.NewPropertyBag()
	if severity != missingCveScore {
		pb.Add("security-severity", severity)
	}
	run.AddRule(issueId).
		WithProperties(pb.Properties).
		WithMarkdownHelp(description)
	run.CreateResultForRule(issueId).
		WithMessage(sarif.NewTextMessage(impactedPackage)).
		AddLocation(
			sarif.NewLocationWithPhysicalLocation(
				sarif.NewPhysicalLocation().
					WithArtifactLocation(
						sarif.NewSimpleArtifactLocation(techPackageDescriptor),
					),
			),
		)

	return nil
}

func findMaxCVEScore(cves []formats.CveRow) (string, error) {
	maxCve := 0.0
	for _, cve := range cves {
		if cve.CvssV3 == "" {
			continue
		}
		floatCve, err := strconv.ParseFloat(cve.CvssV3, 32)
		if err != nil {
			return "", err
		}
		if floatCve > maxCve {
			maxCve = floatCve
		}
		// if found maximum possible cve score, no need to keep iterating
		if maxCve == maxPossibleCve {
			break
		}
	}
	strCve := fmt.Sprintf("%.1f", maxCve)

	return strCve, nil
}

// Splits scan responses into aggregated lists of violations, vulnerabilities and licenses.
func SplitScanResults(results []services.ScanResponse) ([]services.Violation, []services.Vulnerability, []services.License) {
	var violations []services.Violation
	var vulnerabilities []services.Vulnerability
	var licenses []services.License
	for _, result := range results {
		violations = append(violations, result.Violations...)
		vulnerabilities = append(vulnerabilities, result.Vulnerabilities...)
		licenses = append(licenses, result.Licenses...)
	}
	return violations, vulnerabilities, licenses
}

func writeJsonResults(results *jas.ExtendedScanResults) (resultsPath string, err error) {
	out, err := fileutils.CreateTempFile()
	if errorutils.CheckError(err) != nil {
		return
	}
	defer func() {
		e := out.Close()
		if err == nil {
			err = e
		}
	}()
	bytesRes, err := json.Marshal(&results)
	if errorutils.CheckError(err) != nil {
		return
	}
	var content bytes.Buffer
	err = json.Indent(&content, bytesRes, "", "  ")
	if errorutils.CheckError(err) != nil {
		return
	}
	_, err = out.Write(content.Bytes())
	if errorutils.CheckError(err) != nil {
		return
	}
	resultsPath = out.Name()
	return
}

func printJson(output interface{}) error {
	results, err := json.Marshal(output)
	if err != nil {
		return errorutils.CheckError(err)
	}
	log.Output(clientUtils.IndentJson(results))
	return nil
}

func CheckIfFailBuild(results []services.ScanResponse) bool {
	for _, result := range results {
		for _, violation := range result.Violations {
			if violation.FailBuild {
				return true
			}
		}
	}
	return false
}

func IsEmptyScanResponse(results []services.ScanResponse) bool {
	for _, result := range results {
		if len(result.Violations) > 0 || len(result.Vulnerabilities) > 0 || len(result.Licenses) > 0 {
			return false
		}
	}
	return true
}

func NewFailBuildError() error {
	return coreutils.CliError{ExitCode: coreutils.ExitCodeVulnerableBuild, ErrorMsg: "One or more of the violations found are set to fail builds that include them"}
}<|MERGE_RESOLUTION|>--- conflicted
+++ resolved
@@ -98,13 +98,8 @@
 	if err != nil {
 		return "", errorutils.CheckError(err)
 	}
-<<<<<<< HEAD
-	run := sarif.NewRunWithInformationURI("JFrog Xray", "https://jfrog.com/xray/")
+	run := sarif.NewRunWithInformationURI("JFrog Xray", coreutils.JFrogComUrl+"xray/")
 	err = convertScanToSarif(run, currentScan, extendedResults, isMultipleRoots, simplifiedOutput)
-=======
-	run := sarif.NewRunWithInformationURI("JFrog Xray", coreutils.JFrogComUrl+"xray/")
-	err = convertScanToSarif(run, currentScan, isMultipleRoots, simplifiedOutput)
->>>>>>> a8b56214
 	if err != nil {
 		return "", err
 	}
