--- conflicted
+++ resolved
@@ -37,26 +37,6 @@
 type ResultsWriter struct {
 	// The scan results.
 	results *ExtendedScanResults
-<<<<<<< HEAD
-	// simpleJsonError  Errors to be added to output of the SimpleJson format.
-	simpleJsonError []formats.SimpleJsonError
-	// format  The output format.
-	format OutputFormat
-	// includeVulnerabilities  If true, include all vulnerabilities as part of the output. Else, include violations only.
-	includeVulnerabilities bool
-	// includeLicenses  If true, also include license violations as part of the output.
-	includeLicenses bool
-	// isMultipleRoots  multipleRoots is set to true, in case the given results array contains (or may contain) results of several projects (like in binary scan).
-	isMultipleRoots bool
-	// printExtended, If true, show extended results.
-	printExtended bool
-	// The scanType (binary,docker,dependency)
-	scanType services.ScanType
-	// messages - Option array of messages, to be displayed if the format is Table
-	messages []string
-	// Maps layer hash to command,used for docker scan.
-	dockerCommandsMapping map[string]services.DockerfileCommandDetails
-=======
 	// SimpleJsonError  Errors to be added to output of the SimpleJson format.
 	simpleJsonError []formats.SimpleJsonError
 	// Format  The output format.
@@ -69,11 +49,12 @@
 	isMultipleRoots bool
 	// PrintExtended, If true, show extended results.
 	printExtended bool
-	// The scanType (binary,dependency)
+	// The scanType (binary,docker,dependency)
 	scanType services.ScanType
 	// Messages - Option array of messages, to be displayed if the format is Table
 	messages []string
->>>>>>> 7a180ec2
+	// Maps layer hash to command,used for docker scan.
+	dockerCommandsMapping map[string]services.DockerfileCommandDetails
 }
 
 func NewResultsWriter(extendedScanResults *ExtendedScanResults) *ResultsWriter {
@@ -113,12 +94,6 @@
 func (rw *ResultsWriter) SetPrintExtendedTable(extendedTable bool) *ResultsWriter {
 	rw.printExtended = extendedTable
 	return rw
-}
-
-func (rw *ResultsWriter) SetExtraMessages(messages []string) *ResultsWriter {
-	rw.messages = messages
-	return rw
-<<<<<<< HEAD
 }
 
 func (rw *ResultsWriter) SetDockerCommandsMapping(mapping map[string]services.DockerfileCommandDetails, dockerFileScan bool) *ResultsWriter {
@@ -126,9 +101,12 @@
 	// Extended will show line numbers, enable only if a dockerfile was scanned and not docker image.
 	rw.printExtended = dockerFileScan
 	return rw
-=======
-
->>>>>>> 7a180ec2
+}
+
+func (rw *ResultsWriter) SetExtraMessages(messages []string) *ResultsWriter {
+	rw.messages = messages
+	return rw
+
 }
 
 // PrintScanResults prints the scan results in the specified format.
@@ -138,11 +116,7 @@
 	case Table:
 		return rw.printScanResultsTables()
 	case SimpleJson:
-<<<<<<< HEAD
-		jsonTable, err := rw.convertScanToSimpleJson(false)
-=======
 		jsonTable, err := rw.convertScanToSimpleJson()
->>>>>>> 7a180ec2
 		if err != nil {
 			return err
 		}
@@ -170,11 +144,7 @@
 	}
 	log.Output()
 	if rw.includeVulnerabilities {
-<<<<<<< HEAD
 		err = PrintVulnerabilitiesTable(vulnerabilities, rw.results, rw.isMultipleRoots, rw.printExtended, rw.scanType, rw.dockerCommandsMapping)
-=======
-		err = PrintVulnerabilitiesTable(vulnerabilities, rw.results, rw.isMultipleRoots, rw.printExtended, rw.scanType)
->>>>>>> 7a180ec2
 	} else {
 		err = PrintViolationsTable(violations, rw.results, rw.isMultipleRoots, rw.printExtended, rw.scanType)
 	}
@@ -367,13 +337,8 @@
 	return jsonTable, nil
 }
 
-<<<<<<< HEAD
-func (rw *ResultsWriter) convertScanToSimpleJson(simplifiedOutput bool) (formats.SimpleJsonResults, error) {
-	jsonTable, err := rw.convertXrayScanToSimpleJson(simplifiedOutput)
-=======
 func (rw *ResultsWriter) convertScanToSimpleJson() (formats.SimpleJsonResults, error) {
 	jsonTable, err := rw.convertXrayScanToSimpleJson(false)
->>>>>>> 7a180ec2
 	if err != nil {
 		return formats.SimpleJsonResults{}, err
 	}
