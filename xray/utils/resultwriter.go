--- conflicted
+++ resolved
@@ -220,14 +220,10 @@
 		}
 		if floatCve > maxCve {
 			maxCve = floatCve
-<<<<<<< HEAD
-			// if found maximum possible cve score, no need to keep iterating
-=======
-			// found maximum possible cve score, no need to keep iterating
->>>>>>> a32f1eba
-			if maxCve == maxPossibleCve {
-				break
-			}
+		}
+		// if found maximum possible cve score, no need to keep iterating
+		if maxCve == maxPossibleCve {
+			break
 		}
 	}
 	strCve := fmt.Sprintf("%.1f", maxCve)
