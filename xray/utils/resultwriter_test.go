--- conflicted
+++ resolved
@@ -188,7 +188,6 @@
 		{
 			name: "Vulnerability with markdown output",
 			vulnerability: formats.VulnerabilityOrViolationRow{
-<<<<<<< HEAD
 				Summary: "Vulnerable dependency",
 				ImpactedDependencyDetails: formats.ImpactedDependencyDetails{
 					SeverityDetails: formats.SeverityDetails{
@@ -200,19 +199,8 @@
 					Components: []formats.ComponentRow{
 						{Name: "example-package", Version: "1.0.0"},
 					},
-=======
-				Summary:                   "Vulnerable dependency",
-				Severity:                  "high",
-				Applicable:                string(Applicable),
-				ImpactedDependencyName:    "example-package",
-				ImpactedDependencyVersion: "1.0.0",
-				ImpactedDependencyType:    "npm",
-				FixedVersions:             []string{"1.0.1", "1.0.2"},
-				Components: []formats.ComponentRow{
-					{Name: "example-package", Version: "1.0.0"},
->>>>>>> 49b48ba7
-				},
-				Applicable:    "Applicable",
+				},
+				Applicable:    string(Applicable),
 				FixedVersions: []string{"1.0.1", "1.0.2"},
 				Cves: []formats.CveRow{
 					{Id: "CVE-2021-1234", CvssV3: "7.2"},
@@ -233,7 +221,6 @@
 		{
 			name: "Vulnerability without markdown output",
 			vulnerability: formats.VulnerabilityOrViolationRow{
-<<<<<<< HEAD
 				Summary: "Vulnerable dependency",
 				ImpactedDependencyDetails: formats.ImpactedDependencyDetails{
 					SeverityDetails: formats.SeverityDetails{
@@ -245,19 +232,8 @@
 					Components: []formats.ComponentRow{
 						{Name: "example-package", Version: "1.0.0"},
 					},
-=======
-				Summary:                   "Vulnerable dependency",
-				Severity:                  "high",
-				Applicable:                string(Applicable),
-				ImpactedDependencyName:    "example-package",
-				ImpactedDependencyVersion: "1.0.0",
-				ImpactedDependencyType:    "npm",
-				FixedVersions:             []string{"1.0.1", "1.0.2"},
-				Components: []formats.ComponentRow{
-					{Name: "example-package", Version: "1.0.0"},
->>>>>>> 49b48ba7
-				},
-				Applicable:    "Applicable",
+				},
+				Applicable:    string(Applicable),
 				FixedVersions: []string{"1.0.1", "1.0.2"},
 				Cves: []formats.CveRow{
 					{Id: "CVE-2021-1234", CvssV3: "7.2"},
