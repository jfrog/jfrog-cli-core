--- conflicted
+++ resolved
@@ -111,23 +111,13 @@
 	}{
 		{
 			name: "Infrastructure as Code vulnerability without markdown output",
-<<<<<<< HEAD
-			secretOrIac: formats.IacSecretsRow{
+			row: formats.SourceCodeRow{
 				SeverityDetails: formats.SeverityDetails{Severity: "high"},
+				SourceCodeLocationRow: formats.SourceCodeLocationRow{
 				File:            path.Join("path", "to", "file"),
 				LineColumn:      "10:5",
-				Text:            "Vulnerable code",
+				Text:            "Vulnerable code",},
 				Type:            "Terraform",
-=======
-			row: formats.SourceCodeRow{
-				Severity: "high",
-				SourceCodeLocationRow: formats.SourceCodeLocationRow{
-					File:       path.Join("path", "to", "file"),
-					LineColumn: "10:5",
-					Text:       "Vulnerable code",
-				},
-				Type: "Terraform",
->>>>>>> c0f0cc7a
 			},
 			markdownOutput: false,
 			isSecret:       IaC,
@@ -146,23 +136,13 @@
 		},
 		{
 			name: "Potential secret exposed with markdown output",
-<<<<<<< HEAD
-			secretOrIac: formats.IacSecretsRow{
+			row: formats.SourceCodeRow{
 				SeverityDetails: formats.SeverityDetails{Severity: "medium"},
+				SourceCodeLocationRow: formats.SourceCodeLocationRow{
 				File:            path.Join("path", "to", "file"),
 				LineColumn:      "5:3",
-				Text:            "Potential secret",
+				Text:            "Potential secret",},
 				Type:            "AWS Secret Manager",
-=======
-			row: formats.SourceCodeRow{
-				Severity: "medium",
-				SourceCodeLocationRow: formats.SourceCodeLocationRow{
-					File:       path.Join("path", "to", "file"),
-					LineColumn: "5:3",
-					Text:       "Potential secret",
-				},
-				Type: "AWS Secret Manager",
->>>>>>> c0f0cc7a
 			},
 			markdownOutput: true,
 			isSecret:       Secrets,
