--- conflicted
+++ resolved
@@ -221,30 +221,15 @@
 		GetLocationEndColumn(location) == GetLocationEndColumn(other)
 }
 
-<<<<<<< HEAD
-func GetResultsLocationCount(run *sarif.Run) (count int) {
-	for _, result := range run.Results {
-		count += len(result.Locations)
-	}
-	return
-}
-
-func GetLevelResultsLocationCount(run *sarif.Run, level SarifLevel) (count int) {
-	for _, result := range run.Results {
-		if level == SarifLevel(*result.Level) {
-=======
 func GetResultsLocationCount(runs ...*sarif.Run) (count int) {
 	for _, run := range runs {
 		for _, result := range run.Results {
->>>>>>> 6e94c82e
 			count += len(result.Locations)
 		}
 	}
 	return
 }
 
-<<<<<<< HEAD
-=======
 func GetLevelResultsLocationCount(run *sarif.Run, level SarifLevel) (count int) {
 	for _, result := range run.Results {
 		if level == SarifLevel(*result.Level) {
@@ -254,7 +239,6 @@
 	return
 }
 
->>>>>>> 6e94c82e
 func GetResultsByRuleId(run *sarif.Run, ruleId string) (results []*sarif.Result) {
 	for _, result := range run.Results {
 		if *result.RuleID == ruleId {
