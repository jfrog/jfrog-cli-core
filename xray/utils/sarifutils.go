package utils

import (
	"fmt"
	"strconv"
	"strings"

<<<<<<< HEAD
	"github.com/jfrog/jfrog-client-go/utils/errorutils"
	"github.com/jfrog/jfrog-client-go/xray/services"
=======
	"github.com/jfrog/gofrog/datastructures"
	"github.com/jfrog/jfrog-client-go/utils/errorutils"
>>>>>>> d8a90af1
	"github.com/owenrumney/go-sarif/v2/sarif"
	"golang.org/x/exp/maps"
)

type SarifLevel string

const (
<<<<<<< HEAD
	Error   SarifLevel = "error"
	Warning SarifLevel = "warning"
	Info    SarifLevel = "info"
	Note    SarifLevel = "note"
	None    SarifLevel = "none"
=======
	errorLevel   SarifLevel = "error"
	warningLevel SarifLevel = "warning"
	infoLevel    SarifLevel = "info"
	noteLevel    SarifLevel = "note"
	noneLevel    SarifLevel = "none"
>>>>>>> d8a90af1

	SeverityDefaultValue = "Medium"
)

var (
	// All other values (include default) mapped as 'Medium' severity
	levelToSeverity = map[SarifLevel]string{
<<<<<<< HEAD
		Error: "High",
		Note:  "Low",
		None:  "Unknown",
	}

	severityToLevel = map[string]SarifLevel{
		"critical": Error,
		"high":     Error,
		"medium":   Warning,
		"low":      Note,
		"Unknown":  None,
	}

	mapSeverityToScore = map[string]string{
		"":         "0.0",
		"unknown":  "0.0",
		"low":      "3.9",
		"medium":   "6.9",
		"high":     "8.9",
		"critical": "10",
	}
)

func NewReport() (*sarif.Report, error) {
	report, err := sarif.New(sarif.Version210)
	if err != nil {
		return nil, errorutils.CheckError(err)
	}
	return report, nil
}

func ReadScanRunsFromFile(fileName string) (sarifRuns []*sarif.Run, err error) {
	report, err := sarif.Open(fileName)
	if errorutils.CheckError(err) != nil {
		return
	}
	sarifRuns = report.Runs
	return
}

func XrayResponsesToSarifRun(responses []services.ScanResponse) *sarif.Run {
	xrayRun := sarif.NewRunWithInformationURI("JFrog Xray sca scanner", "https://jfrog.com/xray/")

	for _, response := range responses {

		xrayRun.Tool.Driver.Rules = append(xrayRun.Tool.Driver.Rules, sarif.NewRule(response.ScanId).
			WithHelp(sarif.NewMarkdownMultiformatMessageString("")).
			WithProperties(sarif.Properties{"": ""}),
		)
=======
		errorLevel: "High",
		noteLevel:  "Low",
		noneLevel:  "Unknown",
	}

	severityToLevel = map[string]SarifLevel{
		"critical": errorLevel,
		"high":     errorLevel,
		"medium":   warningLevel,
		"low":      noteLevel,
		"Unknown":  noneLevel,
	}
)

func NewReport() (*sarif.Report, error) {
	report, err := sarif.New(sarif.Version210)
	if err != nil {
		return nil, errorutils.CheckError(err)
	}
	return report, nil
}

func ReadScanRunsFromFile(fileName string) (sarifRuns []*sarif.Run, err error) {
	report, err := sarif.Open(fileName)
	if errorutils.CheckError(err) != nil {
		err = fmt.Errorf("can't read valid Sarif run from " + fileName + ": " + err.Error())
		return
	}
	sarifRuns = report.Runs
	return
}

// Use to combine under a new tool name
func CombineRunsUnderNewTool(runs []*sarif.Run, overrideToolName, overrideUrl string) (combined *sarif.Run) {
	combined = sarif.NewRunWithInformationURI(overrideToolName, overrideUrl)
	AggregateRunsInformationIntoTarget(runs, combined)
	return
}

// Use to combine runs from similar tool
func CombineRuns(runs []*sarif.Run) (combined *sarif.Run, err error) {
	if len(runs) == 0 {
		return
	}
	// Make sure the runs are from the same tool
	sampleRun := runs[0]
	for _, run := range runs {
		if sampleRun.Tool.Driver.Name != run.Tool.Driver.Name {
			err = fmt.Errorf("can't combine runs from different tools")
			return
		}
	}
	// Combine
	combined = sarif.NewRun(sampleRun.Tool)
	AggregateRunsInformationIntoTarget(runs, combined)
	return
}

func AggregateRunsInformationIntoTarget(runs []*sarif.Run, target *sarif.Run) {
	if len(runs) == 0 {
		return
	}
	for _, run := range runs {
		for _, rule := range run.Tool.Driver.Rules {
			if targetRule, _ := target.GetRuleById(rule.ID); targetRule == nil {
				target.Tool.Driver.Rules = append(target.Tool.Driver.Rules, rule)
			}
		}
		target.Results = append(target.Results, run.Results...)
		target.Invocations = append(target.Invocations, run.Invocations...)
	}
}

// Calculate new information that exists at the run and not at the source
func ExcludeSourceInformationFromRun(run *sarif.Run, source *sarif.Run) *sarif.Run {
	newResults := []*sarif.Result{}
	newRules := map[string]*sarif.ReportingDescriptor{}
	for _, targetRule := range run.Tool.Driver.Rules {
		// Check if target rule exists at source if it doesn't, all its related results are new
		if sourceRule, _ := source.GetRuleById(targetRule.ID); sourceRule == nil {
			newResults = append(newResults, GetResultsByRuleId(run, targetRule.ID)...)
			newRules[targetRule.ID] = targetRule
			continue
		}
		// Rule exists at source, compare results
		for _, targetRuleResult := range GetResultsByRuleId(run, targetRule.ID) {
			matchingSourceResults := FilterResultsByRuleIdAndMsgText(source.Results, targetRule.ID, GetResultMsgText(targetRuleResult))
			if len(matchingSourceResults) == 0 {
				// Target result does not exists at source
				newResults = append(newResults, targetRuleResult)
				newRules[targetRule.ID] = targetRule
				continue
			}
			// Result exists at source, compare locations info
			for _, matchingSourceResult := range matchingSourceResults {
				if newInformationResult := ExcludeSourceInformationFromResult(targetRuleResult, matchingSourceResult); len(newInformationResult.Locations) > 0 {
					newResults = append(newResults, newInformationResult)
					newRules[targetRule.ID] = targetRule
				}
			}
		}
	}
	// Create the run only with new information
	runWithNewOnly := sarif.NewRun(run.Tool).WithInvocations(run.Invocations)
	runWithNewOnly.Tool.Driver.WithRules(maps.Values(newRules))
	return runWithNewOnly.WithResults(newResults)
}

// Calculate new information that exists at the result and not at the source
func ExcludeSourceInformationFromResult(result *sarif.Result, source *sarif.Result) *sarif.Result {
	newLocations := datastructures.MakeSet[*sarif.Location]()
	newCodeFlows := []*sarif.CodeFlow{}
	for _, targetLocation := range result.Locations {
		if !IsLocationInResult(targetLocation, source) {
			newLocations.Add(targetLocation)
			newCodeFlows = append(newCodeFlows, GetLocationRelatedCodeFlowsFromResult(targetLocation, result)...)
			continue
		}
		// Location in result, compare related code flows
		for _, targetCodeFlow := range GetLocationRelatedCodeFlowsFromResult(targetLocation, result) {
			for _, sourceCodeFlow := range GetLocationRelatedCodeFlowsFromResult(targetLocation, source) {
				if !IsSameCodeFlow(targetCodeFlow, sourceCodeFlow) {
					// Code flow does not exists at source, add it and it's related location
					newLocations.Add(targetLocation)
					newCodeFlows = append(newCodeFlows, targetCodeFlow)
				}
			}
		}
	}
	// Create the result only with new information
	return sarif.NewRuleResult(*result.RuleID).
		WithKind(*result.Kind).
		WithMessage(&result.Message).
		WithLevel(*result.Level).
		WithLocations(newLocations.ToSlice()).
		WithCodeFlows(newCodeFlows)
}

func FilterResultsByRuleIdAndMsgText(source []*sarif.Result, ruleId, msgText string) (results []*sarif.Result) {
	for _, result := range source {
		if ruleId == *result.RuleID && msgText == GetResultMsgText(result) {
			results = append(results, result)
		}
>>>>>>> d8a90af1
	}

	return xrayRun
}

<<<<<<< HEAD
// If exists SourceCodeScanResult with the same location as the provided SarifResult, return it
// func GetResultIfExists(result *sarif.Result, workingDir string, results []*SourceCodeScanResult) *SourceCodeScanResult {
// 	file := ExtractRelativePath(GetResultFileName(result), workingDir)
// 	lineCol := GetResultStartLocationInFile(result)
// 	text := *result.Message.Text
// 	for _, result := range results {
// 		if result.File == file && result.LineColumn == lineCol && result.Text == text {
// 			return result
// 		}
// 	}
// 	return nil
// }

// func ConvertSarifResultToSourceCodeScanResult(result *sarif.Result, workingDir string) *formats.SourceCodeScanResult {
// 	file := ExtractRelativePath(GetResultFileName(result), workingDir)
// 	lineCol := GetResultStartLocationInFile(result)
// 	text := *result.Message.Text

// 	return &SourceCodeScanResult{
// 		Severity: GetResultSeverity(result),
// 		SourceCodeLocation: SourceCodeLocation{
// 			File:       file,
// 			LineColumn: lineCol,
// 			Text:       text,
// 		},
// 		Type: *result.RuleID,
// 	}
// }

// func GetResultCodeFlows(result *sarif.Result, workingDir string) (flows []*[]SourceCodeLocation) {
// 	if len(result.CodeFlows) == 0 {
// 		return
// 	}
// 	for _, codeFlow := range result.CodeFlows {
// 		if codeFlow == nil || len(codeFlow.ThreadFlows) == 0 {
// 			continue
// 		}
// 		flows = append(flows, extractThreadFlows(codeFlow.ThreadFlows, workingDir)...)
// 	}
// 	return
// }

// func extractThreadFlows(threadFlows []*sarif.ThreadFlow, workingDir string) (flows []*[]SourceCodeLocation) {
// 	for _, threadFlow := range threadFlows {
// 		if threadFlow == nil || len(threadFlow.Locations) == 0 {
// 			continue
// 		}
// 		flow := extractStackTraceLocations(threadFlow.Locations, workingDir)
// 		if len(flow) > 0 {
// 			flows = append(flows, &flow)
// 		}
// 	}
// 	return
// }

// func extractStackTraceLocations(locations []*sarif.ThreadFlowLocation, workingDir string) (flow []SourceCodeLocation) {
// 	for _, location := range locations {
// 		if location == nil {
// 			continue
// 		}
// 		flow = append(flow, SourceCodeLocation{
// 			File:       ExtractRelativePath(GetLocationFileName(location.Location), workingDir),
// 			LineColumn: GetStartLocationInFile(location.Location),
// 			Text:       GetLocationSnippet(location.Location),
// 		})
// 	}
// 	return
// }

func GetResultMsgText(result *sarif.Result) string {
	return *result.Message.Text
}

func GetLocationSnippet(location *sarif.Location) string {
	snippet := GetLocationSnippetPointer(location)
	if snippet == nil {
		return ""
=======
func GetLocationRelatedCodeFlowsFromResult(location *sarif.Location, result *sarif.Result) (codeFlows []*sarif.CodeFlow) {
	for _, codeFlow := range result.CodeFlows {
		for _, stackTrace := range codeFlow.ThreadFlows {
			// The threadFlow is reverse stack trace.
			// The last location is the location that it relates to.
			if IsSameLocation(location, stackTrace.Locations[len(stackTrace.Locations)-1].Location) {
				codeFlows = append(codeFlows, codeFlow)
			}
		}
>>>>>>> d8a90af1
	}
	return *snippet
}

<<<<<<< HEAD
func GetLocationSnippetPointer(location *sarif.Location) *string {
	if location != nil && location.PhysicalLocation != nil && location.PhysicalLocation.Region != nil && location.PhysicalLocation.Region.Snippet != nil {
		return location.PhysicalLocation.Region.Snippet.Text
	}
	return nil
}

func SetLocationSnippet(location *sarif.Location, val string) {
	if location != nil && location.PhysicalLocation != nil && location.PhysicalLocation.Region != nil && location.PhysicalLocation.Region.Snippet != nil {
		location.PhysicalLocation.Region.Snippet.Text = &val
=======
func IsSameCodeFlow(codeFlow *sarif.CodeFlow, other *sarif.CodeFlow) bool {
	if len(codeFlow.ThreadFlows) != len(other.ThreadFlows) {
		return false
	}
	// ThreadFlows is unordered list of stack trace
	for _, stackTrace := range codeFlow.ThreadFlows {
		foundMatch := false
		for _, otherStackTrace := range other.ThreadFlows {
			if len(stackTrace.Locations) != len(otherStackTrace.Locations) {
				continue
			}
			for i, stackTraceLocation := range stackTrace.Locations {
				if !IsSameLocation(stackTraceLocation.Location, otherStackTrace.Locations[i].Location) {
					continue
				}
			}
			foundMatch = true
		}
		if !foundMatch {
			return false
		}
	}
	return true
}

func IsLocationInResult(location *sarif.Location, result *sarif.Result) bool {
	for _, resultLocation := range result.Locations {
		if IsSameLocation(location, resultLocation) {
			return true
		}
	}
	return false
}

func IsSameLocation(location *sarif.Location, other *sarif.Location) bool {
	if location == other {
		return true
	}
	return GetLocationFileName(location) == GetLocationFileName(other) &&
		GetLocationSnippet(location) == GetLocationSnippet(other) &&
		GetLocationStartLine(location) == GetLocationStartLine(other) &&
		GetLocationStartColumn(location) == GetLocationStartColumn(other) &&
		GetLocationEndLine(location) == GetLocationEndLine(other) &&
		GetLocationEndColumn(location) == GetLocationEndColumn(other)
}

func GetResultsLocationCount(run *sarif.Run) (count int) {
	for _, result := range run.Results {
		count += len(result.Locations)
	}
	return
}

func GetLevelResultsLocationCount(run *sarif.Run, level SarifLevel) (count int) {
	for _, result := range run.Results {
		if level == SarifLevel(*result.Level) {
			count += len(result.Locations)
		}
	}
	return
}

func GetResultsByRuleId(run *sarif.Run, ruleId string) (results []*sarif.Result) {
	for _, result := range run.Results {
		if *result.RuleID == ruleId {
			results = append(results, result)
		}
	}
	return
}

func GetResultMsgText(result *sarif.Result) string {
	if result.Message.Text != nil {
		return *result.Message.Text
>>>>>>> d8a90af1
	}
	return
}

<<<<<<< HEAD
=======
func GetLocationSnippet(location *sarif.Location) string {
	snippet := GetLocationSnippetPointer(location)
	if snippet == nil {
		return ""
	}
	return *snippet
}

func GetLocationSnippetPointer(location *sarif.Location) *string {
	if location != nil && location.PhysicalLocation != nil && location.PhysicalLocation.Region != nil && location.PhysicalLocation.Region.Snippet != nil {
		return location.PhysicalLocation.Region.Snippet.Text
	}
	return nil
}

func SetLocationSnippet(location *sarif.Location, snippet string) {
	if location != nil && location.PhysicalLocation != nil && location.PhysicalLocation.Region != nil && location.PhysicalLocation.Region.Snippet != nil {
		location.PhysicalLocation.Region.Snippet.Text = &snippet
	}
}

>>>>>>> d8a90af1
func GetLocationFileName(location *sarif.Location) string {
	filePath := location.PhysicalLocation.ArtifactLocation.URI
	if filePath != nil {
		return *filePath
	}
	return ""
}

<<<<<<< HEAD
func SetLocationFileName(location *sarif.Location, val string) {
	if location != nil && location.PhysicalLocation != nil && location.PhysicalLocation.Region != nil && location.PhysicalLocation.Region.Snippet != nil {
		location.PhysicalLocation.ArtifactLocation.URI = &val
	}
	return
}

=======
func SetLocationFileName(location *sarif.Location, fileName string) {
	if location != nil && location.PhysicalLocation != nil && location.PhysicalLocation.Region != nil && location.PhysicalLocation.Region.Snippet != nil {
		location.PhysicalLocation.ArtifactLocation.URI = &fileName
	}
}

func GetLocationStartLine(location *sarif.Location) int {
	if location != nil && location.PhysicalLocation != nil && location.PhysicalLocation.Region != nil && location.PhysicalLocation.Region.StartLine != nil {
		return *location.PhysicalLocation.Region.StartLine
	}
	return 0
}

func GetLocationStartColumn(location *sarif.Location) int {
	if location != nil && location.PhysicalLocation != nil && location.PhysicalLocation.Region != nil && location.PhysicalLocation.Region.StartColumn != nil {
		return *location.PhysicalLocation.Region.StartColumn
	}
	return 0
}

func GetLocationEndLine(location *sarif.Location) int {
	if location != nil && location.PhysicalLocation != nil && location.PhysicalLocation.Region != nil && location.PhysicalLocation.Region.EndLine != nil {
		return *location.PhysicalLocation.Region.EndLine
	}
	return 0
}

func GetLocationEndColumn(location *sarif.Location) int {
	if location != nil && location.PhysicalLocation != nil && location.PhysicalLocation.Region != nil && location.PhysicalLocation.Region.EndColumn != nil {
		return *location.PhysicalLocation.Region.EndColumn
	}
	return 0
}

>>>>>>> d8a90af1
func GetStartLocationInFile(location *sarif.Location) string {
	startLine := location.PhysicalLocation.Region.StartLine
	startColumn := location.PhysicalLocation.Region.StartColumn
	if startLine != nil && startColumn != nil {
		return strconv.Itoa(*startLine) + ":" + strconv.Itoa(*startColumn)
	}
	return ""
}

func ExtractRelativePath(resultPath string, projectRoot string) string {
	filePrefix := "file://"
	relativePath := strings.ReplaceAll(strings.ReplaceAll(resultPath, projectRoot, ""), filePrefix, "")
	return relativePath
}

func GetResultSeverity(result *sarif.Result) string {
	if result.Level != nil {
		if severity, ok := levelToSeverity[SarifLevel(strings.ToLower(*result.Level))]; ok {
			return severity
		}
	}
	return SeverityDefaultValue
}

func ConvertToSarifLevel(severity string) string {
	if level, ok := severityToLevel[strings.ToLower(severity)]; ok {
		return string(level)
	}
<<<<<<< HEAD
	return string(None)
}

func ConvertScoreToSeverity(severity string) SarifLevel {
	if level, ok := severityToLevel[strings.ToLower(severity)]; ok {
		return level
	}
	return None
}

func isVulnerabilityResult(result *sarif.Result) bool {
	return !(result.Kind != nil && *result.Kind == "pass")
}

func GetCveNameFromRuleId(sarifRuleId string) string {
	return strings.TrimPrefix(sarifRuleId, "applic_")
=======
	return string(noneLevel)
}

func isApplicableResult(result *sarif.Result) bool {
	return !(result.Kind != nil && *result.Kind == "pass")
}

func GetRuleFullDescription(rule *sarif.ReportingDescriptor) string {
	if rule.FullDescription != nil && rule.FullDescription.Text != nil {
		return *rule.FullDescription.Text
	}
	return ""
}

func GetCveIdFromRuleId(sarifRuleId string) string {
	return strings.TrimPrefix(sarifRuleId, "applic_")
}

func GetInvocationWorkingDirectory(invocation *sarif.Invocation) string {
	if invocation.WorkingDirectory != nil && invocation.WorkingDirectory.URI != nil {
		return *invocation.WorkingDirectory.URI
	}
	return ""
>>>>>>> d8a90af1
}<|MERGE_RESOLUTION|>--- conflicted
+++ resolved
@@ -5,13 +5,8 @@
 	"strconv"
 	"strings"
 
-<<<<<<< HEAD
-	"github.com/jfrog/jfrog-client-go/utils/errorutils"
-	"github.com/jfrog/jfrog-client-go/xray/services"
-=======
 	"github.com/jfrog/gofrog/datastructures"
 	"github.com/jfrog/jfrog-client-go/utils/errorutils"
->>>>>>> d8a90af1
 	"github.com/owenrumney/go-sarif/v2/sarif"
 	"golang.org/x/exp/maps"
 )
@@ -19,19 +14,11 @@
 type SarifLevel string
 
 const (
-<<<<<<< HEAD
-	Error   SarifLevel = "error"
-	Warning SarifLevel = "warning"
-	Info    SarifLevel = "info"
-	Note    SarifLevel = "note"
-	None    SarifLevel = "none"
-=======
 	errorLevel   SarifLevel = "error"
 	warningLevel SarifLevel = "warning"
 	infoLevel    SarifLevel = "info"
 	noteLevel    SarifLevel = "note"
 	noneLevel    SarifLevel = "none"
->>>>>>> d8a90af1
 
 	SeverityDefaultValue = "Medium"
 )
@@ -39,57 +26,6 @@
 var (
 	// All other values (include default) mapped as 'Medium' severity
 	levelToSeverity = map[SarifLevel]string{
-<<<<<<< HEAD
-		Error: "High",
-		Note:  "Low",
-		None:  "Unknown",
-	}
-
-	severityToLevel = map[string]SarifLevel{
-		"critical": Error,
-		"high":     Error,
-		"medium":   Warning,
-		"low":      Note,
-		"Unknown":  None,
-	}
-
-	mapSeverityToScore = map[string]string{
-		"":         "0.0",
-		"unknown":  "0.0",
-		"low":      "3.9",
-		"medium":   "6.9",
-		"high":     "8.9",
-		"critical": "10",
-	}
-)
-
-func NewReport() (*sarif.Report, error) {
-	report, err := sarif.New(sarif.Version210)
-	if err != nil {
-		return nil, errorutils.CheckError(err)
-	}
-	return report, nil
-}
-
-func ReadScanRunsFromFile(fileName string) (sarifRuns []*sarif.Run, err error) {
-	report, err := sarif.Open(fileName)
-	if errorutils.CheckError(err) != nil {
-		return
-	}
-	sarifRuns = report.Runs
-	return
-}
-
-func XrayResponsesToSarifRun(responses []services.ScanResponse) *sarif.Run {
-	xrayRun := sarif.NewRunWithInformationURI("JFrog Xray sca scanner", "https://jfrog.com/xray/")
-
-	for _, response := range responses {
-
-		xrayRun.Tool.Driver.Rules = append(xrayRun.Tool.Driver.Rules, sarif.NewRule(response.ScanId).
-			WithHelp(sarif.NewMarkdownMultiformatMessageString("")).
-			WithProperties(sarif.Properties{"": ""}),
-		)
-=======
 		errorLevel: "High",
 		noteLevel:  "Low",
 		noneLevel:  "Unknown",
@@ -233,91 +169,10 @@
 		if ruleId == *result.RuleID && msgText == GetResultMsgText(result) {
 			results = append(results, result)
 		}
->>>>>>> d8a90af1
-	}
-
-	return xrayRun
-}
-
-<<<<<<< HEAD
-// If exists SourceCodeScanResult with the same location as the provided SarifResult, return it
-// func GetResultIfExists(result *sarif.Result, workingDir string, results []*SourceCodeScanResult) *SourceCodeScanResult {
-// 	file := ExtractRelativePath(GetResultFileName(result), workingDir)
-// 	lineCol := GetResultStartLocationInFile(result)
-// 	text := *result.Message.Text
-// 	for _, result := range results {
-// 		if result.File == file && result.LineColumn == lineCol && result.Text == text {
-// 			return result
-// 		}
-// 	}
-// 	return nil
-// }
-
-// func ConvertSarifResultToSourceCodeScanResult(result *sarif.Result, workingDir string) *formats.SourceCodeScanResult {
-// 	file := ExtractRelativePath(GetResultFileName(result), workingDir)
-// 	lineCol := GetResultStartLocationInFile(result)
-// 	text := *result.Message.Text
-
-// 	return &SourceCodeScanResult{
-// 		Severity: GetResultSeverity(result),
-// 		SourceCodeLocation: SourceCodeLocation{
-// 			File:       file,
-// 			LineColumn: lineCol,
-// 			Text:       text,
-// 		},
-// 		Type: *result.RuleID,
-// 	}
-// }
-
-// func GetResultCodeFlows(result *sarif.Result, workingDir string) (flows []*[]SourceCodeLocation) {
-// 	if len(result.CodeFlows) == 0 {
-// 		return
-// 	}
-// 	for _, codeFlow := range result.CodeFlows {
-// 		if codeFlow == nil || len(codeFlow.ThreadFlows) == 0 {
-// 			continue
-// 		}
-// 		flows = append(flows, extractThreadFlows(codeFlow.ThreadFlows, workingDir)...)
-// 	}
-// 	return
-// }
-
-// func extractThreadFlows(threadFlows []*sarif.ThreadFlow, workingDir string) (flows []*[]SourceCodeLocation) {
-// 	for _, threadFlow := range threadFlows {
-// 		if threadFlow == nil || len(threadFlow.Locations) == 0 {
-// 			continue
-// 		}
-// 		flow := extractStackTraceLocations(threadFlow.Locations, workingDir)
-// 		if len(flow) > 0 {
-// 			flows = append(flows, &flow)
-// 		}
-// 	}
-// 	return
-// }
-
-// func extractStackTraceLocations(locations []*sarif.ThreadFlowLocation, workingDir string) (flow []SourceCodeLocation) {
-// 	for _, location := range locations {
-// 		if location == nil {
-// 			continue
-// 		}
-// 		flow = append(flow, SourceCodeLocation{
-// 			File:       ExtractRelativePath(GetLocationFileName(location.Location), workingDir),
-// 			LineColumn: GetStartLocationInFile(location.Location),
-// 			Text:       GetLocationSnippet(location.Location),
-// 		})
-// 	}
-// 	return
-// }
-
-func GetResultMsgText(result *sarif.Result) string {
-	return *result.Message.Text
-}
-
-func GetLocationSnippet(location *sarif.Location) string {
-	snippet := GetLocationSnippetPointer(location)
-	if snippet == nil {
-		return ""
-=======
+	}
+	return
+}
+
 func GetLocationRelatedCodeFlowsFromResult(location *sarif.Location, result *sarif.Result) (codeFlows []*sarif.CodeFlow) {
 	for _, codeFlow := range result.CodeFlows {
 		for _, stackTrace := range codeFlow.ThreadFlows {
@@ -327,23 +182,10 @@
 				codeFlows = append(codeFlows, codeFlow)
 			}
 		}
->>>>>>> d8a90af1
-	}
-	return *snippet
-}
-
-<<<<<<< HEAD
-func GetLocationSnippetPointer(location *sarif.Location) *string {
-	if location != nil && location.PhysicalLocation != nil && location.PhysicalLocation.Region != nil && location.PhysicalLocation.Region.Snippet != nil {
-		return location.PhysicalLocation.Region.Snippet.Text
-	}
-	return nil
-}
-
-func SetLocationSnippet(location *sarif.Location, val string) {
-	if location != nil && location.PhysicalLocation != nil && location.PhysicalLocation.Region != nil && location.PhysicalLocation.Region.Snippet != nil {
-		location.PhysicalLocation.Region.Snippet.Text = &val
-=======
+	}
+	return
+}
+
 func IsSameCodeFlow(codeFlow *sarif.CodeFlow, other *sarif.CodeFlow) bool {
 	if len(codeFlow.ThreadFlows) != len(other.ThreadFlows) {
 		return false
@@ -418,13 +260,10 @@
 func GetResultMsgText(result *sarif.Result) string {
 	if result.Message.Text != nil {
 		return *result.Message.Text
->>>>>>> d8a90af1
-	}
-	return
-}
-
-<<<<<<< HEAD
-=======
+	}
+	return ""
+}
+
 func GetLocationSnippet(location *sarif.Location) string {
 	snippet := GetLocationSnippetPointer(location)
 	if snippet == nil {
@@ -446,7 +285,6 @@
 	}
 }
 
->>>>>>> d8a90af1
 func GetLocationFileName(location *sarif.Location) string {
 	filePath := location.PhysicalLocation.ArtifactLocation.URI
 	if filePath != nil {
@@ -455,15 +293,6 @@
 	return ""
 }
 
-<<<<<<< HEAD
-func SetLocationFileName(location *sarif.Location, val string) {
-	if location != nil && location.PhysicalLocation != nil && location.PhysicalLocation.Region != nil && location.PhysicalLocation.Region.Snippet != nil {
-		location.PhysicalLocation.ArtifactLocation.URI = &val
-	}
-	return
-}
-
-=======
 func SetLocationFileName(location *sarif.Location, fileName string) {
 	if location != nil && location.PhysicalLocation != nil && location.PhysicalLocation.Region != nil && location.PhysicalLocation.Region.Snippet != nil {
 		location.PhysicalLocation.ArtifactLocation.URI = &fileName
@@ -498,7 +327,6 @@
 	return 0
 }
 
->>>>>>> d8a90af1
 func GetStartLocationInFile(location *sarif.Location) string {
 	startLine := location.PhysicalLocation.Region.StartLine
 	startColumn := location.PhysicalLocation.Region.StartColumn
@@ -527,24 +355,6 @@
 	if level, ok := severityToLevel[strings.ToLower(severity)]; ok {
 		return string(level)
 	}
-<<<<<<< HEAD
-	return string(None)
-}
-
-func ConvertScoreToSeverity(severity string) SarifLevel {
-	if level, ok := severityToLevel[strings.ToLower(severity)]; ok {
-		return level
-	}
-	return None
-}
-
-func isVulnerabilityResult(result *sarif.Result) bool {
-	return !(result.Kind != nil && *result.Kind == "pass")
-}
-
-func GetCveNameFromRuleId(sarifRuleId string) string {
-	return strings.TrimPrefix(sarifRuleId, "applic_")
-=======
 	return string(noneLevel)
 }
 
@@ -568,5 +378,4 @@
 		return *invocation.WorkingDirectory.URI
 	}
 	return ""
->>>>>>> d8a90af1
 }